// Copyright 2017 The go-ethereum Authors
// This file is part of the go-ethereum library.
//
// The go-ethereum library is free software: you can redistribute it and/or modify
// it under the terms of the GNU Lesser General Public License as published by
// the Free Software Foundation, either version 3 of the License, or
// (at your option) any later version.
//
// The go-ethereum library is distributed in the hope that it will be useful,
// but WITHOUT ANY WARRANTY; without even the implied warranty of
// MERCHANTABILITY or FITNESS FOR A PARTICULAR PURPOSE. See the
// GNU Lesser General Public License for more details.
//
// You should have received a copy of the GNU Lesser General Public License
// along with the go-ethereum library. If not, see <http://www.gnu.org/licenses/>.

// Package clique implements the proof-of-authority consensus engine.
package clique

import (
	"bytes"
	"errors"
	"fmt"
	"io"
	"math/big"
	"math/rand"
	"sync"
	"time"

	"github.com/ethereum/go-ethereum/accounts"
	"github.com/ethereum/go-ethereum/common"
	"github.com/ethereum/go-ethereum/common/gopool"
	"github.com/ethereum/go-ethereum/common/hexutil"
	lru "github.com/ethereum/go-ethereum/common/lru"
	"github.com/ethereum/go-ethereum/consensus"
	"github.com/ethereum/go-ethereum/consensus/misc"
	"github.com/ethereum/go-ethereum/consensus/misc/eip1559"
	"github.com/ethereum/go-ethereum/core/state"
	"github.com/ethereum/go-ethereum/core/types"
	"github.com/ethereum/go-ethereum/crypto"
	"github.com/ethereum/go-ethereum/ethdb"
	"github.com/ethereum/go-ethereum/log"
	"github.com/ethereum/go-ethereum/params"
	"github.com/ethereum/go-ethereum/rlp"
	"github.com/ethereum/go-ethereum/rpc"
	"github.com/ethereum/go-ethereum/trie"
	"golang.org/x/crypto/sha3"
)

const (
	checkpointInterval = 1024 // Number of blocks after which to save the vote snapshot to the database
	inmemorySnapshots  = 128  // Number of recent vote snapshots to keep in memory
	inmemorySignatures = 4096 // Number of recent block signatures to keep in memory

	wiggleTime = 500 * time.Millisecond // Random delay (per signer) to allow concurrent signers
)

// Clique proof-of-authority protocol constants.
var (
	epochLength = uint64(30000) // Default number of blocks after which to checkpoint and reset the pending votes

	extraVanity = 32                     // Fixed number of extra-data prefix bytes reserved for signer vanity
	extraSeal   = crypto.SignatureLength // Fixed number of extra-data suffix bytes reserved for signer seal

	nonceAuthVote = hexutil.MustDecode("0xffffffffffffffff") // Magic nonce number to vote on adding a new signer
	nonceDropVote = hexutil.MustDecode("0x0000000000000000") // Magic nonce number to vote on removing a signer.

	uncleHash = types.CalcUncleHash(nil) // Always Keccak256(RLP([])) as uncles are meaningless outside of PoW.

	diffInTurn = big.NewInt(2) // Block difficulty for in-turn signatures
	diffNoTurn = big.NewInt(1) // Block difficulty for out-of-turn signatures
)

// Various error messages to mark blocks invalid. These should be private to
// prevent engine specific errors from being referenced in the remainder of the
// codebase, inherently breaking if the engine is swapped out. Please put common
// error types into the consensus package.
var (
	// errUnknownBlock is returned when the list of signers is requested for a block
	// that is not part of the local blockchain.
	errUnknownBlock = errors.New("unknown block")

	// errInvalidCheckpointBeneficiary is returned if a checkpoint/epoch transition
	// block has a beneficiary set to non-zeroes.
	errInvalidCheckpointBeneficiary = errors.New("beneficiary in checkpoint block non-zero")

	// errInvalidVote is returned if a nonce value is something else that the two
	// allowed constants of 0x00..0 or 0xff..f.
	errInvalidVote = errors.New("vote nonce not 0x00..0 or 0xff..f")

	// errInvalidCheckpointVote is returned if a checkpoint/epoch transition block
	// has a vote nonce set to non-zeroes.
	errInvalidCheckpointVote = errors.New("vote nonce in checkpoint block non-zero")

	// errMissingVanity is returned if a block's extra-data section is shorter than
	// 32 bytes, which is required to store the signer vanity.
	errMissingVanity = errors.New("extra-data 32 byte vanity prefix missing")

	// errMissingSignature is returned if a block's extra-data section doesn't seem
	// to contain a 65 byte secp256k1 signature.
	errMissingSignature = errors.New("extra-data 65 byte signature suffix missing")

	// errExtraSigners is returned if non-checkpoint block contain signer data in
	// their extra-data fields.
	errExtraSigners = errors.New("non-checkpoint block contains extra signer list")

	// errInvalidCheckpointSigners is returned if a checkpoint block contains an
	// invalid list of signers (i.e. non divisible by 20 bytes).
	errInvalidCheckpointSigners = errors.New("invalid signer list on checkpoint block")

	// errMismatchingCheckpointSigners is returned if a checkpoint block contains a
	// list of signers different than the one the local node calculated.
	errMismatchingCheckpointSigners = errors.New("mismatching signer list on checkpoint block")

	// errInvalidMixDigest is returned if a block's mix digest is non-zero.
	errInvalidMixDigest = errors.New("non-zero mix digest")

	// errInvalidUncleHash is returned if a block contains an non-empty uncle list.
	errInvalidUncleHash = errors.New("non empty uncle hash")

	// errInvalidDifficulty is returned if the difficulty of a block neither 1 or 2.
	errInvalidDifficulty = errors.New("invalid difficulty")

	// errWrongDifficulty is returned if the difficulty of a block doesn't match the
	// turn of the signer.
	errWrongDifficulty = errors.New("wrong difficulty")

	// errInvalidTimestamp is returned if the timestamp of a block is lower than
	// the previous block's timestamp + the minimum block period.
	errInvalidTimestamp = errors.New("invalid timestamp")

	// errInvalidVotingChain is returned if an authorization list is attempted to
	// be modified via out-of-range or non-contiguous headers.
	errInvalidVotingChain = errors.New("invalid voting chain")

	// errUnauthorizedSigner is returned if a header is signed by a non-authorized entity.
	errUnauthorizedSigner = errors.New("unauthorized signer")

	// errRecentlySigned is returned if a header is signed by an authorized entity
	// that already signed a header recently, thus is temporarily not allowed to.
	errRecentlySigned = errors.New("recently signed")
)

// SignerFn hashes and signs the data to be signed by a backing account.
type SignerFn func(signer accounts.Account, mimeType string, message []byte) ([]byte, error)

// ecrecover extracts the Ethereum account address from a signed header.
func ecrecover(header *types.Header, sigcache *sigLRU) (common.Address, error) {
	// If the signature's already cached, return that
	hash := header.Hash()
	if address, known := sigcache.Get(hash); known {
		return address, nil
	}
	// Retrieve the signature from the header extra-data
	if len(header.Extra) < extraSeal {
		return common.Address{}, errMissingSignature
	}
	signature := header.Extra[len(header.Extra)-extraSeal:]

	// Recover the public key and the Ethereum address
	pubkey, err := crypto.Ecrecover(SealHash(header).Bytes(), signature)
	if err != nil {
		return common.Address{}, err
	}
	var signer common.Address
	copy(signer[:], crypto.Keccak256(pubkey[1:])[12:])

	sigcache.Add(hash, signer)
	return signer, nil
}

// Clique is the proof-of-authority consensus engine proposed to support the
// Ethereum testnet following the Ropsten attacks.
type Clique struct {
	config *params.CliqueConfig // Consensus engine configuration parameters
	db     ethdb.Database       // Database to store and retrieve snapshot checkpoints

	recents    *lru.Cache[common.Hash, *Snapshot] // Snapshots for recent block to speed up reorgs
	signatures *sigLRU                            // Signatures of recent blocks to speed up mining

	proposals map[common.Address]bool // Current list of proposals we are pushing

	signer common.Address // Ethereum address of the signing key
	signFn SignerFn       // Signer function to authorize hashes with
	lock   sync.RWMutex   // Protects the signer and proposals fields

	// The fields below are for testing only
	fakeDiff bool // Skip difficulty verifications
}

// New creates a Clique proof-of-authority consensus engine with the initial
// signers set to the ones provided by the user.
func New(config *params.CliqueConfig, db ethdb.Database) *Clique {
	// Set any missing consensus parameters to their defaults
	conf := *config
	if conf.Epoch == 0 {
		conf.Epoch = epochLength
	}
	// Allocate the snapshot caches and create the engine
	recents := lru.NewCache[common.Hash, *Snapshot](inmemorySnapshots)
	signatures := lru.NewCache[common.Hash, common.Address](inmemorySignatures)

	return &Clique{
		config:     &conf,
		db:         db,
		recents:    recents,
		signatures: signatures,
		proposals:  make(map[common.Address]bool),
	}
}

// Author implements consensus.Engine, returning the Ethereum address recovered
// from the signature in the header's extra-data section.
func (c *Clique) Author(header *types.Header) (common.Address, error) {
	return ecrecover(header, c.signatures)
}

// VerifyHeader checks whether a header conforms to the consensus rules.
func (c *Clique) VerifyHeader(chain consensus.ChainHeaderReader, header *types.Header) error {
	return c.verifyHeader(chain, header, nil)
}

// VerifyHeaders is similar to VerifyHeader, but verifies a batch of headers. The
// method returns a quit channel to abort the operations and a results channel to
// retrieve the async verifications (the order is that of the input slice).
func (c *Clique) VerifyHeaders(chain consensus.ChainHeaderReader, headers []*types.Header) (chan<- struct{}, <-chan error) {
	abort := make(chan struct{})
	results := make(chan error, len(headers))

	gopool.Submit(func() {
		for i, header := range headers {
			err := c.verifyHeader(chain, header, headers[:i])

			select {
			case <-abort:
				return
			case results <- err:
			}
		}
	})
	return abort, results
}

// verifyHeader checks whether a header conforms to the consensus rules.The
// caller may optionally pass in a batch of parents (ascending order) to avoid
// looking those up from the database. This is useful for concurrently verifying
// a batch of new headers.
func (c *Clique) verifyHeader(chain consensus.ChainHeaderReader, header *types.Header, parents []*types.Header) error {
	if header.Number == nil {
		return errUnknownBlock
	}
	number := header.Number.Uint64()

	// Don't waste time checking blocks from the future
	if header.Time > uint64(time.Now().Unix()) {
		return consensus.ErrFutureBlock
	}
	// Checkpoint blocks need to enforce zero beneficiary
	checkpoint := (number % c.config.Epoch) == 0
	if checkpoint && header.Coinbase != (common.Address{}) {
		return errInvalidCheckpointBeneficiary
	}
	// Nonces must be 0x00..0 or 0xff..f, zeroes enforced on checkpoints
	if !bytes.Equal(header.Nonce[:], nonceAuthVote) && !bytes.Equal(header.Nonce[:], nonceDropVote) {
		return errInvalidVote
	}
	if checkpoint && !bytes.Equal(header.Nonce[:], nonceDropVote) {
		return errInvalidCheckpointVote
	}
	// Check that the extra-data contains both the vanity and signature
	if len(header.Extra) < extraVanity {
		return errMissingVanity
	}
	if len(header.Extra) < extraVanity+extraSeal {
		return errMissingSignature
	}
	// Ensure that the extra-data contains a signer list on checkpoint, but none otherwise
	signersBytes := len(header.Extra) - extraVanity - extraSeal
	if !checkpoint && signersBytes != 0 {
		return errExtraSigners
	}
	if checkpoint && signersBytes%common.AddressLength != 0 {
		return errInvalidCheckpointSigners
	}
	// Ensure that the mix digest is zero as we don't have fork protection currently
	if header.MixDigest != (common.Hash{}) {
		return errInvalidMixDigest
	}
	// Ensure that the block doesn't contain any uncles which are meaningless in PoA
	if header.UncleHash != uncleHash {
		return errInvalidUncleHash
	}
	// Ensure that the block's difficulty is meaningful (may not be correct at this point)
	if number > 0 {
		if header.Difficulty == nil || (header.Difficulty.Cmp(diffInTurn) != 0 && header.Difficulty.Cmp(diffNoTurn) != 0) {
			return errInvalidDifficulty
		}
	}
	// Verify that the gas limit is <= 2^63-1
	if header.GasLimit > params.MaxGasLimit {
		return fmt.Errorf("invalid gasLimit: have %v, max %v", header.GasLimit, params.MaxGasLimit)
	}
	if chain.Config().IsShanghai(header.Number, header.Time) {
		return errors.New("clique does not support shanghai fork")
	}
	if chain.Config().IsCancun(header.Number, header.Time) {
		return errors.New("clique does not support cancun fork")
	}
	// All basic checks passed, verify cascading fields
	return c.verifyCascadingFields(chain, header, parents)
}

// verifyCascadingFields verifies all the header fields that are not standalone,
// rather depend on a batch of previous headers. The caller may optionally pass
// in a batch of parents (ascending order) to avoid looking those up from the
// database. This is useful for concurrently verifying a batch of new headers.
func (c *Clique) verifyCascadingFields(chain consensus.ChainHeaderReader, header *types.Header, parents []*types.Header) error {
	// The genesis block is the always valid dead-end
	number := header.Number.Uint64()
	if number == 0 {
		return nil
	}
	// Ensure that the block's timestamp isn't too close to its parent
	var parent *types.Header
	if len(parents) > 0 {
		parent = parents[len(parents)-1]
	} else {
		parent = chain.GetHeader(header.ParentHash, number-1)
	}
	if parent == nil || parent.Number.Uint64() != number-1 || parent.Hash() != header.ParentHash {
		return consensus.ErrUnknownAncestor
	}
	if parent.Time+c.config.Period > header.Time {
		return errInvalidTimestamp
	}
	// Verify that the gasUsed is <= gasLimit
	if header.GasUsed > header.GasLimit {
		return fmt.Errorf("invalid gasUsed: have %d, gasLimit %d", header.GasUsed, header.GasLimit)
	}
	if !chain.Config().IsLondon(header.Number) {
		// Verify BaseFee not present before EIP-1559 fork.
		if header.BaseFee != nil {
			return fmt.Errorf("invalid baseFee before fork: have %d, want <nil>", header.BaseFee)
		}
		if err := misc.VerifyGaslimit(parent.GasLimit, header.GasLimit); err != nil {
			return err
		}
	} else if err := eip1559.VerifyEIP1559Header(chain.Config(), parent, header); err != nil {
		// Verify the header's EIP-1559 attributes.
		return err
	}
	// Retrieve the snapshot needed to verify this header and cache it
	snap, err := c.snapshot(chain, number-1, header.ParentHash, parents)
	if err != nil {
		return err
	}
	// If the block is a checkpoint block, verify the signer list
	if number%c.config.Epoch == 0 {
		signers := make([]byte, len(snap.Signers)*common.AddressLength)
		for i, signer := range snap.signers() {
			copy(signers[i*common.AddressLength:], signer[:])
		}
		extraSuffix := len(header.Extra) - extraSeal
		if !bytes.Equal(header.Extra[extraVanity:extraSuffix], signers) {
			return errMismatchingCheckpointSigners
		}
	}
	// All basic checks passed, verify the seal and return
	return c.verifySeal(snap, header, parents)
}

// snapshot retrieves the authorization snapshot at a given point in time.
func (c *Clique) snapshot(chain consensus.ChainHeaderReader, number uint64, hash common.Hash, parents []*types.Header) (*Snapshot, error) {
	// Search for a snapshot in memory or on disk for checkpoints
	var (
		headers []*types.Header
		snap    *Snapshot
	)
	for snap == nil {
		// If an in-memory snapshot was found, use that
		if s, ok := c.recents.Get(hash); ok {
			snap = s
			break
		}
		// If an on-disk checkpoint snapshot can be found, use that
		if number%checkpointInterval == 0 {
			if s, err := loadSnapshot(c.config, c.signatures, c.db, hash); err == nil {
				log.Trace("Loaded voting snapshot from disk", "number", number, "hash", hash)
				snap = s
				break
			}
		}
		// If we're at the genesis, snapshot the initial state. Alternatively if we're
		// at a checkpoint block without a parent (light client CHT), or we have piled
		// up more headers than allowed to be reorged (chain reinit from a freezer),
		// consider the checkpoint trusted and snapshot it.
		if number == 0 || (number%c.config.Epoch == 0 && (len(headers) > params.FullImmutabilityThreshold || chain.GetHeaderByNumber(number-1) == nil)) {
			checkpoint := chain.GetHeaderByNumber(number)
			if checkpoint != nil {
				hash := checkpoint.Hash()

				signers := make([]common.Address, (len(checkpoint.Extra)-extraVanity-extraSeal)/common.AddressLength)
				for i := 0; i < len(signers); i++ {
					copy(signers[i][:], checkpoint.Extra[extraVanity+i*common.AddressLength:])
				}
				snap = newSnapshot(c.config, c.signatures, number, hash, signers)
				if err := snap.store(c.db); err != nil {
					return nil, err
				}
				log.Info("Stored checkpoint snapshot to disk", "number", number, "hash", hash)
				break
			}
		}
		// No snapshot for this header, gather the header and move backward
		var header *types.Header
		if len(parents) > 0 {
			// If we have explicit parents, pick from there (enforced)
			header = parents[len(parents)-1]
			if header.Hash() != hash || header.Number.Uint64() != number {
				return nil, consensus.ErrUnknownAncestor
			}
			parents = parents[:len(parents)-1]
		} else {
			// No explicit parents (or no more left), reach out to the database
			header = chain.GetHeader(hash, number)
			if header == nil {
				return nil, consensus.ErrUnknownAncestor
			}
		}
		headers = append(headers, header)
		number, hash = number-1, header.ParentHash
	}
	// Previous snapshot found, apply any pending headers on top of it
	for i := 0; i < len(headers)/2; i++ {
		headers[i], headers[len(headers)-1-i] = headers[len(headers)-1-i], headers[i]
	}
	snap, err := snap.apply(headers)
	if err != nil {
		return nil, err
	}
	c.recents.Add(snap.Hash, snap)

	// If we've generated a new checkpoint snapshot, save to disk
	if snap.Number%checkpointInterval == 0 && len(headers) > 0 {
		if err = snap.store(c.db); err != nil {
			return nil, err
		}
		log.Trace("Stored voting snapshot to disk", "number", snap.Number, "hash", snap.Hash)
	}
	return snap, err
}

// VerifyUncles implements consensus.Engine, always returning an error for any
// uncles as this consensus mechanism doesn't permit uncles.
func (c *Clique) VerifyUncles(chain consensus.ChainReader, block *types.Block) error {
	if len(block.Uncles()) > 0 {
		return errors.New("uncles not allowed")
	}
	return nil
}

// verifySeal checks whether the signature contained in the header satisfies the
// consensus protocol requirements. The method accepts an optional list of parent
// headers that aren't yet part of the local blockchain to generate the snapshots
// from.
func (c *Clique) verifySeal(snap *Snapshot, header *types.Header, parents []*types.Header) error {
	// Verifying the genesis block is not supported
	number := header.Number.Uint64()
	if number == 0 {
		return errUnknownBlock
	}
	// Resolve the authorization key and check against signers
	signer, err := ecrecover(header, c.signatures)
	if err != nil {
		return err
	}
	if _, ok := snap.Signers[signer]; !ok {
		return errUnauthorizedSigner
	}
	for seen, recent := range snap.Recents {
		if recent == signer {
			// Signer is among recents, only fail if the current block doesn't shift it out
			if limit := uint64(len(snap.Signers)/2 + 1); seen > number-limit {
				return errRecentlySigned
			}
		}
	}
	// Ensure that the difficulty corresponds to the turn-ness of the signer
	if !c.fakeDiff {
		inturn := snap.inturn(header.Number.Uint64(), signer)
		if inturn && header.Difficulty.Cmp(diffInTurn) != 0 {
			return errWrongDifficulty
		}
		if !inturn && header.Difficulty.Cmp(diffNoTurn) != 0 {
			return errWrongDifficulty
		}
	}
	return nil
}

// Prepare implements consensus.Engine, preparing all the consensus fields of the
// header for running the transactions on top.
func (c *Clique) Prepare(chain consensus.ChainHeaderReader, header *types.Header) error {
	// If the block isn't a checkpoint, cast a random vote (good enough for now)
	header.Coinbase = common.Address{}
	header.Nonce = types.BlockNonce{}

	number := header.Number.Uint64()
	// Assemble the voting snapshot to check which votes make sense
	snap, err := c.snapshot(chain, number-1, header.ParentHash, nil)
	if err != nil {
		return err
	}
	c.lock.RLock()
	if number%c.config.Epoch != 0 {
		// Gather all the proposals that make sense voting on
		addresses := make([]common.Address, 0, len(c.proposals))
		for address, authorize := range c.proposals {
			if snap.validVote(address, authorize) {
				addresses = append(addresses, address)
			}
		}
		// If there's pending proposals, cast a vote on them
		if len(addresses) > 0 {
			header.Coinbase = addresses[rand.Intn(len(addresses))]
			if c.proposals[header.Coinbase] {
				copy(header.Nonce[:], nonceAuthVote)
			} else {
				copy(header.Nonce[:], nonceDropVote)
			}
		}
	}

	// Copy signer protected by mutex to avoid race condition
	signer := c.signer
	c.lock.RUnlock()

	// Set the correct difficulty
	header.Difficulty = calcDifficulty(snap, signer)

	// Ensure the extra data has all its components
	if len(header.Extra) < extraVanity {
		header.Extra = append(header.Extra, bytes.Repeat([]byte{0x00}, extraVanity-len(header.Extra))...)
	}
	header.Extra = header.Extra[:extraVanity]

	if number%c.config.Epoch == 0 {
		for _, signer := range snap.signers() {
			header.Extra = append(header.Extra, signer[:]...)
		}
	}
	header.Extra = append(header.Extra, make([]byte, extraSeal)...)

	// Mix digest is reserved for now, set to empty
	header.MixDigest = common.Hash{}

	// Ensure the timestamp has the correct delay
	parent := chain.GetHeader(header.ParentHash, number-1)
	if parent == nil {
		return consensus.ErrUnknownAncestor
	}
	header.Time = parent.Time + c.config.Period
	if header.Time < uint64(time.Now().Unix()) {
		header.Time = uint64(time.Now().Unix())
	}
	return nil
}

<<<<<<< HEAD
// Finalize implements consensus.Engine, ensuring no uncles are set, nor block
// rewards given.
func (c *Clique) Finalize(chain consensus.ChainHeaderReader, header *types.Header, state *state.StateDB, txs *[]*types.Transaction, uncles []*types.Header,
	receipts *[]*types.Receipt, _ *[]*types.Transaction, _ *uint64) (err error) {
	// No block rewards in PoA, so the state remains as is and uncles are dropped
	header.Root = state.IntermediateRoot(chain.Config().IsEIP158(header.Number))
	header.UncleHash = types.CalcUncleHash(nil)
	return
=======
// Finalize implements consensus.Engine. There is no post-transaction
// consensus rules in clique, do nothing here.
func (c *Clique) Finalize(chain consensus.ChainHeaderReader, header *types.Header, state *state.StateDB, txs []*types.Transaction, uncles []*types.Header, withdrawals []*types.Withdrawal) {
	// No block rewards in PoA, so the state remains as is
>>>>>>> bed84606
}

// FinalizeAndAssemble implements consensus.Engine, ensuring no uncles are set,
// nor block rewards given, and returns the final block.
<<<<<<< HEAD
func (c *Clique) FinalizeAndAssemble(chain consensus.ChainHeaderReader, header *types.Header, state *state.StateDB,
	txs []*types.Transaction, uncles []*types.Header, receipts []*types.Receipt) (*types.Block, []*types.Receipt, error) {
	// Finalize block
	c.Finalize(chain, header, state, &txs, uncles, nil, nil, nil)

	// Assemble and return the final block for sealing
	return types.NewBlock(header, txs, nil, receipts, trie.NewStackTrie(nil)), receipts, nil
=======
func (c *Clique) FinalizeAndAssemble(chain consensus.ChainHeaderReader, header *types.Header, state *state.StateDB, txs []*types.Transaction, uncles []*types.Header, receipts []*types.Receipt, withdrawals []*types.Withdrawal) (*types.Block, error) {
	if len(withdrawals) > 0 {
		return nil, errors.New("clique does not support withdrawals")
	}
	// Finalize block
	c.Finalize(chain, header, state, txs, uncles, nil)

	// Assign the final state root to header.
	header.Root = state.IntermediateRoot(chain.Config().IsEIP158(header.Number))

	// Assemble and return the final block for sealing.
	return types.NewBlock(header, txs, nil, receipts, trie.NewStackTrie(nil)), nil
>>>>>>> bed84606
}

// Authorize injects a private key into the consensus engine to mint new blocks
// with.
func (c *Clique) Authorize(signer common.Address, signFn SignerFn) {
	c.lock.Lock()
	defer c.lock.Unlock()

	c.signer = signer
	c.signFn = signFn
}

func (c *Clique) Delay(chain consensus.ChainReader, header *types.Header, leftOver *time.Duration) *time.Duration {
	return nil
}

// Seal implements consensus.Engine, attempting to create a sealed block using
// the local signing credentials.
func (c *Clique) Seal(chain consensus.ChainHeaderReader, block *types.Block, results chan<- *types.Block, stop <-chan struct{}) error {
	header := block.Header()

	// Sealing the genesis block is not supported
	number := header.Number.Uint64()
	if number == 0 {
		return errUnknownBlock
	}
	// For 0-period chains, refuse to seal empty blocks (no reward but would spin sealing)
	if c.config.Period == 0 && len(block.Transactions()) == 0 {
		return errors.New("sealing paused while waiting for transactions")
	}
	// Don't hold the signer fields for the entire sealing procedure
	c.lock.RLock()
	signer, signFn := c.signer, c.signFn
	c.lock.RUnlock()

	// Bail out if we're unauthorized to sign a block
	snap, err := c.snapshot(chain, number-1, header.ParentHash, nil)
	if err != nil {
		return err
	}
	if _, authorized := snap.Signers[signer]; !authorized {
		return errUnauthorizedSigner
	}
	// If we're amongst the recent signers, wait for the next block
	for seen, recent := range snap.Recents {
		if recent == signer {
			// Signer is among recents, only wait if the current block doesn't shift it out
			if limit := uint64(len(snap.Signers)/2 + 1); number < limit || seen > number-limit {
				return errors.New("signed recently, must wait for others")
			}
		}
	}
	// Sweet, the protocol permits us to sign the block, wait for our time
	delay := time.Unix(int64(header.Time), 0).Sub(time.Now()) // nolint: gosimple
	if header.Difficulty.Cmp(diffNoTurn) == 0 {
		// It's not our turn explicitly to sign, delay it a bit
		wiggle := time.Duration(len(snap.Signers)/2+1) * wiggleTime
		delay += time.Duration(rand.Int63n(int64(wiggle)))

		log.Trace("Out-of-turn signing requested", "wiggle", common.PrettyDuration(wiggle))
	}
	// Sign all the things!
	sighash, err := signFn(accounts.Account{Address: signer}, accounts.MimetypeClique, CliqueRLP(header))
	if err != nil {
		return err
	}
	copy(header.Extra[len(header.Extra)-extraSeal:], sighash)
	// Wait until sealing is terminated or delay timeout.
	log.Trace("Waiting for slot to sign and propagate", "delay", common.PrettyDuration(delay))
	gopool.Submit(func() {
		select {
		case <-stop:
			return
		case <-time.After(delay):
		}

		select {
		case results <- block.WithSeal(header):
		default:
			log.Warn("Sealing result is not read by miner", "sealhash", SealHash(header))
		}
	})

	return nil
}

// CalcDifficulty is the difficulty adjustment algorithm. It returns the difficulty
// that a new block should have:
// * DIFF_NOTURN(2) if BLOCK_NUMBER % SIGNER_COUNT != SIGNER_INDEX
// * DIFF_INTURN(1) if BLOCK_NUMBER % SIGNER_COUNT == SIGNER_INDEX
func (c *Clique) CalcDifficulty(chain consensus.ChainHeaderReader, time uint64, parent *types.Header) *big.Int {
	snap, err := c.snapshot(chain, parent.Number.Uint64(), parent.Hash(), nil)
	if err != nil {
		return nil
	}
	c.lock.RLock()
	signer := c.signer
	c.lock.RUnlock()
	return calcDifficulty(snap, signer)
}

func calcDifficulty(snap *Snapshot, signer common.Address) *big.Int {
	if snap.inturn(snap.Number+1, signer) {
		return new(big.Int).Set(diffInTurn)
	}
	return new(big.Int).Set(diffNoTurn)
}

// SealHash returns the hash of a block prior to it being sealed.
func (c *Clique) SealHash(header *types.Header) common.Hash {
	return SealHash(header)
}

// Close implements consensus.Engine. It's a noop for clique as there are no background threads.
func (c *Clique) Close() error {
	return nil
}

// APIs implements consensus.Engine, returning the user facing RPC API to allow
// controlling the signer voting.
func (c *Clique) APIs(chain consensus.ChainHeaderReader) []rpc.API {
	return []rpc.API{{
		Namespace: "clique",
		Service:   &API{chain: chain, clique: c},
	}}
}

// SealHash returns the hash of a block prior to it being sealed.
func SealHash(header *types.Header) (hash common.Hash) {
	hasher := sha3.NewLegacyKeccak256()
	encodeSigHeader(hasher, header)
	hasher.(crypto.KeccakState).Read(hash[:])
	return hash
}

// CliqueRLP returns the rlp bytes which needs to be signed for the proof-of-authority
// sealing. The RLP to sign consists of the entire header apart from the 65 byte signature
// contained at the end of the extra data.
//
// Note, the method requires the extra data to be at least 65 bytes, otherwise it
// panics. This is done to avoid accidentally using both forms (signature present
// or not), which could be abused to produce different hashes for the same header.
func CliqueRLP(header *types.Header) []byte {
	b := new(bytes.Buffer)
	encodeSigHeader(b, header)
	return b.Bytes()
}

func encodeSigHeader(w io.Writer, header *types.Header) {
	enc := []interface{}{
		header.ParentHash,
		header.UncleHash,
		header.Coinbase,
		header.Root,
		header.TxHash,
		header.ReceiptHash,
		header.Bloom,
		header.Difficulty,
		header.Number,
		header.GasLimit,
		header.GasUsed,
		header.Time,
		header.Extra[:len(header.Extra)-crypto.SignatureLength], // Yes, this will panic if extra is too short
		header.MixDigest,
		header.Nonce,
	}
	if header.BaseFee != nil {
		enc = append(enc, header.BaseFee)
	}
	if header.WithdrawalsHash != nil {
		panic("unexpected withdrawal hash value in clique")
	}
	if err := rlp.Encode(w, enc); err != nil {
		panic("can't encode: " + err.Error())
	}
}<|MERGE_RESOLUTION|>--- conflicted
+++ resolved
@@ -566,47 +566,28 @@
 	return nil
 }
 
-<<<<<<< HEAD
 // Finalize implements consensus.Engine, ensuring no uncles are set, nor block
 // rewards given.
-func (c *Clique) Finalize(chain consensus.ChainHeaderReader, header *types.Header, state *state.StateDB, txs *[]*types.Transaction, uncles []*types.Header,
-	receipts *[]*types.Receipt, _ *[]*types.Transaction, _ *uint64) (err error) {
-	// No block rewards in PoA, so the state remains as is and uncles are dropped
-	header.Root = state.IntermediateRoot(chain.Config().IsEIP158(header.Number))
-	header.UncleHash = types.CalcUncleHash(nil)
+func (c *Clique) Finalize(chain consensus.ChainHeaderReader, header *types.Header, state *state.StateDB, txs []*types.Transaction, uncles []*types.Header, withdrawals []*types.Withdrawal,
+	receipts []*types.Receipt, _ []*types.Transaction, _ *uint64) (err error) {
+	// No block rewards in PoA, so the state remains as is
 	return
-=======
-// Finalize implements consensus.Engine. There is no post-transaction
-// consensus rules in clique, do nothing here.
-func (c *Clique) Finalize(chain consensus.ChainHeaderReader, header *types.Header, state *state.StateDB, txs []*types.Transaction, uncles []*types.Header, withdrawals []*types.Withdrawal) {
-	// No block rewards in PoA, so the state remains as is
->>>>>>> bed84606
 }
 
 // FinalizeAndAssemble implements consensus.Engine, ensuring no uncles are set,
 // nor block rewards given, and returns the final block.
-<<<<<<< HEAD
-func (c *Clique) FinalizeAndAssemble(chain consensus.ChainHeaderReader, header *types.Header, state *state.StateDB,
-	txs []*types.Transaction, uncles []*types.Header, receipts []*types.Receipt) (*types.Block, []*types.Receipt, error) {
+func (c *Clique) FinalizeAndAssemble(chain consensus.ChainHeaderReader, header *types.Header, state *state.StateDB, txs []*types.Transaction, uncles []*types.Header, receipts []*types.Receipt, withdrawals []*types.Withdrawal) (*types.Block, []*types.Receipt, error) {
+	if len(withdrawals) > 0 {
+		return nil, nil, errors.New("clique does not support withdrawals")
+	}
 	// Finalize block
-	c.Finalize(chain, header, state, &txs, uncles, nil, nil, nil)
+	c.Finalize(chain, header, state, txs, uncles, nil, nil, nil, nil)
+
+	// Assign the final state root to header.
+	header.Root = state.IntermediateRoot(chain.Config().IsEIP158(header.Number))
 
 	// Assemble and return the final block for sealing
 	return types.NewBlock(header, txs, nil, receipts, trie.NewStackTrie(nil)), receipts, nil
-=======
-func (c *Clique) FinalizeAndAssemble(chain consensus.ChainHeaderReader, header *types.Header, state *state.StateDB, txs []*types.Transaction, uncles []*types.Header, receipts []*types.Receipt, withdrawals []*types.Withdrawal) (*types.Block, error) {
-	if len(withdrawals) > 0 {
-		return nil, errors.New("clique does not support withdrawals")
-	}
-	// Finalize block
-	c.Finalize(chain, header, state, txs, uncles, nil)
-
-	// Assign the final state root to header.
-	header.Root = state.IntermediateRoot(chain.Config().IsEIP158(header.Number))
-
-	// Assemble and return the final block for sealing.
-	return types.NewBlock(header, txs, nil, receipts, trie.NewStackTrie(nil)), nil
->>>>>>> bed84606
 }
 
 // Authorize injects a private key into the consensus engine to mint new blocks
