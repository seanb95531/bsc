// Copyright 2022 The go-ethereum Authors
// This file is part of the go-ethereum library.
//
// The go-ethereum library is free software: you can redistribute it and/or modify
// it under the terms of the GNU Lesser General Public License as published by
// the Free Software Foundation, either version 3 of the License, or
// (at your option) any later version.
//
// The go-ethereum library is distributed in the hope that it will be useful,
// but WITHOUT ANY WARRANTY; without even the implied warranty of
// MERCHANTABILITY or FITNESS FOR A PARTICULAR PURPOSE. See the
// GNU Lesser General Public License for more details.
//
// You should have received a copy of the GNU Lesser General Public License
// along with the go-ethereum library. If not, see <http://www.gnu.org/licenses/>.

package triedb

import (
	"errors"
	"strings"

	"github.com/ethereum/go-ethereum/common"
	"github.com/ethereum/go-ethereum/core/rawdb"
	"github.com/ethereum/go-ethereum/ethdb"
	"github.com/ethereum/go-ethereum/log"
	"github.com/ethereum/go-ethereum/trie/trienode"
	"github.com/ethereum/go-ethereum/triedb/database"
	"github.com/ethereum/go-ethereum/triedb/hashdb"
	"github.com/ethereum/go-ethereum/triedb/pathdb"
)

// Config defines all necessary options for database.
type Config struct {
	Preimages bool // Flag whether the preimage of node key is recorded
	Cache     int
	NoTries   bool
	IsVerkle  bool           // Flag whether the db is holding a verkle tree
	HashDB    *hashdb.Config // Configs for hash-based scheme
	PathDB    *pathdb.Config // Configs for experimental path-based scheme
}

// HashDefaults represents a config for using hash-based scheme with
// default settings.
var HashDefaults = &Config{
	Preimages: false,
	IsVerkle:  false,
	HashDB:    hashdb.Defaults,
}

// VerkleDefaults represents a config for holding verkle trie data
// using path-based scheme with default settings.
var VerkleDefaults = &Config{
	Preimages: false,
	IsVerkle:  true,
	PathDB:    pathdb.Defaults,
}

// backend defines the methods needed to access/update trie nodes in different
// state scheme.
type backend interface {
	// NodeReader returns a reader for accessing trie nodes within the specified state.
	// An error will be returned if the specified state is not available.
	NodeReader(root common.Hash) (database.NodeReader, error)

	// StateReader returns a reader for accessing flat states within the specified
	// state. An error will be returned if the specified state is not available.
	StateReader(root common.Hash) (database.StateReader, error)

	// Size returns the current storage size of the diff layers on top of the
	// disk layer and the storage size of the nodes cached in the disk layer.
	//
	// For hash scheme, there is no differentiation between diff layer nodes
	// and dirty disk layer nodes, so both are merged into the second return.
	Size() (common.StorageSize, common.StorageSize, common.StorageSize)

	// Commit writes all relevant trie nodes belonging to the specified state
	// to disk. Report specifies whether logs will be displayed in info level.
	Commit(root common.Hash, report bool) error

	// Close closes the trie database backend and releases all held resources.
	Close() error
}

// Database is the wrapper of the underlying backend which is shared by different
// types of node backend as an entrypoint. It's responsible for all interactions
// relevant with trie nodes and node preimages.
type Database struct {
	disk      ethdb.Database
	config    *Config        // Configuration for trie database
	preimages *preimageStore // The store for caching preimages
	backend   backend        // The backend for managing trie nodes
}

// NewDatabase initializes the trie database with default settings, note
// the legacy hash-based scheme is used by default.
func NewDatabase(diskdb ethdb.Database, config *Config) *Database {
	// Sanitize the config and use the default one if it's not specified.
	var triediskdb ethdb.Database
	if diskdb != nil {
		triediskdb = diskdb.GetStateStore()
	}

	dbScheme := rawdb.ReadStateScheme(diskdb)
	if config == nil {
		if dbScheme == rawdb.PathScheme {
			config = &Config{
				PathDB: pathdb.Defaults,
			}
		} else {
			config = HashDefaults
		}
	}
	if config.PathDB == nil && config.HashDB == nil {
		if dbScheme == rawdb.PathScheme {
			config.PathDB = pathdb.Defaults
		} else {
			config.HashDB = hashdb.Defaults
		}
	}
	if config.PathDB != nil && config.NoTries {
		config.PathDB.NoTries = true
	}
	var preimages *preimageStore
	if config.Preimages {
		preimages = newPreimageStore(triediskdb)
	}
	db := &Database{
		disk:      diskdb,
		config:    config,
		preimages: preimages,
	}
	/*
	 * 1. First, initialize db according to the user config
	 * 2. Second, initialize the db according to the scheme already used by db
	 * 3. Last, use the default scheme, namely hash scheme
	 */
	if config.HashDB != nil {
		if rawdb.ReadStateScheme(triediskdb) == rawdb.PathScheme {
			log.Warn("Incompatible state scheme", "old", rawdb.PathScheme, "new", rawdb.HashScheme)
		}
		db.backend = hashdb.New(triediskdb, config.HashDB)
	} else if config.PathDB != nil {
		if rawdb.ReadStateScheme(triediskdb) == rawdb.HashScheme {
			log.Warn("Incompatible state scheme", "old", rawdb.HashScheme, "new", rawdb.PathScheme)
		}
		db.backend = pathdb.New(triediskdb, config.PathDB, config.IsVerkle)
	} else if strings.Compare(dbScheme, rawdb.PathScheme) == 0 {
		if config.PathDB == nil {
			config.PathDB = pathdb.Defaults
		}
		db.backend = pathdb.New(triediskdb, config.PathDB, config.IsVerkle)
	} else {
		if config.HashDB == nil {
			config.HashDB = hashdb.Defaults
		}
		db.backend = hashdb.New(triediskdb, config.HashDB)
	}
	return db
}

func (db *Database) Config() *Config {
	return db.config
}

// NodeReader returns a reader for accessing trie nodes within the specified state.
// An error will be returned if the specified state is not available.
func (db *Database) NodeReader(blockRoot common.Hash) (database.NodeReader, error) {
	return db.backend.NodeReader(blockRoot)
}

// StateReader returns a reader that allows access to the state data associated
// with the specified state. An error will be returned if the specified state is
// not available.
func (db *Database) StateReader(blockRoot common.Hash) (database.StateReader, error) {
	return db.backend.StateReader(blockRoot)
}

// HistoricReader constructs a reader for accessing the requested historic state.
func (db *Database) HistoricReader(root common.Hash) (*pathdb.HistoricalStateReader, error) {
	pdb, ok := db.backend.(*pathdb.Database)
	if !ok {
		return nil, errors.New("not supported")
	}
	return pdb.HistoricReader(root)
}

// Update performs a state transition by committing dirty nodes contained in the
// given set in order to update state from the specified parent to the specified
// root. The held pre-images accumulated up to this point will be flushed in case
// the size exceeds the threshold.
//
// The passed in maps(nodes, states) will be retained to avoid copying everything.
// Therefore, these maps must not be changed afterwards.
func (db *Database) Update(root common.Hash, parent common.Hash, block uint64, nodes *trienode.MergedNodeSet, states *StateSet) error {
	if db.preimages != nil {
		db.preimages.commit(false)
	}
	switch b := db.backend.(type) {
	case *hashdb.Database:
		return b.Update(root, parent, block, nodes)
	case *pathdb.Database:
		return b.Update(root, parent, block, nodes, states.internal())
	}
	return errors.New("unknown backend")
}

// Commit iterates over all the children of a particular node, writes them out
// to disk. As a side effect, all pre-images accumulated up to this point are
// also written.
func (db *Database) Commit(root common.Hash, report bool) error {
	if db.preimages != nil {
		db.preimages.commit(true)
	}
	return db.backend.Commit(root, report)
}

// Size returns the storage size of diff layer nodes above the persistent disk
// layer, the dirty nodes buffered within the disk layer, and the size of cached
// preimages.
func (db *Database) Size() (common.StorageSize, common.StorageSize, common.StorageSize, common.StorageSize) {
	var (
		diffs, nodes, immutablenodes common.StorageSize
		preimages                    common.StorageSize
	)
	diffs, nodes, immutablenodes = db.backend.Size()
	if db.preimages != nil {
		preimages = db.preimages.size()
	}
	return diffs, nodes, immutablenodes, preimages
}

// Scheme returns the node scheme used in the database.
func (db *Database) Scheme() string {
	if db.config.PathDB != nil {
		return rawdb.PathScheme
	}
	return rawdb.HashScheme
}

// Close flushes the dangling preimages to disk and closes the trie database.
// It is meant to be called when closing the blockchain object, so that all
// resources held can be released correctly.
func (db *Database) Close() error {
	db.WritePreimages()
	return db.backend.Close()
}

// WritePreimages flushes all accumulated preimages to disk forcibly.
func (db *Database) WritePreimages() {
	if db.preimages != nil {
		db.preimages.commit(true)
	}
}

// Preimage retrieves a cached trie node pre-image from preimage store.
func (db *Database) Preimage(hash common.Hash) []byte {
	if db.preimages == nil {
		return nil
	}
	return db.preimages.preimage(hash)
}

// InsertPreimage writes pre-images of trie node to the preimage store.
func (db *Database) InsertPreimage(preimages map[common.Hash][]byte) {
	if db.preimages == nil {
		return
	}
	db.preimages.insertPreimage(preimages)
}

// PreimageEnabled returns the indicator if the pre-image store is enabled.
func (db *Database) PreimageEnabled() bool {
	return db.preimages != nil
}

// Cap iteratively flushes old but still referenced trie nodes until the total
// memory usage goes below the given threshold. The held pre-images accumulated
// up to this point will be flushed in case the size exceeds the threshold.
//
// It's only supported by hash-based database and will return an error for others.
func (db *Database) Cap(limit common.StorageSize) error {
	hdb, ok := db.backend.(*hashdb.Database)
	if !ok {
		return errors.New("not supported")
	}
	if db.preimages != nil {
		db.preimages.commit(false)
	}
	return hdb.Cap(limit)
}

// Reference adds a new reference from a parent node to a child node. This function
// is used to add reference between internal trie node and external node(e.g. storage
// trie root), all internal trie nodes are referenced together by database itself.
//
// It's only supported by hash-based database and will return an error for others.
func (db *Database) Reference(root common.Hash, parent common.Hash) error {
	hdb, ok := db.backend.(*hashdb.Database)
	if !ok {
		return errors.New("not supported")
	}
	hdb.Reference(root, parent)
	return nil
}

// Dereference removes an existing reference from a root node. It's only
// supported by hash-based database and will return an error for others.
func (db *Database) Dereference(root common.Hash) error {
	hdb, ok := db.backend.(*hashdb.Database)
	if !ok {
		return errors.New("not supported")
	}
	hdb.Dereference(root)
	return nil
}

// Recover rollbacks the database to a specified historical point. The state is
// supported as the rollback destination only if it's canonical state and the
// corresponding trie histories are existent. It's only supported by path-based
// database and will return an error for others.
func (db *Database) Recover(target common.Hash) error {
	pdb, ok := db.backend.(*pathdb.Database)
	if !ok {
		return errors.New("not supported")
	}
	return pdb.Recover(target)
}

// Recoverable returns the indicator if the specified state is enabled to be
// recovered. It's only supported by path-based database and will return an
// error for others.
func (db *Database) Recoverable(root common.Hash) (bool, error) {
	pdb, ok := db.backend.(*pathdb.Database)
	if !ok {
		return false, errors.New("not supported")
	}
	return pdb.Recoverable(root), nil
}

// Disable deactivates the database and invalidates all available state layers
// as stale to prevent access to the persistent state, which is in the syncing
// stage.
//
// It's only supported by path-based database and will return an error for others.
func (db *Database) Disable() error {
	pdb, ok := db.backend.(*pathdb.Database)
	if !ok {
		return errors.New("not supported")
	}
	return pdb.Disable()
}

// Enable activates database and resets the state tree with the provided persistent
// state root once the state sync is finished.
func (db *Database) Enable(root common.Hash) error {
	pdb, ok := db.backend.(*pathdb.Database)
	if !ok {
		return errors.New("not supported")
	}
	return pdb.Enable(root)
}

// Journal commits an entire diff hierarchy to disk into a single journal entry.
// This is meant to be used during shutdown to persist the snapshot without
// flattening everything down (bad for reorgs). It's only supported by path-based
// database and will return an error for others.
func (db *Database) Journal(root common.Hash) error {
	pdb, ok := db.backend.(*pathdb.Database)
	if !ok {
		return errors.New("not supported")
	}
	return pdb.Journal(root)
}

<<<<<<< HEAD
// Head return the top non-fork difflayer/disklayer root hash for rewinding.
// It's only supported by path-based database and will return empty hash for
// others.
func (db *Database) Head() common.Hash {
	pdb, ok := db.backend.(*pathdb.Database)
	if !ok {
		return common.Hash{}
	}
	return pdb.Head()
}

// GetAllRooHash returns all MPT root hash in diffLayer and diskLayer.
// It's only supported by path-based database and will return nil for
// others.
func (db *Database) GetAllRooHash() [][]string {
	pdb, ok := db.backend.(*pathdb.Database)
	if !ok {
		log.Error("Not supported")
		return nil
	}
	return pdb.GetAllRooHash()
=======
// VerifyState traverses the flat states specified by the given state root and
// ensures they are matched with each other.
func (db *Database) VerifyState(root common.Hash) error {
	pdb, ok := db.backend.(*pathdb.Database)
	if !ok {
		return errors.New("not supported")
	}
	return pdb.VerifyState(root)
}

// AccountIterator creates a new account iterator for the specified root hash and
// seeks to a starting account hash.
func (db *Database) AccountIterator(root common.Hash, seek common.Hash) (pathdb.AccountIterator, error) {
	pdb, ok := db.backend.(*pathdb.Database)
	if !ok {
		return nil, errors.New("not supported")
	}
	return pdb.AccountIterator(root, seek)
}

// StorageIterator creates a new storage iterator for the specified root hash and
// account. The iterator will be move to the specific start position.
func (db *Database) StorageIterator(root common.Hash, account common.Hash, seek common.Hash) (pathdb.StorageIterator, error) {
	pdb, ok := db.backend.(*pathdb.Database)
	if !ok {
		return nil, errors.New("not supported")
	}
	return pdb.StorageIterator(root, account, seek)
}

// IndexProgress returns the indexing progress made so far. It provides the
// number of states that remain unindexed.
func (db *Database) IndexProgress() (uint64, error) {
	pdb, ok := db.backend.(*pathdb.Database)
	if !ok {
		return 0, errors.New("not supported")
	}
	return pdb.IndexProgress()
>>>>>>> 12b4131f
}

// IsVerkle returns the indicator if the database is holding a verkle tree.
func (db *Database) IsVerkle() bool {
	return db.config.IsVerkle
}

// Disk returns the underlying disk database.
func (db *Database) Disk() ethdb.Database {
	return db.disk
}<|MERGE_RESOLUTION|>--- conflicted
+++ resolved
@@ -373,7 +373,6 @@
 	return pdb.Journal(root)
 }
 
-<<<<<<< HEAD
 // Head return the top non-fork difflayer/disklayer root hash for rewinding.
 // It's only supported by path-based database and will return empty hash for
 // others.
@@ -395,7 +394,8 @@
 		return nil
 	}
 	return pdb.GetAllRooHash()
-=======
+}
+
 // VerifyState traverses the flat states specified by the given state root and
 // ensures they are matched with each other.
 func (db *Database) VerifyState(root common.Hash) error {
@@ -434,7 +434,6 @@
 		return 0, errors.New("not supported")
 	}
 	return pdb.IndexProgress()
->>>>>>> 12b4131f
 }
 
 // IsVerkle returns the indicator if the database is holding a verkle tree.
