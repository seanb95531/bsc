--- conflicted
+++ resolved
@@ -26,66 +26,8 @@
 	"github.com/ethereum/go-ethereum/common"
 	"github.com/ethereum/go-ethereum/core/rawdb"
 	"github.com/ethereum/go-ethereum/crypto"
-	"github.com/ethereum/go-ethereum/ethdb"
 	"github.com/ethereum/go-ethereum/log"
-	"github.com/ethereum/go-ethereum/trie/trienode"
 )
-
-// trienodebuffer is a collection of modified trie nodes to aggregate the disk
-// write. The content of the trienodebuffer must be checked before diving into
-// disk (since it basically is not-yet-written data).
-type trienodebuffer interface {
-	// account retrieves the account blob with account address hash.
-	account(hash common.Hash) ([]byte, bool)
-
-	// storage retrieves the storage slot with account address hash and slot key.
-	storage(addrHash common.Hash, storageHash common.Hash) ([]byte, bool)
-
-	// node retrieves the trie node with given node info.
-	node(owner common.Hash, path []byte) (*trienode.Node, bool)
-
-	// commit merges the provided states and trie nodes into the buffer. This operation won't take
-	// the ownership of the nodes map which belongs to the bottom-most diff layer.
-	// It will just hold the node references from the given map which are safe to
-	// copy.
-	commit(nodes *nodeSet, states *stateSet) trienodebuffer
-
-	// revertTo is the reverse operation of commit. It also merges the provided states
-	// and trie nodes into the buffer. The key difference is that the provided state
-	// set should reverse the changes made by the most recent state transition.
-	revertTo(db ethdb.KeyValueReader, nodes map[common.Hash]map[string]*trienode.Node, accounts map[common.Hash][]byte, storages map[common.Hash]map[common.Hash][]byte) error
-
-	// flush persists the in-memory dirty trie node into the disk if the configured
-	// memory threshold is reached. Note, all data must be written atomically.
-	flush(db ethdb.KeyValueStore, freezer ethdb.AncientWriter, clean *fastcache.Cache, id uint64, force bool) error
-
-	// empty returns an indicator if trienodebuffer contains any state transition inside.
-	empty() bool
-
-	// waitAndStopFlushing will block unit writing the trie nodes of trienodebuffer to disk.
-	waitAndStopFlushing()
-
-	// getAllNodesAndStates return the trie nodes and states cached in nodebuffer.
-	getAllNodesAndStates() (*nodeSet, *stateSet)
-
-	// getStates return the states cached in nodebuffer.
-	getStates() *stateSet
-
-	// getLayers return the size of cached difflayers.
-	getLayers() uint64
-
-	// getSize return the trienodebuffer used size.
-	getSize() (uint64, uint64)
-}
-
-func NewTrieNodeBuffer(sync bool, limit int, nodes *nodeSet, states *stateSet, layers uint64) trienodebuffer {
-	if sync {
-		log.Info("New sync node buffer", "limit", common.StorageSize(limit), "layers", layers)
-		return newBuffer(limit, nodes, states, layers)
-	}
-	log.Info("New async node buffer", "limit", common.StorageSize(limit), "layers", layers)
-	return newAsyncNodeBuffer(limit, nodes, states, layers)
-}
 
 // diskLayer is a low level persistent layer built on top of a key-value store.
 type diskLayer struct {
@@ -97,17 +39,6 @@
 	// for the root node of the storage trie (accountHash) is identical
 	// to the key for the account data.
 	nodes  *fastcache.Cache // GC friendly memory cache of clean nodes
-<<<<<<< HEAD
-	buffer trienodebuffer   // Dirty buffer to aggregate writes of nodes and states
-	stale  bool             // Signals that the layer became stale (state progressed)
-	lock   sync.RWMutex     // Lock used to protect stale flag
-}
-
-// newDiskLayer creates a new disk layer based on the passing arguments.
-func newDiskLayer(root common.Hash, id uint64, db *Database, nodes *fastcache.Cache, buffer trienodebuffer) *diskLayer {
-	// Initialize a clean cache if the memory allowance is not zero
-	// or reuse the provided cache if it is not nil (inherited from
-=======
 	states *fastcache.Cache // GC friendly memory cache of clean states
 
 	buffer *buffer // Live buffer to aggregate writes
@@ -126,7 +57,6 @@
 func newDiskLayer(root common.Hash, id uint64, db *Database, nodes *fastcache.Cache, states *fastcache.Cache, buffer *buffer, frozen *buffer) *diskLayer {
 	// Initialize the clean caches if the memory allowance is not zero
 	// or reuse the provided caches if they are not nil (inherited from
->>>>>>> 12b4131f
 	// the original disk layer).
 	if nodes == nil && db.config.TrieCleanSize != 0 {
 		nodes = fastcache.New(db.config.TrieCleanSize)
@@ -454,12 +384,6 @@
 	// Merge the trie nodes and flat states of the bottom-most diff layer into the
 	// buffer as the combined layer.
 	combined := dl.buffer.commit(bottom.nodes, bottom.states.stateSet)
-<<<<<<< HEAD
-	if err := combined.flush(dl.db.diskdb, dl.db.freezer, dl.nodes, bottom.stateID(), force); err != nil {
-		return nil, err
-	}
-	ndl := newDiskLayer(bottom.root, bottom.stateID(), dl.db, dl.nodes, combined)
-=======
 
 	// Terminate the background state snapshot generation before mutating the
 	// persistent state.
@@ -491,7 +415,6 @@
 				log.Info("Paused snapshot generation")
 			}
 		}
->>>>>>> 12b4131f
 
 		// Freeze the live buffer and schedule background flushing
 		dl.frozen = combined
