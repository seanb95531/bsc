--- conflicted
+++ resolved
@@ -22,6 +22,7 @@
 
 	"github.com/ethereum/go-ethereum/common"
 	"github.com/ethereum/go-ethereum/log"
+	"github.com/ethereum/go-ethereum/trie/trienode"
 )
 
 type RefTrieNode struct {
@@ -95,7 +96,7 @@
 		return
 	}
 	beforeAdd := h.length()
-	for _, subset := range dl.nodes {
+	for _, subset := range dl.nodes.nodes {
 		for _, node := range subset {
 			h.set(node.Hash, node)
 		}
@@ -114,7 +115,7 @@
 	}
 	go func() {
 		beforeDel := h.length()
-		for _, subset := range dl.nodes {
+		for _, subset := range dl.nodes.nodes {
 			for _, node := range subset {
 				h.del(node.Hash)
 			}
@@ -131,21 +132,12 @@
 // made to the state, that have not yet graduated into a semi-immutable state.
 type diffLayer struct {
 	// Immutables
-<<<<<<< HEAD
-	root   common.Hash                               // Root hash to which this layer diff belongs to
-	id     uint64                                    // Corresponding state id
-	block  uint64                                    // Associated block number
-	nodes  map[common.Hash]map[string]*trienode.Node // Cached trie nodes indexed by owner and path
-	states *triestate.Set                            // Associated state change set for building history
-	memory uint64                                    // Approximate guess as to how much memory we use
-	cache  *HashNodeCache                            // trienode cache by hash key. cache is immutable, but cache's item can be add/del.
-=======
 	root   common.Hash         // Root hash to which this layer diff belongs to
 	id     uint64              // Corresponding state id
 	block  uint64              // Associated block number
 	nodes  *nodeSet            // Cached trie nodes indexed by owner and path
 	states *StateSetWithOrigin // Associated state changes along with origin value
->>>>>>> c64cf28f
+	cache  *HashNodeCache      // trienode cache by hash key. cache is immutable, but cache's item can be add/del.
 
 	// mutables
 	origin *diskLayer   // The current difflayer corresponds to the underlying disklayer and is updated during cap.
@@ -162,8 +154,6 @@
 		parent: parent,
 		nodes:  nodes,
 		states: states,
-<<<<<<< HEAD
-		parent: parent,
 	}
 
 	switch l := parent.(type) {
@@ -179,25 +169,8 @@
 		panic("unknown parent type")
 	}
 
-	for _, subset := range nodes {
-		for path, n := range subset {
-			dl.memory += uint64(n.Size() + len(path))
-			size += int64(len(n.Blob) + len(path))
-		}
-		count += len(subset)
-	}
-	if states != nil {
-		dl.memory += uint64(states.Size())
-	}
-	dirtyWriteMeter.Mark(size)
-	diffLayerNodesMeter.Mark(int64(count))
-	diffLayerBytesMeter.Mark(int64(dl.memory))
-	log.Debug("Created new diff layer", "id", id, "block", block, "nodes", count, "size", common.StorageSize(dl.memory), "root", dl.root)
-=======
-	}
 	dirtyNodeWriteMeter.Mark(int64(nodes.size))
 	log.Debug("Created new diff layer", "id", id, "block", block, "nodesize", common.StorageSize(nodes.size), "statesize", common.StorageSize(states.size))
->>>>>>> c64cf28f
 	return dl
 }
 
