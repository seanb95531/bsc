--- conflicted
+++ resolved
@@ -238,47 +238,7 @@
 		}
 	}
 	// Trie node unknown to this layer, resolve from parent
-<<<<<<< HEAD
-	if diff, ok := dl.parent.(*diffLayer); ok {
-		return diff.node(owner, path, hash, depth+1)
-	}
-	// Failed to resolve through diff layers, fallback to disk layer
-	return dl.parent.Node(owner, path, hash)
-}
-
-// Node implements the layer interface, retrieving the trie node blob with the
-// provided node information. No error will be returned if the node is not found.
-func (dl *diffLayer) Node(owner common.Hash, path []byte, hash common.Hash) ([]byte, error) {
-	if n := dl.cache.Get(hash); n != nil {
-		// The query from the hash map is fastpath,
-		// avoiding recursive query of 128 difflayers.
-		diffHashCacheHitMeter.Mark(1)
-		diffHashCacheReadMeter.Mark(int64(len(n.Blob)))
-		return n.Blob, nil
-	}
-	diffHashCacheMissMeter.Mark(1)
-
-	persistLayer := dl.originDiskLayer()
-	if persistLayer != nil {
-		blob, err := persistLayer.Node(owner, path, hash)
-		if err != nil {
-			// This is a bad case with a very low probability.
-			// r/w the difflayer cache and r/w the disklayer are not in the same lock,
-			// so in extreme cases, both reading the difflayer cache and reading the disklayer may fail, eg, disklayer is stale.
-			// In this case, fallback to the original 128-layer recursive difflayer query path.
-			diffHashCacheSlowPathMeter.Mark(1)
-			log.Debug("Retry difflayer due to query origin failed", "owner", owner, "path", path, "hash", hash.String(), "error", err)
-			return dl.node(owner, path, hash, 0)
-		} else { // This is the fastpath.
-			return blob, nil
-		}
-	}
-	diffHashCacheSlowPathMeter.Mark(1)
-	log.Debug("Retry difflayer due to origin is nil", "owner", owner, "path", path, "hash", hash.String())
-	return dl.node(owner, path, hash, 0)
-=======
 	return dl.parent.node(owner, path, depth+1)
->>>>>>> f3c696fa
 }
 
 // update implements the layer interface, creating a new layer on top of the
