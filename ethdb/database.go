// Copyright 2014 The go-ethereum Authors
// This file is part of the go-ethereum library.
//
// The go-ethereum library is free software: you can redistribute it and/or modify
// it under the terms of the GNU Lesser General Public License as published by
// the Free Software Foundation, either version 3 of the License, or
// (at your option) any later version.
//
// The go-ethereum library is distributed in the hope that it will be useful,
// but WITHOUT ANY WARRANTY; without even the implied warranty of
// MERCHANTABILITY or FITNESS FOR A PARTICULAR PURPOSE. See the
// GNU Lesser General Public License for more details.
//
// You should have received a copy of the GNU Lesser General Public License
// along with the go-ethereum library. If not, see <http://www.gnu.org/licenses/>.

// Package ethdb defines the interfaces for an Ethereum data store.
package ethdb

import (
<<<<<<< HEAD
	"io"

	"github.com/ethereum/go-ethereum/params"
=======
	"bytes"
	"errors"
	"io"
)

var (
	// MaximumKey is a special marker representing the largest possible key
	// in the database.
	//
	// All prefixed database entries will be smaller than this marker.
	// For trie nodes in hash mode, we use a 32-byte slice filled with 0xFF
	// because there may be shared prefixes starting with multiple 0xFF bytes.
	// Using 32 bytes ensures that only a hash collision could potentially
	// match or exceed it.
	MaximumKey = bytes.Repeat([]byte{0xff}, 32)
>>>>>>> 12b4131f
)

// KeyValueReader wraps the Has and Get method of a backing data store.
type KeyValueReader interface {
	// Has retrieves if a key is present in the key-value data store.
	Has(key []byte) (bool, error)

	// Get retrieves the given key if it's present in the key-value data store.
	Get(key []byte) ([]byte, error)
}

// KeyValueWriter wraps the Put method of a backing data store.
type KeyValueWriter interface {
	// Put inserts the given value into the key-value data store.
	Put(key []byte, value []byte) error

	// Delete removes the key from the key-value data store.
	Delete(key []byte) error
}

var ErrTooManyKeys = errors.New("too many keys in deleted range")

// KeyValueRangeDeleter wraps the DeleteRange method of a backing data store.
type KeyValueRangeDeleter interface {
	// DeleteRange deletes all of the keys (and values) in the range [start,end)
	// (inclusive on start, exclusive on end).
	//
	// A nil start is treated as a key before all keys in the data store; a nil
	// end is treated as a key after all keys in the data store. If both is nil
	// then the entire data store will be purged.
	//
	// Some implementations of DeleteRange may return ErrTooManyKeys after
	// partially deleting entries in the given range.
	DeleteRange(start, end []byte) error
}

// KeyValueStater wraps the Stat method of a backing data store.
type KeyValueStater interface {
	// Stat returns the statistic data of the database.
	Stat() (string, error)
}

// KeyValueSyncer wraps the SyncKeyValue method of a backing data store.
type KeyValueSyncer interface {
	// SyncKeyValue ensures that all pending writes are flushed to disk,
	// guaranteeing data durability up to the point.
	SyncKeyValue() error
}

// Compacter wraps the Compact method of a backing data store.
type Compacter interface {
	// Compact flattens the underlying data store for the given key range. In essence,
	// deleted and overwritten versions are discarded, and the data is rearranged to
	// reduce the cost of operations needed to access them.
	//
	// A nil start is treated as a key before all keys in the data store; a nil limit
	// is treated as a key after all keys in the data store. If both is nil then it
	// will compact entire data store.
	Compact(start []byte, limit []byte) error
}

// KeyValueStore contains all the methods required to allow handling different
// key-value data stores backing the high level database.
type KeyValueStore interface {
	KeyValueReader
	KeyValueWriter
	KeyValueStater
	KeyValueSyncer
	KeyValueRangeDeleter
	Batcher
	Iteratee
	Compacter
	io.Closer
}

// AncientReaderOp contains the methods required to read from immutable ancient data.
type AncientReaderOp interface {
	// Ancient retrieves an ancient binary blob from the append-only immutable files.
	Ancient(kind string, number uint64) ([]byte, error)

	// AncientRange retrieves multiple items in sequence, starting from the index 'start'.
	// It will return
	//   - at most 'count' items,
	//   - if maxBytes is specified: at least 1 item (even if exceeding the maxByteSize),
	//     but will otherwise return as many items as fit into maxByteSize.
	//   - if maxBytes is not specified, 'count' items will be returned if they are present
	AncientRange(kind string, start, count, maxBytes uint64) ([][]byte, error)

	// Ancients returns the ancient item numbers in the ancient store.
	Ancients() (uint64, error)

	// Tail returns the number of first stored item in the ancient store.
	// This number can also be interpreted as the total deleted items.
	Tail() (uint64, error)

	// AncientSize returns the ancient size of the specified category.
	AncientSize(kind string) (uint64, error)

	// ItemAmountInAncient returns the actual length of current ancientDB.
	ItemAmountInAncient() (uint64, error)

	// AncientOffSet returns the offset of current ancientDB.
	AncientOffSet() uint64
}

// AncientReader is the extended ancient reader interface including 'batched' or 'atomic' reading.
type AncientReader interface {
	AncientReaderOp

	// ReadAncients runs the given read operation while ensuring that no writes take place
	// on the underlying ancient store.
	ReadAncients(fn func(AncientReaderOp) error) (err error)
}

// AncientWriter contains the methods required to write to immutable ancient data.
type AncientWriter interface {
	// ModifyAncients runs a write operation on the ancient store.
	// If the function returns an error, any changes to the underlying store are reverted.
	// The integer return value is the total size of the written data.
	ModifyAncients(func(AncientWriteOp) error) (int64, error)

	// SyncAncient flushes all in-memory ancient store data to disk.
	SyncAncient() error

	// TruncateHead discards all but the first n ancient data from the ancient store.
	// After the truncation, the latest item can be accessed it item_n-1(start from 0).
	TruncateHead(n uint64) (uint64, error)

	// TruncateTail discards the first n ancient data from the ancient store. The already
	// deleted items are ignored. After the truncation, the earliest item can be accessed
	// is item_n(start from 0). The deleted items may not be removed from the ancient store
	// immediately, but only when the accumulated deleted data reach the threshold then
	// will be removed all together.
	//
	// Note that data marked as non-prunable will still be retained and remain accessible.
	TruncateTail(n uint64) (uint64, error)
<<<<<<< HEAD

	// TruncateTableTail will truncate certain table to new tail
	TruncateTableTail(kind string, tail uint64) (uint64, error)

	// ResetTable will reset certain table with new start point
	ResetTable(kind string, startAt uint64, onlyEmpty bool) error
}

type FreezerEnv struct {
	ChainCfg         *params.ChainConfig
	BlobExtraReserve uint64
}

// AncientFreezer defines the help functions for freezing ancient data
type AncientFreezer interface {
	// SetupFreezerEnv provides params.ChainConfig for checking hark forks, like isCancun.
	SetupFreezerEnv(env *FreezerEnv, blockHistory uint64) error
=======
>>>>>>> 12b4131f
}

// AncientWriteOp is given to the function argument of ModifyAncients.
type AncientWriteOp interface {
	// Append adds an RLP-encoded item.
	Append(kind string, number uint64, item interface{}) error

	// AppendRaw adds an item without RLP-encoding it.
	AppendRaw(kind string, number uint64, item []byte) error
}

// AncientStater wraps the Stat method of a backing ancient store.
type AncientStater interface {
	// AncientDatadir returns the path of the ancient store directory.
	//
	// If the ancient store is not activated, an error is returned.
	// If an ephemeral ancient store is used, an empty path is returned.
	//
	// The path returned by AncientDatadir can be used as the root path
	// of the ancient store to construct paths for other sub ancient stores.
	AncientDatadir() (string, error)
}

// StateStoreReader wraps the StateStoreReader method.
type StateStoreReader interface {
	StateStoreReader() Reader
}

// Reader contains the methods required to read data from both key-value as well as
// immutable ancient data.
type Reader interface {
	KeyValueReader
	AncientReader
	StateStoreReader
}

// AncientStore contains all the methods required to allow handling different
// ancient data stores backing immutable data store.
type AncientStore interface {
	AncientReader
	AncientWriter
	AncientStater
	io.Closer
}

type StateStore interface {
	SetStateStore(state Database)
	GetStateStore() Database
	HasSeparateStateStore() bool
}

// ResettableAncientStore extends the AncientStore interface by adding a Reset method.
type ResettableAncientStore interface {
	AncientStore

	// Reset is designed to reset the entire ancient store to its default state.
	Reset() error
}

// Database contains all the methods required by the high level database to not
// only access the key-value data store but also the ancient chain store.
type Database interface {
	StateStore
	StateStoreReader
	AncientFreezer

	KeyValueStore
	AncientStore
}<|MERGE_RESOLUTION|>--- conflicted
+++ resolved
@@ -18,14 +18,11 @@
 package ethdb
 
 import (
-<<<<<<< HEAD
-	"io"
-
-	"github.com/ethereum/go-ethereum/params"
-=======
 	"bytes"
 	"errors"
 	"io"
+
+	"github.com/ethereum/go-ethereum/params"
 )
 
 var (
@@ -38,7 +35,6 @@
 	// Using 32 bytes ensures that only a hash collision could potentially
 	// match or exceed it.
 	MaximumKey = bytes.Repeat([]byte{0xff}, 32)
->>>>>>> 12b4131f
 )
 
 // KeyValueReader wraps the Has and Get method of a backing data store.
@@ -175,7 +171,6 @@
 	//
 	// Note that data marked as non-prunable will still be retained and remain accessible.
 	TruncateTail(n uint64) (uint64, error)
-<<<<<<< HEAD
 
 	// TruncateTableTail will truncate certain table to new tail
 	TruncateTableTail(kind string, tail uint64) (uint64, error)
@@ -193,8 +188,6 @@
 type AncientFreezer interface {
 	// SetupFreezerEnv provides params.ChainConfig for checking hark forks, like isCancun.
 	SetupFreezerEnv(env *FreezerEnv, blockHistory uint64) error
-=======
->>>>>>> 12b4131f
 }
 
 // AncientWriteOp is given to the function argument of ModifyAncients.
