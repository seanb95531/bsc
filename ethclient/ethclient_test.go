--- conflicted
+++ resolved
@@ -183,36 +183,6 @@
 }
 
 var (
-<<<<<<< HEAD
-	testKey, _  = crypto.HexToECDSA("b71c71a67e1177ad4e901695e1b4b9ee17ae16c6668d313eac2f96dbcda3f291")
-	testAddr    = crypto.PubkeyToAddress(testKey.PublicKey)
-	testBalance = big.NewInt(2e15)
-)
-
-var genesis = &core.Genesis{
-	Config:    params.AllEthashProtocolChanges,
-	Alloc:     core.GenesisAlloc{testAddr: {Balance: testBalance}},
-	ExtraData: []byte("test genesis"),
-	Timestamp: 9000,
-	BaseFee:   big.NewInt(params.InitialBaseFee),
-}
-
-var testTx1 = types.MustSignNewTx(testKey, types.LatestSigner(genesis.Config), &types.LegacyTx{
-	Nonce:    0,
-	Value:    big.NewInt(12),
-	GasPrice: big.NewInt(params.InitialBaseFee),
-	Gas:      params.TxGas,
-	To:       &common.Address{2},
-})
-
-var testTx2 = types.MustSignNewTx(testKey, types.LatestSigner(genesis.Config), &types.LegacyTx{
-	Nonce:    1,
-	Value:    big.NewInt(8),
-	GasPrice: big.NewInt(params.InitialBaseFee),
-	Gas:      params.TxGas,
-	To:       &common.Address{2},
-})
-=======
 	testKey, _   = crypto.HexToECDSA("b71c71a67e1177ad4e901695e1b4b9ee17ae16c6668d313eac2f96dbcda3f291")
 	testAddr     = crypto.PubkeyToAddress(testKey.PublicKey)
 	testBalance  = big.NewInt(2e10)
@@ -288,7 +258,6 @@
 	blockNr int
 	txs     []testTransactionParam
 }
->>>>>>> 3a419246
 
 func newTestBackend(t *testing.T) (*node.Node, []*types.Block) {
 	// Generate test chain.
@@ -317,17 +286,6 @@
 	return n, blocks
 }
 
-<<<<<<< HEAD
-func generateTestChain() []*types.Block {
-	db := rawdb.NewMemoryDatabase()
-	generate := func(i int, g *core.BlockGen) {
-		g.OffsetTime(5)
-		g.SetExtra([]byte("test"))
-		if i == 1 {
-			// Test transactions are included in block #2.
-			g.AddTx(testTx1)
-			g.AddTx(testTx2)
-=======
 func generateTestChain() (*core.Genesis, []*types.Block) {
 	signer := types.HomesteadSigner{}
 	// Create a database pre-initialize with a genesis block
@@ -374,16 +332,11 @@
 					block.AddTxWithChain(chain, tx)
 				}
 			}
->>>>>>> 3a419246
 		}
 	}
 	gblock := genesis.ToBlock(db)
 	engine := ethash.NewFaker()
-<<<<<<< HEAD
-	blocks, _ := core.GenerateChain(genesis.Config, gblock, engine, db, 2, generate)
-=======
 	blocks, _ := core.GenerateChain(config, gblock, engine, db, testBlockNum, generate)
->>>>>>> 3a419246
 	blocks = append([]*types.Block{gblock}, blocks...)
 	return blocks
 }
@@ -418,19 +371,14 @@
 		"CallContract": {
 			func(t *testing.T) { testCallContract(t, client) },
 		},
-<<<<<<< HEAD
+		"TestDiffAccounts": {
+			func(t *testing.T) { testDiffAccounts(t, client) },
 		"AtFunctions": {
 			func(t *testing.T) { testAtFunctions(t, client) },
 		},
 		"TransactionSender": {
 			func(t *testing.T) { testTransactionSender(t, client) },
 		},
-=======
-		"TestDiffAccounts": {
-			func(t *testing.T) { testDiffAccounts(t, client) },
-		},
-		// DO not have TestAtFunctions now, because we do not have pending block now
->>>>>>> 3a419246
 	}
 
 	t.Parallel()
@@ -570,11 +518,7 @@
 	if err != nil {
 		t.Fatalf("unexpected error: %v", err)
 	}
-<<<<<<< HEAD
-	if blockNumber != 2 {
-=======
 	if blockNumber != uint64(testBlockNum) {
->>>>>>> 3a419246
 		t.Fatalf("BlockNumber returned wrong number: %d", blockNumber)
 	}
 	// Get current block by number
@@ -680,133 +624,6 @@
 
 func testDiffAccounts(t *testing.T, client *rpc.Client) {
 	ec := NewClient(client)
-<<<<<<< HEAD
-
-	// send a transaction for some interesting pending status
-	sendTransaction(ec)
-	time.Sleep(100 * time.Millisecond)
-
-	// Check pending transaction count
-	pending, err := ec.PendingTransactionCount(context.Background())
-	if err != nil {
-		t.Fatalf("unexpected error: %v", err)
-	}
-	if pending != 1 {
-		t.Fatalf("unexpected pending, wanted 1 got: %v", pending)
-	}
-	// Query balance
-	balance, err := ec.BalanceAt(context.Background(), testAddr, nil)
-	if err != nil {
-		t.Fatalf("unexpected error: %v", err)
-	}
-	penBalance, err := ec.PendingBalanceAt(context.Background(), testAddr)
-	if err != nil {
-		t.Fatalf("unexpected error: %v", err)
-	}
-	if balance.Cmp(penBalance) == 0 {
-		t.Fatalf("unexpected balance: %v %v", balance, penBalance)
-	}
-	// NonceAt
-	nonce, err := ec.NonceAt(context.Background(), testAddr, nil)
-	if err != nil {
-		t.Fatalf("unexpected error: %v", err)
-	}
-	penNonce, err := ec.PendingNonceAt(context.Background(), testAddr)
-	if err != nil {
-		t.Fatalf("unexpected error: %v", err)
-	}
-	if penNonce != nonce+1 {
-		t.Fatalf("unexpected nonce: %v %v", nonce, penNonce)
-	}
-	// StorageAt
-	storage, err := ec.StorageAt(context.Background(), testAddr, common.Hash{}, nil)
-	if err != nil {
-		t.Fatalf("unexpected error: %v", err)
-	}
-	penStorage, err := ec.PendingStorageAt(context.Background(), testAddr, common.Hash{})
-	if err != nil {
-		t.Fatalf("unexpected error: %v", err)
-	}
-	if !bytes.Equal(storage, penStorage) {
-		t.Fatalf("unexpected storage: %v %v", storage, penStorage)
-	}
-	// CodeAt
-	code, err := ec.CodeAt(context.Background(), testAddr, nil)
-	if err != nil {
-		t.Fatalf("unexpected error: %v", err)
-	}
-	penCode, err := ec.PendingCodeAt(context.Background(), testAddr)
-	if err != nil {
-		t.Fatalf("unexpected error: %v", err)
-	}
-	if !bytes.Equal(code, penCode) {
-		t.Fatalf("unexpected code: %v %v", code, penCode)
-	}
-}
-
-func testTransactionSender(t *testing.T, client *rpc.Client) {
-	ec := NewClient(client)
-	ctx := context.Background()
-
-	// Retrieve testTx1 via RPC.
-	block2, err := ec.HeaderByNumber(ctx, big.NewInt(2))
-	if err != nil {
-		t.Fatal("can't get block 1:", err)
-	}
-	tx1, err := ec.TransactionInBlock(ctx, block2.Hash(), 0)
-	if err != nil {
-		t.Fatal("can't get tx:", err)
-	}
-	if tx1.Hash() != testTx1.Hash() {
-		t.Fatalf("wrong tx hash %v, want %v", tx1.Hash(), testTx1.Hash())
-	}
-
-	// The sender address is cached in tx1, so no additional RPC should be required in
-	// TransactionSender. Ensure the server is not asked by canceling the context here.
-	canceledCtx, cancel := context.WithCancel(context.Background())
-	cancel()
-	sender1, err := ec.TransactionSender(canceledCtx, tx1, block2.Hash(), 0)
-	if err != nil {
-		t.Fatal(err)
-	}
-	if sender1 != testAddr {
-		t.Fatal("wrong sender:", sender1)
-	}
-
-	// Now try to get the sender of testTx2, which was not fetched through RPC.
-	// TransactionSender should query the server here.
-	sender2, err := ec.TransactionSender(ctx, testTx2, block2.Hash(), 1)
-	if err != nil {
-		t.Fatal(err)
-	}
-	if sender2 != testAddr {
-		t.Fatal("wrong sender:", sender2)
-	}
-}
-
-func sendTransaction(ec *Client) error {
-	chainID, err := ec.ChainID(context.Background())
-	if err != nil {
-		return err
-	}
-	nonce, err := ec.PendingNonceAt(context.Background(), testAddr)
-	if err != nil {
-		return err
-	}
-
-	signer := types.LatestSignerForChainID(chainID)
-	tx, err := types.SignNewTx(testKey, signer, &types.LegacyTx{
-		Nonce:    nonce,
-		To:       &common.Address{2},
-		Value:    big.NewInt(1),
-		Gas:      22000,
-		GasPrice: big.NewInt(params.InitialBaseFee),
-	})
-	if err != nil {
-		return err
-	}
-	return ec.SendTransaction(context.Background(), tx)
-=======
 	ctx, cancel := context.WithTimeout(context.Background(), 1000*time.Millisecond)
 	defer cancel()
 
@@ -844,5 +661,4 @@
 			t.Fatalf("expect ignore all transactions, but some transaction has recorded")
 		}
 	}
->>>>>>> 3a419246
 }