--- conflicted
+++ resolved
@@ -781,15 +781,11 @@
 	)
 	// check if backend is a full node
 	if fullBackend, ok := s.backend.(fullNodeBackend); ok {
-<<<<<<< HEAD
 		if miningBackend, ok := s.backend.(miningNodeBackend); ok {
 			mining = miningBackend.Miner().Mining()
 		}
 
-		sync := fullBackend.SyncProgress()
-=======
 		sync := fullBackend.SyncProgress(context.Background())
->>>>>>> 12b4131f
 		syncing = !sync.Done()
 
 		price, _ := fullBackend.SuggestGasTipCap(context.Background())
