// Copyright 2015 The go-ethereum Authors
// This file is part of the go-ethereum library.
//
// The go-ethereum library is free software: you can redistribute it and/or modify
// it under the terms of the GNU Lesser General Public License as published by
// the Free Software Foundation, either version 3 of the License, or
// (at your option) any later version.
//
// The go-ethereum library is distributed in the hope that it will be useful,
// but WITHOUT ANY WARRANTY; without even the implied warranty of
// MERCHANTABILITY or FITNESS FOR A PARTICULAR PURPOSE. See the
// GNU Lesser General Public License for more details.
//
// You should have received a copy of the GNU Lesser General Public License
// along with the go-ethereum library. If not, see <http://www.gnu.org/licenses/>.

package miner

import (
	"errors"
	"fmt"
	"math/big"
	"sync"
	"sync/atomic"
	"time"

	mapset "github.com/deckarep/golang-set/v2"
	"github.com/holiman/uint256"

	"github.com/ethereum/go-ethereum/common"
	"github.com/ethereum/go-ethereum/common/lru"
	"github.com/ethereum/go-ethereum/consensus"
	"github.com/ethereum/go-ethereum/consensus/misc/eip1559"
	"github.com/ethereum/go-ethereum/consensus/misc/eip4844"
	"github.com/ethereum/go-ethereum/consensus/parlia"
	"github.com/ethereum/go-ethereum/core"
	"github.com/ethereum/go-ethereum/core/state"
	"github.com/ethereum/go-ethereum/core/stateless"
	"github.com/ethereum/go-ethereum/core/systemcontracts"
	"github.com/ethereum/go-ethereum/core/txpool"
	"github.com/ethereum/go-ethereum/core/types"
	"github.com/ethereum/go-ethereum/core/vm"
<<<<<<< HEAD
	"github.com/ethereum/go-ethereum/event"
=======
	"github.com/ethereum/go-ethereum/crypto/kzg4844"
>>>>>>> 12b4131f
	"github.com/ethereum/go-ethereum/log"
	"github.com/ethereum/go-ethereum/metrics"
	"github.com/ethereum/go-ethereum/miner/minerconfig"
	"github.com/ethereum/go-ethereum/params"
	"github.com/ethereum/go-ethereum/trie"
)

const (
	// resultQueueSize is the size of channel listening to sealing result.
	resultQueueSize = 10

	// txChanSize is the size of channel listening to NewTxsEvent.
	// The number is referenced from the size of tx pool.
	txChanSize = 4096

	// chainHeadChanSize is the size of channel listening to ChainHeadEvent.
	chainHeadChanSize = 10

	// minRecommitInterval is the minimal time interval to recreate the sealing block with
	// any newly arrived transactions.
	minRecommitInterval = 1 * time.Second

	// staleThreshold is the maximum depth of the acceptable stale block.
	staleThreshold = 11

	// the current 4 mining loops could have asynchronous risk of mining block with
	// save height, keep recently mined blocks to avoid double sign for safety,
	recentMinedCacheLimit = 20
)

var (
	bidExistGauge        = metrics.NewRegisteredGauge("worker/bidExist", nil)
	bidWinGauge          = metrics.NewRegisteredGauge("worker/bidWin", nil)
	inturnBlocksGauge    = metrics.NewRegisteredGauge("worker/inturnBlocks", nil)
	bestBidGasUsedGauge  = metrics.NewRegisteredGauge("worker/bestBidGasUsed", nil)  // MGas
	bestWorkGasUsedGauge = metrics.NewRegisteredGauge("worker/bestWorkGasUsed", nil) // MGas

	writeBlockTimer    = metrics.NewRegisteredTimer("worker/writeblock", nil)
	finalizeBlockTimer = metrics.NewRegisteredTimer("worker/finalizeblock", nil)

	errBlockInterruptedByNewHead   = errors.New("new head arrived while building block")
	errBlockInterruptedByRecommit  = errors.New("recommit interrupt while building block")
	errBlockInterruptedByTimeout   = errors.New("timeout while building block")
	errBlockInterruptedByOutOfGas  = errors.New("out of gas while building block")
	errBlockInterruptedByBetterBid = errors.New("better bid arrived while building block")
)

// environment is the worker's current environment and holds all
// information of the sealing block generation.
type environment struct {
	signer   types.Signer
	state    *state.StateDB // apply state changes here
	tcount   int            // tx count in cycle
	gasPool  *core.GasPool  // available gas used to pack transactions
	coinbase common.Address
	evm      *vm.EVM

	header   *types.Header
	txs      []*types.Transaction
	receipts []*types.Receipt
	sidecars types.BlobSidecars
	blobs    int

	witness *stateless.Witness
}

// copy creates a deep copy of environment.
func (env *environment) copy() *environment {
	cpy := &environment{
		signer:   env.signer,
		state:    env.state.Copy(),
		tcount:   env.tcount,
		coinbase: env.coinbase,
		header:   types.CopyHeader(env.header),
		receipts: copyReceipts(env.receipts),
	}
	if env.gasPool != nil {
		gasPool := *env.gasPool
		cpy.gasPool = &gasPool
	}
	cpy.txs = make([]*types.Transaction, len(env.txs))
	copy(cpy.txs, env.txs)

	if env.sidecars != nil {
		cpy.sidecars = make(types.BlobSidecars, len(env.sidecars))
		copy(cpy.sidecars, env.sidecars)
		cpy.blobs = env.blobs
	}

	return cpy
}

// discard terminates the background prefetcher go-routine. It should
// always be called for all created environment instances otherwise
// the go-routine leak can happen.
func (env *environment) discard() {
	if env.state == nil {
		return
	}
	env.state.StopPrefetcher()
}

// task contains all information for consensus engine sealing and result submitting.
type task struct {
	receipts  []*types.Receipt
	state     *state.StateDB
	block     *types.Block
	createdAt time.Time

	miningStartAt time.Time
}

const (
	commitInterruptNone int32 = iota
	commitInterruptNewHead
	commitInterruptResubmit
	commitInterruptTimeout
	commitInterruptOutOfGas
	commitInterruptBetterBid
)

// newWorkReq represents a request for new sealing work submitting with relative interrupt notifier.
type newWorkReq struct {
	interruptCh chan int32
	timestamp   int64
}

// newPayloadResult is the result of payload generation.
type newPayloadResult struct {
	err      error
	block    *types.Block
	fees     *big.Int               // total block fees
	sidecars []*types.BlobTxSidecar // collected blobs of blob transactions
	stateDB  *state.StateDB         // StateDB after executing the transactions
	receipts []*types.Receipt       // Receipts collected during construction
	requests [][]byte               // Consensus layer requests collected during block construction
	witness  *stateless.Witness     // Witness is an optional stateless proof
}

// getWorkReq represents a request for getting a new sealing work with provided parameters.
type getWorkReq struct {
	params *generateParams
	result chan *newPayloadResult // non-blocking channel
}

type bidFetcher interface {
	GetBestBid(parentHash common.Hash) *BidRuntime
	GetSimulatingBid(prevBlockHash common.Hash) *BidRuntime
}

// worker is the main object which takes care of submitting new work to consensus engine
// and gathering the sealing result.
type worker struct {
	bidFetcher  bidFetcher
	prefetcher  core.Prefetcher
	config      *minerconfig.Config
	chainConfig *params.ChainConfig
	engine      consensus.Engine
	eth         Backend
	prio        []common.Address // A list of senders to prioritize
	chain       *core.BlockChain

	// Feeds
	pendingLogsFeed event.Feed

	// Subscriptions
	mux          *event.TypeMux
	chainHeadCh  chan core.ChainHeadEvent
	chainHeadSub event.Subscription

	// Channels
	newWorkCh          chan *newWorkReq
	getWorkCh          chan *getWorkReq
	taskCh             chan *task
	resultCh           chan *types.Block
	startCh            chan struct{}
	exitCh             chan struct{}
	resubmitIntervalCh chan time.Duration

	wg sync.WaitGroup

	current *environment // An environment for current running cycle.

	confMu   sync.RWMutex // The lock used to protect the config fields: GasCeil, GasTip and Extradata
	coinbase common.Address
	extra    []byte
	tip      *uint256.Int // Minimum tip needed for non-local transaction to include them

	pendingMu    sync.RWMutex
	pendingTasks map[common.Hash]*task

	snapshotMu       sync.RWMutex // The lock used to protect the snapshots below
	snapshotBlock    *types.Block
	snapshotReceipts types.Receipts
	snapshotState    *state.StateDB

	// atomic status counters
	running atomic.Bool // The indicator whether the consensus engine is running or not.
	syncing atomic.Bool // The indicator whether the node is still syncing.

	// recommit is the time interval to re-create sealing work or to re-build
	// payload in proof-of-stake stage.
	recommit time.Duration

	// Test hooks
	newTaskHook       func(*task)                        // Method to call upon receiving a new sealing task.
	skipSealHook      func(*task) bool                   // Method to decide whether skipping the sealing.
	fullTaskHook      func()                             // Method to call before pushing the full sealing task.
	resubmitHook      func(time.Duration, time.Duration) // Method to call upon updating resubmitting interval.
	recentMinedBlocks *lru.Cache[uint64, []common.Hash]
}

func newWorker(config *minerconfig.Config, engine consensus.Engine, eth Backend, mux *event.TypeMux, init bool) *worker {
	chainConfig := eth.BlockChain().Config()
	worker := &worker{
		prefetcher:         core.NewStatePrefetcher(chainConfig, eth.BlockChain().HeadChain()),
		config:             config,
		chainConfig:        chainConfig,
		engine:             engine,
		eth:                eth,
		chain:              eth.BlockChain(),
		mux:                mux,
		coinbase:           config.Etherbase,
		extra:              config.ExtraData,
		tip:                uint256.MustFromBig(config.GasPrice),
		pendingTasks:       make(map[common.Hash]*task),
		chainHeadCh:        make(chan core.ChainHeadEvent, chainHeadChanSize),
		newWorkCh:          make(chan *newWorkReq),
		getWorkCh:          make(chan *getWorkReq),
		taskCh:             make(chan *task),
		resultCh:           make(chan *types.Block, resultQueueSize),
		startCh:            make(chan struct{}, 1),
		exitCh:             make(chan struct{}),
		resubmitIntervalCh: make(chan time.Duration),
		recentMinedBlocks:  lru.NewCache[uint64, []common.Hash](recentMinedCacheLimit),
	}
	// Subscribe events for blockchain
	worker.chainHeadSub = eth.BlockChain().SubscribeChainHeadEvent(worker.chainHeadCh)

<<<<<<< HEAD
	// Sanitize recommit interval if the user-specified one is too short.
	recommit := minRecommitInterval
	if worker.config.Recommit != nil && *worker.config.Recommit > minRecommitInterval {
		recommit = *worker.config.Recommit
=======
	// Collect consensus-layer requests if Prague is enabled.
	var requests [][]byte
	if miner.chainConfig.IsPrague(work.header.Number, work.header.Time) {
		requests = [][]byte{}
		// EIP-6110 deposits
		if err := core.ParseDepositLogs(&requests, allLogs, miner.chainConfig); err != nil {
			return &newPayloadResult{err: err}
		}
		// EIP-7002
		if err := core.ProcessWithdrawalQueue(&requests, work.evm); err != nil {
			return &newPayloadResult{err: err}
		}
		// EIP-7251 consolidations
		if err := core.ProcessConsolidationQueue(&requests, work.evm); err != nil {
			return &newPayloadResult{err: err}
		}
>>>>>>> 12b4131f
	}
	if recommit < minRecommitInterval {
		log.Warn("Sanitizing miner recommit interval", "provided", recommit, "updated", minRecommitInterval)
		recommit = minRecommitInterval
	}
	worker.recommit = recommit

	worker.wg.Add(4)
	go worker.mainLoop()
	go worker.newWorkLoop(recommit)
	go worker.resultLoop()
	go worker.taskLoop()

	// Submit first work to initialize pending state.
	if init {
		worker.startCh <- struct{}{}
	}

	return worker
}

func (w *worker) setBestBidFetcher(fetcher bidFetcher) {
	w.bidFetcher = fetcher
}

func (w *worker) getPrefetcher() core.Prefetcher {
	return w.prefetcher
}

// setEtherbase sets the etherbase used to initialize the block coinbase field.
func (w *worker) setEtherbase(addr common.Address) {
	w.confMu.Lock()
	defer w.confMu.Unlock()
	w.coinbase = addr
}

// etherbase retrieves the configured etherbase address.
func (w *worker) etherbase() common.Address {
	w.confMu.RLock()
	defer w.confMu.RUnlock()
	return w.coinbase
}

func (w *worker) setGasCeil(ceil uint64) {
	w.confMu.Lock()
	defer w.confMu.Unlock()
	w.config.GasCeil = ceil
}

func (w *worker) getGasCeil() uint64 {
	w.confMu.Lock()
	defer w.confMu.Unlock()
	return w.config.GasCeil
}

// setExtra sets the content used to initialize the block extra field.
func (w *worker) setExtra(extra []byte) {
	w.confMu.Lock()
	defer w.confMu.Unlock()
	w.extra = extra
}

// setGasTip sets the minimum miner tip needed to include a non-local transaction.
func (w *worker) setGasTip(tip *big.Int) {
	w.confMu.Lock()
	defer w.confMu.Unlock()
	w.tip = uint256.MustFromBig(tip)
}

// setRecommitInterval updates the interval for miner sealing work recommitting.
func (w *worker) setRecommitInterval(interval time.Duration) {
	select {
	case w.resubmitIntervalCh <- interval:
	case <-w.exitCh:
	}
}

// setPrioAddresses sets a list of addresses to prioritize for transaction inclusion.
func (w *worker) setPrioAddresses(prio []common.Address) {
	w.confMu.Lock()
	defer w.confMu.Unlock()
	w.prio = prio
}

// Pending returns the currently pending block, associated receipts and statedb.
// The returned values can be nil in case the pending block is not initialized.
func (w *worker) pending() (*types.Block, types.Receipts, *state.StateDB) {
	w.snapshotMu.RLock()
	defer w.snapshotMu.RUnlock()
	if w.snapshotState == nil {
		return nil, nil, nil
	}
	return w.snapshotBlock, w.snapshotReceipts, w.snapshotState.Copy()
}

// start sets the running status as 1 and triggers new work submitting.
func (w *worker) start() {
	w.running.Store(true)
	w.startCh <- struct{}{}
}

// stop sets the running status as 0.
func (w *worker) stop() {
	w.running.Store(false)
}

// isRunning returns an indicator whether worker is running or not.
func (w *worker) isRunning() bool {
	return w.running.Load()
}

// close terminates all background threads maintained by the worker.
// Note the worker does not support being closed multiple times.
func (w *worker) close() {
	w.running.Store(false)
	close(w.exitCh)
	w.wg.Wait()
}

// newWorkLoop is a standalone goroutine to submit new sealing work upon received events.
func (w *worker) newWorkLoop(recommit time.Duration) {
	defer w.wg.Done()
	var (
		interruptCh chan int32
		minRecommit = recommit // minimal resubmit interval specified by user.
		timestamp   int64      // timestamp for each round of sealing.
	)

	timer := time.NewTimer(0)
	defer timer.Stop()
	<-timer.C // discard the initial tick

	// commit aborts in-flight transaction execution with given signal and resubmits a new one.
	commit := func(reason int32) {
		if interruptCh != nil {
			// each commit work will have its own interruptCh to stop work with a reason
			interruptCh <- reason
			close(interruptCh)
		}
		interruptCh = make(chan int32, 1)
		select {
		case w.newWorkCh <- &newWorkReq{interruptCh: interruptCh, timestamp: timestamp}:
		case <-w.exitCh:
			return
		}
		timer.Reset(recommit)
	}
	// clearPending cleans the stale pending tasks.
	clearPending := func(number uint64) {
		w.pendingMu.Lock()
		for h, t := range w.pendingTasks {
			if t.block.NumberU64()+staleThreshold <= number {
				delete(w.pendingTasks, h)
			}
		}
		w.pendingMu.Unlock()
	}

	for {
		select {
		case <-w.startCh:
			clearPending(w.chain.CurrentBlock().Number.Uint64())
			timestamp = time.Now().Unix()
			commit(commitInterruptNewHead)

		case head := <-w.chainHeadCh:
			if !w.isRunning() {
				continue
			}
			if interruptCh != nil {
				interruptCh <- commitInterruptNewHead
				close(interruptCh)
				interruptCh = nil
			}
			clearPending(head.Header.Number.Uint64())
			timestamp = time.Now().Unix()
			if p, ok := w.engine.(*parlia.Parlia); ok {
				signedRecent, err := p.SignRecently(w.chain, head.Header)
				if err != nil {
					timer.Reset(recommit)
					log.Debug("Not allowed to propose block", "err", err)
					continue
				}
				if signedRecent {
					timer.Reset(recommit)
					log.Info("Signed recently, must wait")
					continue
				}
			}
			commit(commitInterruptNewHead)

		case <-timer.C:
			// If sealing is running resubmit a new work cycle periodically to pull in
			// higher priced transactions. Disable this overhead for pending blocks.
			if w.isRunning() && ((w.chainConfig.Clique != nil &&
				w.chainConfig.Clique.Period > 0) || (w.chainConfig.Parlia != nil)) {
				// Short circuit if no new transaction arrives.
				commit(commitInterruptResubmit)
			}

		case interval := <-w.resubmitIntervalCh:
			// Adjust resubmit interval explicitly by user.
			if interval < minRecommitInterval {
				log.Warn("Sanitizing miner recommit interval", "provided", interval, "updated", minRecommitInterval)
				interval = minRecommitInterval
			}
			log.Info("Miner recommit interval update", "from", minRecommit, "to", interval)
			minRecommit, recommit = interval, interval

			if w.resubmitHook != nil {
				w.resubmitHook(minRecommit, recommit)
			}

		case <-w.exitCh:
			return
		}
	}
}

// mainLoop is responsible for generating and submitting sealing work based on
// the received event. It can support two modes: automatically generate task and
// submit it or return task according to given parameters for various proposes.
func (w *worker) mainLoop() {
	defer w.wg.Done()
	defer w.chainHeadSub.Unsubscribe()
	defer func() {
		if w.current != nil {
			w.current.discard()
		}
	}()

	for {
		select {
		case req := <-w.newWorkCh:
			w.commitWork(req.interruptCh, req.timestamp)

		case req := <-w.getWorkCh:
			req.result <- w.generateWork(req.params, false)

		// System stopped
		case <-w.exitCh:
			return
		case <-w.chainHeadSub.Err():
			return
		}
	}
}

// taskLoop is a standalone goroutine to fetch sealing task from the generator and
// push them to consensus engine.
func (w *worker) taskLoop() {
	defer w.wg.Done()
	var (
		stopCh chan struct{}
		prev   common.Hash
	)

	// interrupt aborts the in-flight sealing task.
	interrupt := func() {
		if stopCh != nil {
			close(stopCh)
			stopCh = nil
		}
	}
	for {
		select {
		case task := <-w.taskCh:
			if w.newTaskHook != nil {
				w.newTaskHook(task)
			}
			// Reject duplicate sealing work due to resubmitting.
			sealHash := w.engine.SealHash(task.block.Header())
			if sealHash == prev {
				continue
			}
			// Interrupt previous sealing operation
			interrupt()
			stopCh, prev = make(chan struct{}), sealHash

			if w.skipSealHook != nil && w.skipSealHook(task) {
				continue
			}
			w.pendingMu.Lock()
			w.pendingTasks[sealHash] = task
			w.pendingMu.Unlock()

			if err := w.engine.Seal(w.chain, task.block, w.resultCh, stopCh); err != nil {
				log.Warn("Block sealing failed", "err", err)
				w.pendingMu.Lock()
				delete(w.pendingTasks, sealHash)
				w.pendingMu.Unlock()
			}
		case <-w.exitCh:
			interrupt()
			return
		}
	}
}

// resultLoop is a standalone goroutine to handle sealing result submitting
// and flush relative data to the database.
func (w *worker) resultLoop() {
	defer w.wg.Done()
	for {
		select {
		case block := <-w.resultCh:
			// Short circuit when receiving empty result.
			if block == nil {
				continue
			}
			// Short circuit when receiving duplicate result caused by resubmitting.
			if w.chain.HasBlock(block.Hash(), block.NumberU64()) {
				continue
			}
			var (
				sealhash = w.engine.SealHash(block.Header())
				hash     = block.Hash()
			)
			w.pendingMu.RLock()
			task, exist := w.pendingTasks[sealhash]
			w.pendingMu.RUnlock()
			if !exist {
				log.Error("Block found but no relative pending task", "number", block.Number(), "sealhash", sealhash, "hash", hash)
				continue
			}
			// Different block could share same sealhash, deep copy here to prevent write-write conflict.
			var (
				receipts = make([]*types.Receipt, len(task.receipts))
				logs     []*types.Log
			)
			for i, taskReceipt := range task.receipts {
				receipt := new(types.Receipt)
				receipts[i] = receipt
				*receipt = *taskReceipt

				// add block location fields
				receipt.BlockHash = hash
				receipt.BlockNumber = block.Number()
				receipt.TransactionIndex = uint(i)

				// Update the block hash in all logs since it is now available and not when the
				// receipt/log of individual transactions were created.
				receipt.Logs = make([]*types.Log, len(taskReceipt.Logs))
				for i, taskLog := range taskReceipt.Logs {
					log := new(types.Log)
					receipt.Logs[i] = log
					*log = *taskLog
					log.BlockHash = hash
				}
				logs = append(logs, receipt.Logs...)
			}

			if prev, ok := w.recentMinedBlocks.Get(block.NumberU64()); ok {
				doubleSign := false
				prevParents := prev
				for _, prevParent := range prevParents {
					if prevParent == block.ParentHash() {
						log.Error("Reject Double Sign!!", "block", block.NumberU64(),
							"hash", block.Hash(),
							"root", block.Root(),
							"ParentHash", block.ParentHash())
						doubleSign = true
						break
					}
				}
				if doubleSign {
					continue
				}
				prevParents = append(prevParents, block.ParentHash())
				w.recentMinedBlocks.Add(block.NumberU64(), prevParents)
			} else {
				// Add() will call removeOldest internally to remove the oldest element
				// if the LRU Cache is full
				w.recentMinedBlocks.Add(block.NumberU64(), []common.Hash{block.ParentHash()})
			}

			// Commit block and state to database.
			task.state.SetExpectedStateRoot(block.Root())
			start := time.Now()
			status, err := w.chain.WriteBlockAndSetHead(block, receipts, logs, task.state, w.mux)
			if status != core.CanonStatTy {
				if err != nil {
					log.Error("Failed writing block to chain", "err", err, "status", status)
				} else {
					log.Info("Written block as SideChain and avoid broadcasting", "status", status)
				}
				continue
			}
			writeBlockTimer.UpdateSince(start)
			stats := w.chain.GetBlockStats(block.Hash())
			stats.SendBlockTime.Store(time.Now().UnixMilli())
			stats.StartMiningTime.Store(task.miningStartAt.UnixMilli())
			log.Info("Successfully seal and write new block", "number", block.Number(), "sealhash", sealhash, "hash", hash,
				"elapsed", common.PrettyDuration(time.Since(task.createdAt)))
			w.mux.Post(core.NewMinedBlockEvent{Block: block})

		case <-w.exitCh:
			return
		}
	}
}

// makeEnv creates a new environment for the sealing block.
func (w *worker) makeEnv(parent *types.Header, header *types.Header, coinbase common.Address,
	prevEnv *environment, witness bool) (*environment, error) {
	// Retrieve the parent state to execute on top and start a prefetcher for
	// the miner to speed block sealing up a bit
	state, err := w.chain.StateAt(parent.Root)
	if err != nil {
		return nil, err
	}
	if witness {
		bundle, err := stateless.NewWitness(header, w.chain)
		if err != nil {
			return nil, err
		}
		state.StartPrefetcher("miner", bundle)
	} else {
		if prevEnv == nil {
			state.StartPrefetcher("miner", nil)
		} else {
			state.TransferPrefetcher(prevEnv.state)
		}
	}

	// Note the passed coinbase may be different with header.Coinbase.
	env := &environment{
		signer:   types.MakeSigner(w.chainConfig, header.Number, header.Time),
		state:    state,
		coinbase: coinbase,
		header:   header,
		witness:  state.Witness(),
		evm:      vm.NewEVM(core.NewEVMBlockContext(header, w.chain, &coinbase), state, w.chainConfig, vm.Config{}),
	}
	// Keep track of transactions which return errors so they can be removed
	env.tcount = 0
	return env, nil
}

// updateSnapshot updates pending snapshot block, receipts and state.
func (w *worker) updateSnapshot(env *environment) {
	w.snapshotMu.Lock()
	defer w.snapshotMu.Unlock()

	body := types.Body{Transactions: env.txs}
	if env.header.EmptyWithdrawalsHash() {
		body.Withdrawals = make([]*types.Withdrawal, 0)
	}
	w.snapshotBlock = types.NewBlock(
		env.header,
		&body,
		env.receipts,
		trie.NewStackTrie(nil),
	)
	w.snapshotReceipts = copyReceipts(env.receipts)
	w.snapshotState = env.state.Copy()
}

func (w *worker) commitTransaction(env *environment, tx *types.Transaction, receiptProcessors ...core.ReceiptProcessor) ([]*types.Log, error) {
	if tx.Type() == types.BlobTxType {
		return w.commitBlobTransaction(env, tx, receiptProcessors...)
	}

	receipt, err := w.applyTransaction(env, tx, receiptProcessors...)
	if err != nil {
		return nil, err
	}
	env.txs = append(env.txs, tx)
	env.receipts = append(env.receipts, receipt)
	return receipt.Logs, nil
}

func (w *worker) commitBlobTransaction(env *environment, tx *types.Transaction, receiptProcessors ...core.ReceiptProcessor) ([]*types.Log, error) {
	sc := types.NewBlobSidecarFromTx(tx)
	if sc == nil {
		panic("blob transaction without blobs in miner")
	}
	// Checking against blob gas limit: It's kind of ugly to perform this check here, but there
	// isn't really a better place right now. The blob gas limit is checked at block validation time
	// and not during execution. This means core.ApplyTransaction will not return an error if the
	// tx has too many blobs. So we have to explicitly check it here.
	maxBlobs := eip4844.MaxBlobsPerBlock(w.chainConfig, env.header.Time)
	if env.blobs+len(sc.Blobs) > maxBlobs {
		return nil, errors.New("max data blobs reached")
	}

	receipt, err := w.applyTransaction(env, tx, receiptProcessors...)
	if err != nil {
		return nil, err
	}
	sc.TxIndex = uint64(len(env.txs))
	env.txs = append(env.txs, tx.WithoutBlobTxSidecar())
	env.receipts = append(env.receipts, receipt)
	env.sidecars = append(env.sidecars, sc)
	env.blobs += len(sc.Blobs)
	*env.header.BlobGasUsed += receipt.BlobGasUsed
	return receipt.Logs, nil
}

// applyTransaction runs the transaction. If execution fails, state and gas pool are reverted.
func (w *worker) applyTransaction(env *environment, tx *types.Transaction, receiptProcessors ...core.ReceiptProcessor) (*types.Receipt, error) {
	var (
		snap = env.state.Snapshot()
		gp   = env.gasPool.Gas()
	)

	receipt, err := core.ApplyTransaction(env.evm, env.gasPool, env.state, env.header, tx, &env.header.GasUsed, receiptProcessors...)
	if err != nil {
		env.state.RevertToSnapshot(snap)
		env.gasPool.SetGas(gp)
	}
	return receipt, err
}

func (w *worker) commitTransactions(env *environment, plainTxs, blobTxs *transactionsByPriceAndNonce,
	interruptCh chan int32, stopTimer *time.Timer) error {
	gasLimit := env.header.GasLimit
	if env.gasPool == nil {
		env.gasPool = new(core.GasPool).AddGas(gasLimit)
		if p, ok := w.engine.(*parlia.Parlia); ok {
			gasReserved := p.EstimateGasReservedForSystemTxs(w.chain, env.header)
			env.gasPool.SubGas(gasReserved)
			log.Debug("commitTransactions", "number", env.header.Number.Uint64(), "time", env.header.Time, "EstimateGasReservedForSystemTxs", gasReserved)
		}
	}

	var coalescedLogs []*types.Log
	// initialize bloom processors
	processorCapacity := 100
	if plainTxs.CurrentSize() < processorCapacity {
		processorCapacity = plainTxs.CurrentSize()
	}
	bloomProcessors := core.NewAsyncReceiptBloomGenerator(processorCapacity)
	defer bloomProcessors.Close()

	stopPrefetchCh := make(chan struct{})
	defer close(stopPrefetchCh)
	// prefetch plainTxs txs, don't bother to prefetch a few blobTxs
	txsPrefetch := plainTxs.Copy()
	tx := txsPrefetch.PeekWithUnwrap()
	if tx != nil {
		txCurr := &tx
		w.prefetcher.PrefetchMining(txsPrefetch, env.header, env.gasPool.Gas(), env.state.CopyDoPrefetch(), *w.chain.GetVMConfig(), stopPrefetchCh, txCurr)
	}

	signal := commitInterruptNone
LOOP:
	for {
		// In the following three cases, we will interrupt the execution of the transaction.
		// (1) new head block event arrival, the reason is 1
		// (2) worker start or restart, the reason is 1
		// (3) worker recreate the sealing block with any newly arrived transactions, the reason is 2.
		// For the first two cases, the semi-finished work will be discarded.
		// For the third case, the semi-finished work will be submitted to the consensus engine.
		if interruptCh != nil {
			select {
			case signal, ok := <-interruptCh:
				if !ok {
					// should never be here, since interruptCh should not be read before
					log.Warn("commit transactions stopped unknown")
				}
				return signalToErr(signal)
			default:
			}
		}
		// If we don't have enough gas for any further transactions then we're done.
		if env.gasPool.Gas() < params.TxGas {
			log.Trace("Not enough gas for further transactions", "have", env.gasPool, "want", params.TxGas)
			signal = commitInterruptOutOfGas
			break
		}
		if stopTimer != nil {
			select {
			case <-stopTimer.C:
				log.Info("Not enough time for further transactions", "txs", len(env.txs))
				stopTimer.Reset(0) // re-active the timer, in case it will be used later.
				signal = commitInterruptTimeout
				break LOOP
			default:
			}
		}

		// If we don't have enough blob space for any further blob transactions,
		// skip that list altogether
		if !blobTxs.Empty() && env.blobs >= eip4844.MaxBlobsPerBlock(w.chainConfig, env.header.Time) {
			log.Trace("Not enough blob space for further blob transactions")
			blobTxs.Clear()
			// Fall though to pick up any plain txs
		}
		// Retrieve the next transaction and abort if all done.
		var (
			ltx *txpool.LazyTransaction
			txs *transactionsByPriceAndNonce
		)
		pltx, ptip := plainTxs.Peek()
		bltx, btip := blobTxs.Peek()

		switch {
		case pltx == nil:
			txs, ltx = blobTxs, bltx
		case bltx == nil:
			txs, ltx = plainTxs, pltx
		default:
			if ptip.Lt(btip) {
				txs, ltx = blobTxs, bltx
			} else {
				txs, ltx = plainTxs, pltx
			}
		}
		if ltx == nil {
			break
		}

		// If we don't have enough space for the next transaction, skip the account.
		if env.gasPool.Gas() < ltx.Gas {
			log.Trace("Not enough gas left for transaction", "hash", ltx.Hash, "left", env.gasPool.Gas(), "needed", ltx.Gas)
			txs.Pop()
			continue
		}

		// Most of the blob gas logic here is agnostic as to if the chain supports
		// blobs or not, however the max check panics when called on a chain without
		// a defined schedule, so we need to verify it's safe to call.
		if w.chainConfig.IsCancun(env.header.Number, env.header.Time) {
			left := eip4844.MaxBlobsPerBlock(w.chainConfig, env.header.Time) - env.blobs
			if left < int(ltx.BlobGas/params.BlobTxBlobGasPerBlob) {
				log.Trace("Not enough blob space left for transaction", "hash", ltx.Hash, "left", left, "needed", ltx.BlobGas/params.BlobTxBlobGasPerBlob)
				txs.Pop()
				continue
			}
		}

		// Transaction seems to fit, pull it up from the pool
		tx := ltx.Resolve()
		if tx == nil {
			log.Trace("Ignoring evicted transaction", "hash", ltx.Hash)
			txs.Pop()
			continue
		}
<<<<<<< HEAD
=======

		// Make sure all transactions after osaka have cell proofs
		if miner.chainConfig.IsOsaka(env.header.Number, env.header.Time) {
			if sidecar := tx.BlobTxSidecar(); sidecar != nil {
				if sidecar.Version == 0 {
					log.Info("Including blob tx with v0 sidecar, recomputing proofs", "hash", ltx.Hash)
					sidecar.Proofs = make([]kzg4844.Proof, 0, len(sidecar.Blobs)*kzg4844.CellProofsPerBlob)
					for _, blob := range sidecar.Blobs {
						cellProofs, err := kzg4844.ComputeCellProofs(&blob)
						if err != nil {
							panic(err)
						}
						sidecar.Proofs = append(sidecar.Proofs, cellProofs...)
					}
				}
			}
		}

>>>>>>> 12b4131f
		// Error may be ignored here. The error has already been checked
		// during transaction acceptance in the transaction pool.
		from, _ := types.Sender(env.signer, tx)

		// Check whether the tx is replay protected. If we're not in the EIP155 hf
		// phase, start ignoring the sender until we do.
		if tx.Protected() && !w.chainConfig.IsEIP155(env.header.Number) {
			log.Trace("Ignoring replay protected transaction", "hash", ltx.Hash, "eip155", w.chainConfig.EIP155Block)
			txs.Pop()
			continue
		}
		// Start executing the transaction
		env.state.SetTxContext(tx.Hash(), env.tcount)

		logs, err := w.commitTransaction(env, tx, bloomProcessors)
		switch {
		case errors.Is(err, core.ErrNonceTooLow):
			// New head notification data race between the transaction pool and miner, shift
			log.Trace("Skipping transaction with low nonce", "hash", ltx.Hash, "sender", from, "nonce", tx.Nonce())
			txs.Shift()

		case errors.Is(err, nil):
			// Everything ok, collect the logs and shift in the next transaction from the same account
			coalescedLogs = append(coalescedLogs, logs...)
			env.tcount++
			txs.Shift()

		default:
			// Transaction is regarded as invalid, drop all consecutive transactions from
			// the same sender because of `nonce-too-high` clause.
			log.Debug("Transaction failed, account skipped", "hash", ltx.Hash, "err", err)
			txs.Pop()
		}
	}
	if !w.isRunning() && len(coalescedLogs) > 0 {
		// We don't push the pendingLogsEvent while we are sealing. The reason is that
		// when we are sealing, the worker will regenerate a sealing block every 3 seconds.
		// In order to avoid pushing the repeated pendingLog, we disable the pending log pushing.

		// make a copy, the state caches the logs and these logs get "upgraded" from pending to mined
		// logs by filling in the block hash when the block was mined by the local miner. This can
		// cause a race condition if a log was "upgraded" before the PendingLogsEvent is processed.
		cpy := make([]*types.Log, len(coalescedLogs))
		for i, l := range coalescedLogs {
			cpy[i] = new(types.Log)
			*cpy[i] = *l
		}
		w.pendingLogsFeed.Send(cpy)
	}
	return signalToErr(signal)
}

// generateParams wraps various of settings for generating sealing task.
type generateParams struct {
	timestamp   uint64            // The timestamp for sealing task
	forceTime   bool              // Flag whether the given timestamp is immutable or not
	parentHash  common.Hash       // Parent block hash, empty means the latest chain head
	coinbase    common.Address    // The fee recipient address for including transaction
	random      common.Hash       // The randomness generated by beacon chain, empty before the merge
	withdrawals types.Withdrawals // List of withdrawals to include in block.
	prevWork    *environment
	beaconRoot  *common.Hash // The beacon root (cancun field).
	noTxs       bool         // Flag whether an empty block without any transaction is expected
}

// prepareWork constructs the sealing task according to the given parameters,
// either based on the last chain head or specified parent. In this function
// the pending transactions are not filled yet, only the empty task returned.
func (w *worker) prepareWork(genParams *generateParams, witness bool) (*environment, error) {
	w.confMu.RLock()
	defer w.confMu.RUnlock()

	// Find the parent block for sealing task
	parent := w.chain.CurrentBlock()
	if genParams.parentHash != (common.Hash{}) {
		block := w.chain.GetBlockByHash(genParams.parentHash)
		if block == nil {
			return nil, errors.New("missing parent")
		}
		parent = block.Header()
	}
	// Sanity check the timestamp correctness, recap the timestamp
	// to parent+1 if the mutation is allowed.
	timestamp := genParams.timestamp
	if parent.Time >= timestamp {
		if genParams.forceTime {
			return nil, fmt.Errorf("invalid timestamp, parent %d given %d", parent.Time, timestamp)
		}
		timestamp = parent.Time + 1
	}
	// Construct the sealing block header.
	header := &types.Header{
		ParentHash: parent.Hash(),
		Number:     new(big.Int).Add(parent.Number, common.Big1),
		GasLimit:   core.CalcGasLimit(parent.GasLimit, w.config.GasCeil),
		Time:       timestamp,
		Coinbase:   genParams.coinbase,
	}
	// Set the extra field.
	if len(w.extra) != 0 {
		header.Extra = w.extra
	}
	// Set the randomness field from the beacon chain if it's available.
	if genParams.random != (common.Hash{}) {
		header.MixDigest = genParams.random
	}
	// Set baseFee and GasLimit if we are on an EIP-1559 chain
	if w.chainConfig.IsLondon(header.Number) {
		header.BaseFee = eip1559.CalcBaseFee(w.chainConfig, parent)
		if w.chainConfig.Parlia == nil && !w.chainConfig.IsLondon(parent.Number) {
			parentGasLimit := parent.GasLimit * w.chainConfig.ElasticityMultiplier()
			header.GasLimit = core.CalcGasLimit(parentGasLimit, w.config.GasCeil)
		}
	}
	// Run the consensus preparation with the default or customized consensus engine.
	// Note that the `header.Time` may be changed.
	if err := w.engine.Prepare(w.chain, header); err != nil {
		log.Error("Failed to prepare header for sealing", "err", err)
		return nil, err
	}
	// Apply EIP-4844, EIP-4788.
	if w.chainConfig.IsCancun(header.Number, header.Time) {
		var excessBlobGas uint64
		if w.chainConfig.IsCancun(parent.Number, parent.Time) {
			excessBlobGas = eip4844.CalcExcessBlobGas(w.chainConfig, parent, header.Time)
		}
		header.BlobGasUsed = new(uint64)
		header.ExcessBlobGas = &excessBlobGas
		if w.chainConfig.Parlia == nil {
			header.ParentBeaconRoot = genParams.beaconRoot
		} else {
			header.WithdrawalsHash = &types.EmptyWithdrawalsHash
			if w.chainConfig.IsBohr(header.Number, header.Time) {
				header.ParentBeaconRoot = new(common.Hash)
			}
			if w.chainConfig.IsPrague(header.Number, header.Time) {
				header.RequestsHash = &types.EmptyRequestsHash
			}
		}
	}
	// Could potentially happen if starting to mine in an odd state.
	// Note genParams.coinbase can be different with header.Coinbase
	// since clique algorithm can modify the coinbase field in header.
	env, err := w.makeEnv(parent, header, genParams.coinbase, genParams.prevWork, witness)
	if err != nil {
		log.Error("Failed to create sealing context", "err", err)
		return nil, err
	}

	// Handle upgrade built-in system contract code
	systemcontracts.TryUpdateBuildInSystemContract(w.chainConfig, header.Number, parent.Time, header.Time, env.state, true)

	if header.ParentBeaconRoot != nil {
		core.ProcessBeaconBlockRoot(*header.ParentBeaconRoot, env.evm)
	}

	if w.chainConfig.IsPrague(header.Number, header.Time) {
		core.ProcessParentBlockHash(header.ParentHash, env.evm)
	}
	return env, nil
}

// fillTransactions retrieves the pending transactions from the txpool and fills them
// into the given sealing block. The transaction selection and ordering strategy can
// be customized with the plugin in the future.
func (w *worker) fillTransactions(interruptCh chan int32, env *environment, stopTimer *time.Timer, bidTxs mapset.Set[common.Hash]) (err error) {
	w.confMu.RLock()
	tip := w.tip
	prio := w.prio
	w.confMu.RUnlock()

	// Retrieve the pending transactions pre-filtered by the 1559/4844 dynamic fees
	filter := txpool.PendingFilter{
		MinTip: tip,
	}
	if env.header.BaseFee != nil {
		filter.BaseFee = uint256.MustFromBig(env.header.BaseFee)
	}
	if env.header.ExcessBlobGas != nil {
		filter.BlobFee = uint256.MustFromBig(eip4844.CalcBlobFee(w.chainConfig, env.header))
	}
	filter.OnlyPlainTxs, filter.OnlyBlobTxs = true, false
	pendingPlainTxs := w.eth.TxPool().Pending(filter)

	filter.OnlyPlainTxs, filter.OnlyBlobTxs = false, true
	pendingBlobTxs := w.eth.TxPool().Pending(filter)

	if bidTxs != nil {
		filterBidTxs := func(commonTxs map[common.Address][]*txpool.LazyTransaction) {
			for acc, txs := range commonTxs {
				for i := len(txs) - 1; i >= 0; i-- {
					if bidTxs.Contains(txs[i].Hash) {
						if i == len(txs)-1 {
							delete(commonTxs, acc)
						} else {
							commonTxs[acc] = txs[i+1:]
						}
						break
					}
				}
			}
		}

		filterBidTxs(pendingPlainTxs)
		filterBidTxs(pendingBlobTxs)
	}

	// Split the pending transactions into locals and remotes.
	prioPlainTxs, normalPlainTxs := make(map[common.Address][]*txpool.LazyTransaction), pendingPlainTxs
	prioBlobTxs, normalBlobTxs := make(map[common.Address][]*txpool.LazyTransaction), pendingBlobTxs

	for _, account := range prio {
		if txs := normalPlainTxs[account]; len(txs) > 0 {
			delete(normalPlainTxs, account)
			prioPlainTxs[account] = txs
		}
		if txs := normalBlobTxs[account]; len(txs) > 0 {
			delete(normalBlobTxs, account)
			prioBlobTxs[account] = txs
		}
	}

	// Fill the block with all available pending transactions.
	if len(prioPlainTxs) > 0 || len(prioBlobTxs) > 0 {
		plainTxs := newTransactionsByPriceAndNonce(env.signer, prioPlainTxs, env.header.BaseFee)
		blobTxs := newTransactionsByPriceAndNonce(env.signer, prioBlobTxs, env.header.BaseFee)

		if err := w.commitTransactions(env, plainTxs, blobTxs, interruptCh, stopTimer); err != nil {
			return err
		}
	}
	if len(normalPlainTxs) > 0 || len(normalBlobTxs) > 0 {
		plainTxs := newTransactionsByPriceAndNonce(env.signer, normalPlainTxs, env.header.BaseFee)
		blobTxs := newTransactionsByPriceAndNonce(env.signer, normalBlobTxs, env.header.BaseFee)

		if err := w.commitTransactions(env, plainTxs, blobTxs, interruptCh, stopTimer); err != nil {
			return err
		}
	}

	return nil
}

<<<<<<< HEAD
// generateWork generates a sealing block based on the given parameters.
func (w *worker) generateWork(params *generateParams, witness bool) *newPayloadResult {
	work, err := w.prepareWork(params, witness)
	if err != nil {
		return &newPayloadResult{err: err}
	}
	defer work.discard()

	if !params.noTxs {
		interrupt := new(atomic.Int32)
		timer := time.AfterFunc(*w.config.Recommit, func() {
			interrupt.Store(commitInterruptTimeout)
		})
		defer timer.Stop()

		err := w.fillTransactions(nil, work, nil, nil)
		if errors.Is(err, errBlockInterruptedByTimeout) {
			log.Warn("Block building is interrupted", "allowance", common.PrettyDuration(w.recommit))
		}
	}
	body := types.Body{Transactions: work.txs, Withdrawals: params.withdrawals}
	allLogs := make([]*types.Log, 0)
	for _, r := range work.receipts {
		allLogs = append(allLogs, r.Logs...)
	}
	// Collect consensus-layer requests if Prague is enabled.
	var requests [][]byte
	if w.chainConfig.IsPrague(work.header.Number, work.header.Time) && w.chainConfig.Parlia == nil {
		requests = [][]byte{}
		// EIP-6110 deposits
		if err := core.ParseDepositLogs(&requests, allLogs, w.chainConfig); err != nil {
			return &newPayloadResult{err: err}
		}
		// EIP-7002
		core.ProcessWithdrawalQueue(&requests, work.evm)
		// EIP-7251 consolidations
		core.ProcessConsolidationQueue(&requests, work.evm)
	}
	if requests != nil {
		reqHash := types.CalcRequestsHash(requests)
		work.header.RequestsHash = &reqHash
	}

	fees := work.state.GetBalance(consensus.SystemAddress)
	block, receipts, err := w.engine.FinalizeAndAssemble(w.chain, work.header, work.state, &body, work.receipts, nil)
	if err != nil {
		return &newPayloadResult{err: err}
	}

	return &newPayloadResult{
		block:    block,
		fees:     fees.ToBig(),
		sidecars: work.sidecars.BlobTxSidecarList(),
		stateDB:  work.state,
		receipts: receipts,
		requests: requests,
		witness:  work.witness,
	}
}

// commitWork generates several new sealing tasks based on the parent block
// and submit them to the sealer.
func (w *worker) commitWork(interruptCh chan int32, timestamp int64) {
	// Abort committing if node is still syncing
	if w.syncing.Load() {
		return
	}
	start := time.Now()

	// Set the coinbase if the worker is running or it's required
	var coinbase common.Address
	if w.isRunning() {
		coinbase = w.etherbase()
		if coinbase == (common.Address{}) {
			log.Error("Refusing to mine without etherbase")
			return
		}
	}

	stopTimer := time.NewTimer(0)
	defer stopTimer.Stop()
	<-stopTimer.C // discard the initial tick

	stopWaitTimer := time.NewTimer(0)
	defer stopWaitTimer.Stop()
	<-stopWaitTimer.C // discard the initial tick

	// validator can try several times to get the most profitable block,
	// as long as the timestamp is not reached.
	workList := make([]*environment, 0, 10)
	var prevWork *environment
	// workList clean up
	defer func() {
		for _, wk := range workList {
			// only keep the best work, discard others.
			if wk == w.current {
				continue
			}
			wk.discard()
		}
	}()

LOOP:
	for {
		work, err := w.prepareWork(&generateParams{
			timestamp: uint64(timestamp),
			coinbase:  coinbase,
			prevWork:  prevWork,
		}, false)
		if err != nil {
			return
		}
		prevWork = work
		workList = append(workList, work)

		delay := w.engine.Delay(w.chain, work.header, w.config.DelayLeftOver)
		if delay == nil {
			log.Warn("commitWork delay is nil, something is wrong")
			stopTimer = nil
		} else if *delay <= 0 {
			log.Debug("Not enough time for commitWork")
			break
		} else {
			log.Debug("commitWork stopTimer", "block", work.header.Number,
				"header time", time.UnixMilli(int64(work.header.MilliTimestamp())),
				"commit delay", *delay, "DelayLeftOver", w.config.DelayLeftOver)
			stopTimer.Reset(*delay)
		}

		// subscribe before fillTransactions
		txsCh := make(chan core.NewTxsEvent, txChanSize)
		// Subscribe for transaction insertion events (whether from network or resurrects)
		sub := w.eth.TxPool().SubscribeTransactions(txsCh, true)
		// if TxPool has been stopped, `sub` would be nil, it could happen on shutdown.
		if sub == nil {
			log.Info("commitWork SubscribeTransactions return nil")
		} else {
			defer sub.Unsubscribe()
		}

		// Fill pending transactions from the txpool into the block.
		fillStart := time.Now()
		err = w.fillTransactions(interruptCh, work, stopTimer, nil)
		fillDuration := time.Since(fillStart)
		switch {
		case errors.Is(err, errBlockInterruptedByNewHead):
			// work.discard()
			log.Debug("commitWork abort", "err", err)
			return
		case errors.Is(err, errBlockInterruptedByRecommit):
			fallthrough
		case errors.Is(err, errBlockInterruptedByTimeout):
			fallthrough
		case errors.Is(err, errBlockInterruptedByOutOfGas):
			// break the loop to get the best work
			log.Debug("commitWork finish", "reason", err)
			break LOOP
		}

		if interruptCh == nil || stopTimer == nil {
			// it is single commit work, no need to try several time.
			log.Info("commitWork interruptCh or stopTimer is nil")
			break
		}

		newTxsNum := 0
		// stopTimer was the maximum delay for each fillTransactions
		// but now it is used to wait until (head.Time - DelayLeftOver) is reached.
		stopTimer.Reset(time.Until(time.UnixMilli(int64(work.header.MilliTimestamp()))) - *w.config.DelayLeftOver)
	LOOP_WAIT:
		for {
			select {
			case <-stopTimer.C:
				log.Debug("commitWork stopTimer expired")
				break LOOP
			case <-interruptCh:
				log.Debug("commitWork interruptCh closed, new block imported or resubmit triggered")
				return
			case ev := <-txsCh:
				delay := w.engine.Delay(w.chain, work.header, w.config.DelayLeftOver)
				log.Debug("commitWork txsCh arrived", "fillDuration", fillDuration.String(),
					"delay", delay.String(), "work.tcount", work.tcount,
					"newTxsNum", newTxsNum, "len(ev.Txs)", len(ev.Txs))
				if *delay < fillDuration {
					// There may not have enough time for another fillTransactions.
					break LOOP
				} else if *delay < fillDuration*2 {
					// We can schedule another fillTransactions, but the time is limited,
					// probably it is the last chance, schedule it immediately.
					break LOOP_WAIT
				} else {
					// There is still plenty of time left.
					// We can wait a while to collect more transactions before
					// schedule another fillTransaction to reduce CPU cost.
					// There will be 2 cases to schedule another fillTransactions:
					//   1.newTxsNum >= work.tcount
					//   2.no much time left, have to schedule it immediately.
					newTxsNum = newTxsNum + len(ev.Txs)
					if newTxsNum >= work.tcount {
						break LOOP_WAIT
					}
					stopWaitTimer.Reset(*delay - fillDuration*2)
				}
			case <-stopWaitTimer.C:
				if newTxsNum > 0 {
					break LOOP_WAIT
				}
			}
		}
		// if sub's channel if full, it will block other NewTxsEvent subscribers,
		// so unsubscribe ASAP and Unsubscribe() is re-enterable, safe to call several time.
		if sub != nil {
			sub.Unsubscribe()
		}
	}
	// get the most profitable work
	bestWork := workList[0]
	bestReward := new(uint256.Int)
	for i, wk := range workList {
		balance := wk.state.GetBalance(consensus.SystemAddress)
		log.Debug("Get the most profitable work", "index", i, "balance", balance, "bestReward", bestReward)
		if balance.Cmp(bestReward) > 0 {
			bestWork = wk
			bestReward = balance
		}
	}

	// when out-turn, use bestWork to prevent bundle leakage.
	// when in-turn, compare with remote work.
	if w.bidFetcher != nil && bestWork.header.Difficulty.Cmp(diffInTurn) == 0 {
		inturnBlocksGauge.Inc(1)
		// We want to start sealing the block as late as possible here if mev is enabled, so we could give builder the chance to send their final bid.
		// Time left till sealing the block.
		tillSealingTime := time.Until(time.UnixMilli(int64(bestWork.header.MilliTimestamp()))) - *w.config.DelayLeftOver
		if tillSealingTime > 0 {
			// Still some time left, wait for the best bid.
			// This happens during the peak time of the network, the local block building LOOP would break earlier than
			// the final sealing time by meeting the errBlockInterruptedByOutOfGas criteria.

			log.Info("commitWork local building finished, wait for the best bid", "tillSealingTime", common.PrettyDuration(tillSealingTime))
			stopTimer.Reset(tillSealingTime)
			select {
			case <-stopTimer.C:
			case <-interruptCh:
				log.Debug("commitWork interruptCh closed, new block imported or resubmit triggered")
				return
			}
		}

		bestBid := w.bidFetcher.GetBestBid(bestWork.header.ParentHash)

		if bestBid != nil {
			bidExistGauge.Inc(1)
			bestBidGasUsedGauge.Update(int64(bestBid.bid.GasUsed) / 1_000_000)
			bestWorkGasUsedGauge.Update(int64(bestWork.header.GasUsed) / 1_000_000)

			log.Debug("BidSimulator: final compare", "block", bestWork.header.Number.Uint64(),
				"localBlockReward", bestReward.String(),
				"bidBlockReward", bestBid.packedBlockReward.String())
		}

		if bestBid != nil && bestReward.CmpBig(bestBid.packedBlockReward) < 0 {
			// localValidatorReward is the reward for the validator self by the local block.
			localValidatorReward := new(uint256.Int).Mul(bestReward, uint256.NewInt(*w.config.Mev.ValidatorCommission))
			localValidatorReward.Div(localValidatorReward, uint256.NewInt(10000))

			log.Debug("BidSimulator: final compare", "block", bestWork.header.Number.Uint64(),
				"localValidatorReward", localValidatorReward.String(),
				"bidValidatorReward", bestBid.packedValidatorReward.String())

			// blockReward(benefits delegators) and validatorReward(benefits the validator) are both optimal
			if localValidatorReward.CmpBig(bestBid.packedValidatorReward) < 0 {
				bidWinGauge.Inc(1)

				bestWork = bestBid.env

				log.Info("[BUILDER BLOCK]",
					"block", bestWork.header.Number.Uint64(),
					"builder", bestBid.bid.Builder,
					"blockReward", weiToEtherStringF6(bestBid.packedBlockReward),
					"validatorReward", weiToEtherStringF6(bestBid.packedValidatorReward),
					"bid", bestBid.bid.Hash().TerminalString(),
				)
			}
		}
	}

	w.commit(bestWork, w.fullTaskHook, true, start)

	// Swap out the old work with the new one, terminating any leftover
	// prefetcher processes in the mean time and starting a new one.
	if w.current != nil {
		w.current.discard()
	}
	w.current = bestWork
}

// inTurn return true if the current worker is in turn.
func (w *worker) inTurn() bool {
	validator, _ := w.engine.NextInTurnValidator(w.chain, w.chain.CurrentBlock())
	return validator != common.Address{} && validator == w.etherbase()
}

// commit runs any post-transaction state modifications, assembles the final block
// and commits new work if consensus engine is running.
// Note the assumption is held that the mutation is allowed to the passed env, do
// the deep copy first.
func (w *worker) commit(env *environment, interval func(), update bool, start time.Time) error {
	if w.isRunning() {
		if interval != nil {
			interval()
		}
		fees := env.state.GetBalance(consensus.SystemAddress).ToBig()
		feesInEther := new(big.Float).Quo(new(big.Float).SetInt(fees), big.NewFloat(params.Ether))
		// Withdrawals are set to nil here, because this is only called in PoW.
		finalizeStart := time.Now()
		body := types.Body{Transactions: env.txs}
		if env.header.EmptyWithdrawalsHash() {
			body.Withdrawals = make([]*types.Withdrawal, 0)
		}
		block, receipts, err := w.engine.FinalizeAndAssemble(w.chain, types.CopyHeader(env.header), env.state, &body, env.receipts, nil)
		if err != nil {
			return err
		}
		env.txs = body.Transactions
		env.receipts = receipts
		finalizeBlockTimer.UpdateSince(finalizeStart)

		// If Cancun enabled, sidecars can't be nil then.
		if w.chainConfig.IsCancun(env.header.Number, env.header.Time) && env.sidecars == nil {
			env.sidecars = make(types.BlobSidecars, 0)
		}
		// Create a local environment copy, avoid the data race with snapshot state.
		// https://github.com/ethereum/go-ethereum/issues/24299
		env := env.copy()

		block = block.WithSidecars(env.sidecars)

		select {
		case w.taskCh <- &task{receipts: receipts, state: env.state, block: block, createdAt: time.Now(), miningStartAt: start}:
			log.Info("Commit new sealing work", "number", block.Number(), "sealhash", w.engine.SealHash(block.Header()),
				"txs", env.tcount, "blobs", env.blobs, "gas", block.GasUsed(), "fees", feesInEther, "elapsed", common.PrettyDuration(time.Since(start)))

		case <-w.exitCh:
			log.Info("Worker has exited")
		}
	}
	if update {
		w.updateSnapshot(env)
	}
	return nil
}

// getSealingBlock generates the sealing block based on the given parameters.
// The generation result will be passed back via the given channel no matter
// the generation itself succeeds or not.
func (w *worker) getSealingBlock(params *generateParams) *newPayloadResult {
	req := &getWorkReq{
		params: params,
		result: make(chan *newPayloadResult, 1),
	}
	select {
	case w.getWorkCh <- req:
		return <-req.result
	case <-w.exitCh:
		return &newPayloadResult{err: errors.New("miner closed")}
	}
}

func (w *worker) tryWaitProposalDoneWhenStopping() {
	parlia, ok := w.engine.(*parlia.Parlia)
	// if the consensus is not parlia, just skip waiting
	if !ok {
		return
	}

	currentHeader := w.chain.CurrentBlock()
	currentBlock := currentHeader.Number.Uint64()
	startBlock, endBlock, err := parlia.NextProposalBlock(w.chain, currentHeader, w.coinbase)
	if err != nil {
		log.Warn("Failed to get next proposal block, skip waiting", "err", err)
		return
	}

	log.Info("Checking miner's next proposal block", "current", currentBlock,
		"proposalStart", startBlock, "proposalEnd", endBlock, "maxWait", *w.config.MaxWaitProposalInSecs)
	if endBlock <= currentBlock {
		log.Warn("next proposal end block has passed, ignore")
		return
	}
	blockInterval, err := parlia.BlockInterval(w.chain, currentHeader)
	if err != nil {
		log.Debug("failed to get BlockInterval when tryWaitProposalDoneWhenStopping")
	}
	if startBlock > currentBlock && ((startBlock-currentBlock)*blockInterval/1000) > *w.config.MaxWaitProposalInSecs {
		log.Warn("the next proposal start block is too far, just skip waiting")
		return
	}

	// wait one more block for safety
	waitSecs := (endBlock - currentBlock + 1) * blockInterval / 1000
	log.Info("The miner will propose in later, waiting for the proposal to be done",
		"currentBlock", currentBlock, "nextProposalStart", startBlock, "nextProposalEnd", endBlock, "waitTime", waitSecs)
	time.Sleep(time.Duration(waitSecs) * time.Second)
}

// copyReceipts makes a deep copy of the given receipts.
func copyReceipts(receipts []*types.Receipt) []*types.Receipt {
	result := make([]*types.Receipt, len(receipts))
	for i, l := range receipts {
		cpy := *l
		result[i] = &cpy
=======
// totalFees computes total consumed miner fees in Wei. Block transactions and receipts have to have the same order.
func totalFees(block *types.Block, receipts []*types.Receipt) *big.Int {
	feesWei := new(big.Int)
	for i, tx := range block.Transactions() {
		minerFee, _ := tx.EffectiveGasTip(block.BaseFee())
		feesWei.Add(feesWei, new(big.Int).Mul(new(big.Int).SetUint64(receipts[i].GasUsed), minerFee))
		// TODO (MariusVanDerWijden) add blob fees
>>>>>>> 12b4131f
	}
	return result
}

// signalToErr converts the interruption signal to a concrete error type for return.
// The given signal must be a valid interruption signal.
func signalToErr(signal int32) error {
	switch signal {
	case commitInterruptNone:
		return nil
	case commitInterruptNewHead:
		return errBlockInterruptedByNewHead
	case commitInterruptResubmit:
		return errBlockInterruptedByRecommit
	case commitInterruptTimeout:
		return errBlockInterruptedByTimeout
	case commitInterruptOutOfGas:
		return errBlockInterruptedByOutOfGas
	case commitInterruptBetterBid:
		return errBlockInterruptedByBetterBid
	default:
		panic(fmt.Errorf("undefined signal %d", signal))
	}
}<|MERGE_RESOLUTION|>--- conflicted
+++ resolved
@@ -40,11 +40,8 @@
 	"github.com/ethereum/go-ethereum/core/txpool"
 	"github.com/ethereum/go-ethereum/core/types"
 	"github.com/ethereum/go-ethereum/core/vm"
-<<<<<<< HEAD
+	"github.com/ethereum/go-ethereum/crypto/kzg4844"
 	"github.com/ethereum/go-ethereum/event"
-=======
-	"github.com/ethereum/go-ethereum/crypto/kzg4844"
->>>>>>> 12b4131f
 	"github.com/ethereum/go-ethereum/log"
 	"github.com/ethereum/go-ethereum/metrics"
 	"github.com/ethereum/go-ethereum/miner/minerconfig"
@@ -284,29 +281,10 @@
 	// Subscribe events for blockchain
 	worker.chainHeadSub = eth.BlockChain().SubscribeChainHeadEvent(worker.chainHeadCh)
 
-<<<<<<< HEAD
 	// Sanitize recommit interval if the user-specified one is too short.
 	recommit := minRecommitInterval
 	if worker.config.Recommit != nil && *worker.config.Recommit > minRecommitInterval {
 		recommit = *worker.config.Recommit
-=======
-	// Collect consensus-layer requests if Prague is enabled.
-	var requests [][]byte
-	if miner.chainConfig.IsPrague(work.header.Number, work.header.Time) {
-		requests = [][]byte{}
-		// EIP-6110 deposits
-		if err := core.ParseDepositLogs(&requests, allLogs, miner.chainConfig); err != nil {
-			return &newPayloadResult{err: err}
-		}
-		// EIP-7002
-		if err := core.ProcessWithdrawalQueue(&requests, work.evm); err != nil {
-			return &newPayloadResult{err: err}
-		}
-		// EIP-7251 consolidations
-		if err := core.ProcessConsolidationQueue(&requests, work.evm); err != nil {
-			return &newPayloadResult{err: err}
-		}
->>>>>>> 12b4131f
 	}
 	if recommit < minRecommitInterval {
 		log.Warn("Sanitizing miner recommit interval", "provided", recommit, "updated", minRecommitInterval)
@@ -946,11 +924,9 @@
 			txs.Pop()
 			continue
 		}
-<<<<<<< HEAD
-=======
 
 		// Make sure all transactions after osaka have cell proofs
-		if miner.chainConfig.IsOsaka(env.header.Number, env.header.Time) {
+		if w.chainConfig.IsOsaka(env.header.Number, env.header.Time) {
 			if sidecar := tx.BlobTxSidecar(); sidecar != nil {
 				if sidecar.Version == 0 {
 					log.Info("Including blob tx with v0 sidecar, recomputing proofs", "hash", ltx.Hash)
@@ -966,7 +942,6 @@
 			}
 		}
 
->>>>>>> 12b4131f
 		// Error may be ignored here. The error has already been checked
 		// during transaction acceptance in the transaction pool.
 		from, _ := types.Sender(env.signer, tx)
@@ -1210,7 +1185,6 @@
 	return nil
 }
 
-<<<<<<< HEAD
 // generateWork generates a sealing block based on the given parameters.
 func (w *worker) generateWork(params *generateParams, witness bool) *newPayloadResult {
 	work, err := w.prepareWork(params, witness)
@@ -1245,9 +1219,13 @@
 			return &newPayloadResult{err: err}
 		}
 		// EIP-7002
-		core.ProcessWithdrawalQueue(&requests, work.evm)
+		if err := core.ProcessWithdrawalQueue(&requests, work.evm); err != nil {
+			return &newPayloadResult{err: err}
+		}
 		// EIP-7251 consolidations
-		core.ProcessConsolidationQueue(&requests, work.evm)
+		if err := core.ProcessConsolidationQueue(&requests, work.evm); err != nil {
+			return &newPayloadResult{err: err}
+		}
 	}
 	if requests != nil {
 		reqHash := types.CalcRequestsHash(requests)
@@ -1623,15 +1601,6 @@
 	for i, l := range receipts {
 		cpy := *l
 		result[i] = &cpy
-=======
-// totalFees computes total consumed miner fees in Wei. Block transactions and receipts have to have the same order.
-func totalFees(block *types.Block, receipts []*types.Receipt) *big.Int {
-	feesWei := new(big.Int)
-	for i, tx := range block.Transactions() {
-		minerFee, _ := tx.EffectiveGasTip(block.BaseFee())
-		feesWei.Add(feesWei, new(big.Int).Mul(new(big.Int).SetUint64(receipts[i].GasUsed), minerFee))
-		// TODO (MariusVanDerWijden) add blob fees
->>>>>>> 12b4131f
 	}
 	return result
 }
