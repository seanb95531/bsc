// Copyright 2015 The go-ethereum Authors
// This file is part of the go-ethereum library.
//
// The go-ethereum library is free software: you can redistribute it and/or modify
// it under the terms of the GNU Lesser General Public License as published by
// the Free Software Foundation, either version 3 of the License, or
// (at your option) any later version.
//
// The go-ethereum library is distributed in the hope that it will be useful,
// but WITHOUT ANY WARRANTY; without even the implied warranty of
// MERCHANTABILITY or FITNESS FOR A PARTICULAR PURPOSE. See the
// GNU Lesser General Public License for more details.
//
// You should have received a copy of the GNU Lesser General Public License
// along with the go-ethereum library. If not, see <http://www.gnu.org/licenses/>.

package miner

import (
	"errors"
	"fmt"
	"math/big"
	"sync"
	"sync/atomic"
	"time"

	mapset "github.com/deckarep/golang-set"
	"github.com/ethereum/go-ethereum/common"
	"github.com/ethereum/go-ethereum/consensus"
	"github.com/ethereum/go-ethereum/consensus/misc"
	"github.com/ethereum/go-ethereum/consensus/parlia"
	"github.com/ethereum/go-ethereum/core"
	"github.com/ethereum/go-ethereum/core/state"
	"github.com/ethereum/go-ethereum/core/systemcontracts"
	"github.com/ethereum/go-ethereum/core/types"
	"github.com/ethereum/go-ethereum/event"
	"github.com/ethereum/go-ethereum/log"
	"github.com/ethereum/go-ethereum/metrics"
	"github.com/ethereum/go-ethereum/params"
	"github.com/ethereum/go-ethereum/trie"
)

const (
	// resultQueueSize is the size of channel listening to sealing result.
	resultQueueSize = 10

	// txChanSize is the size of channel listening to NewTxsEvent.
	// The number is referenced from the size of tx pool.
	txChanSize = 4096

	// chainHeadChanSize is the size of channel listening to ChainHeadEvent.
	chainHeadChanSize = 10

	// chainSideChanSize is the size of channel listening to ChainSideEvent.
	chainSideChanSize = 10

	// resubmitAdjustChanSize is the size of resubmitting interval adjustment channel.
	resubmitAdjustChanSize = 10

	// sealingLogAtDepth is the number of confirmations before logging successful mining.
	sealingLogAtDepth = 11

	// minRecommitInterval is the minimal time interval to recreate the sealing block with
	// any newly arrived transactions.
	minRecommitInterval = 1 * time.Second

	// maxRecommitInterval is the maximum time interval to recreate the sealing block with
	// any newly arrived transactions.
	maxRecommitInterval = 15 * time.Second

	// intervalAdjustRatio is the impact a single interval adjustment has on sealing work
	// resubmitting interval.
	intervalAdjustRatio = 0.1

	// intervalAdjustBias is applied during the new resubmit interval calculation in favor of
	// increasing upper limit or decreasing lower limit so that the limit can be reachable.
	intervalAdjustBias = 200 * 1000.0 * 1000.0

	// staleThreshold is the maximum depth of the acceptable stale block.
	staleThreshold = 11
)

var (
	commitTxsTimer = metrics.NewRegisteredTimer("worker/committxs", nil)
)

// environment is the worker's current environment and holds all
// information of the sealing block generation.
type environment struct {
	signer types.Signer

	state     *state.StateDB // apply state changes here
	ancestors mapset.Set     // ancestor set (used for checking uncle parent validity)
	family    mapset.Set     // family set (used for checking uncle invalidity)
	tcount    int            // tx count in cycle
	gasPool   *core.GasPool  // available gas used to pack transactions
	coinbase  common.Address

	header   *types.Header
	txs      []*types.Transaction
	receipts []*types.Receipt
	uncles   map[common.Hash]*types.Header
}

// copy creates a deep copy of environment.
func (env *environment) copy() *environment {
	cpy := &environment{
		signer:    env.signer,
		state:     env.state.Copy(),
		ancestors: env.ancestors.Clone(),
		family:    env.family.Clone(),
		tcount:    env.tcount,
		coinbase:  env.coinbase,
		header:    types.CopyHeader(env.header),
		receipts:  copyReceipts(env.receipts),
	}
	if env.gasPool != nil {
		gasPool := *env.gasPool
		cpy.gasPool = &gasPool
	}
	// The content of txs and uncles are immutable, unnecessary
	// to do the expensive deep copy for them.
	cpy.txs = make([]*types.Transaction, len(env.txs))
	copy(cpy.txs, env.txs)
	cpy.uncles = make(map[common.Hash]*types.Header)
	for hash, uncle := range env.uncles {
		cpy.uncles[hash] = uncle
	}
	return cpy
}

// unclelist returns the contained uncles as the list format.
func (env *environment) unclelist() []*types.Header {
	var uncles []*types.Header
	for _, uncle := range env.uncles {
		uncles = append(uncles, uncle)
	}
	return uncles
}

// discard terminates the background prefetcher go-routine. It should
// always be called for all created environment instances otherwise
// the go-routine leak can happen.
func (env *environment) discard() {
	if env.state == nil {
		return
	}
	env.state.StopPrefetcher()
}

// task contains all information for consensus engine sealing and result submitting.
type task struct {
	receipts  []*types.Receipt
	state     *state.StateDB
	block     *types.Block
	createdAt time.Time
}

const (
	commitInterruptNone int32 = iota
	commitInterruptNewHead
	commitInterruptResubmit
)

// newWorkReq represents a request for new sealing work submitting with relative interrupt notifier.
type newWorkReq struct {
	interrupt *int32
	noempty   bool
	timestamp int64
}

// getWorkReq represents a request for getting a new sealing work with provided parameters.
type getWorkReq struct {
	params *generateParams
	err    error
	result chan *types.Block
}

// intervalAdjust represents a resubmitting interval adjustment.
type intervalAdjust struct {
	ratio float64
	inc   bool
}

// worker is the main object which takes care of submitting new work to consensus engine
// and gathering the sealing result.
type worker struct {
	config      *Config
	chainConfig *params.ChainConfig
	engine      consensus.Engine
	eth         Backend
	chain       *core.BlockChain

	// Feeds
	pendingLogsFeed event.Feed

	// Subscriptions
	mux          *event.TypeMux
	txsCh        chan core.NewTxsEvent
	txsSub       event.Subscription
	chainHeadCh  chan core.ChainHeadEvent
	chainHeadSub event.Subscription
	chainSideCh  chan core.ChainSideEvent
	chainSideSub event.Subscription

	// Channels
	newWorkCh          chan *newWorkReq
	getWorkCh          chan *getWorkReq
	taskCh             chan *task
	resultCh           chan *types.Block
	startCh            chan struct{}
	exitCh             chan struct{}
	resubmitIntervalCh chan time.Duration
	resubmitAdjustCh   chan *intervalAdjust

	wg sync.WaitGroup

	current      *environment                 // An environment for current running cycle.
	localUncles  map[common.Hash]*types.Block // A set of side blocks generated locally as the possible uncle blocks.
	remoteUncles map[common.Hash]*types.Block // A set of side blocks as the possible uncle blocks.
	unconfirmed  *unconfirmedBlocks           // A set of locally mined blocks pending canonicalness confirmations.

	mu       sync.RWMutex // The lock used to protect the coinbase and extra fields
	coinbase common.Address
	extra    []byte

	pendingMu    sync.RWMutex
	pendingTasks map[common.Hash]*task

	snapshotMu       sync.RWMutex // The lock used to protect the snapshots below
	snapshotBlock    *types.Block
	snapshotReceipts types.Receipts
	snapshotState    *state.StateDB

	// atomic status counters
	running int32 // The indicator whether the consensus engine is running or not.
	newTxs  int32 // New arrival transaction count since last sealing work submitting.

	// noempty is the flag used to control whether the feature of pre-seal empty
	// block is enabled. The default value is false(pre-seal is enabled by default).
	// But in some special scenario the consensus engine will seal blocks instantaneously,
	// in this case this feature will add all empty blocks into canonical chain
	// non-stop and no real transaction will be included.
	noempty uint32

	// External functions
	isLocalBlock func(header *types.Header) bool // Function used to determine whether the specified block is mined by local miner.

	// Test hooks
	newTaskHook  func(*task)                        // Method to call upon receiving a new sealing task.
	skipSealHook func(*task) bool                   // Method to decide whether skipping the sealing.
	fullTaskHook func()                             // Method to call before pushing the full sealing task.
	resubmitHook func(time.Duration, time.Duration) // Method to call upon updating resubmitting interval.
}

func newWorker(config *Config, chainConfig *params.ChainConfig, engine consensus.Engine, eth Backend, mux *event.TypeMux, isLocalBlock func(header *types.Header) bool, init bool) *worker {
	worker := &worker{
		config:             config,
		chainConfig:        chainConfig,
		engine:             engine,
		eth:                eth,
		mux:                mux,
		chain:              eth.BlockChain(),
		isLocalBlock:       isLocalBlock,
		localUncles:        make(map[common.Hash]*types.Block),
		remoteUncles:       make(map[common.Hash]*types.Block),
		unconfirmed:        newUnconfirmedBlocks(eth.BlockChain(), sealingLogAtDepth),
		pendingTasks:       make(map[common.Hash]*task),
		txsCh:              make(chan core.NewTxsEvent, txChanSize),
		chainHeadCh:        make(chan core.ChainHeadEvent, chainHeadChanSize),
		chainSideCh:        make(chan core.ChainSideEvent, chainSideChanSize),
		newWorkCh:          make(chan *newWorkReq),
		getWorkCh:          make(chan *getWorkReq),
		taskCh:             make(chan *task),
		resultCh:           make(chan *types.Block, resultQueueSize),
		exitCh:             make(chan struct{}),
		startCh:            make(chan struct{}, 1),
		resubmitIntervalCh: make(chan time.Duration),
		resubmitAdjustCh:   make(chan *intervalAdjust, resubmitAdjustChanSize),
	}
	// Subscribe NewTxsEvent for tx pool
	worker.txsSub = eth.TxPool().SubscribeNewTxsEvent(worker.txsCh)
	// Subscribe events for blockchain
	worker.chainHeadSub = eth.BlockChain().SubscribeChainHeadEvent(worker.chainHeadCh)
	worker.chainSideSub = eth.BlockChain().SubscribeChainSideEvent(worker.chainSideCh)

	// Sanitize recommit interval if the user-specified one is too short.
	recommit := worker.config.Recommit
	if recommit < minRecommitInterval {
		log.Warn("Sanitizing miner recommit interval", "provided", recommit, "updated", minRecommitInterval)
		recommit = minRecommitInterval
	}

	worker.wg.Add(4)
	go worker.mainLoop()
	go worker.newWorkLoop(recommit)
	go worker.resultLoop()
	go worker.taskLoop()

	// Submit first work to initialize pending state.
	if init {
		worker.startCh <- struct{}{}
	}
	return worker
}

// setEtherbase sets the etherbase used to initialize the block coinbase field.
func (w *worker) setEtherbase(addr common.Address) {
	w.mu.Lock()
	defer w.mu.Unlock()
	w.coinbase = addr
}

func (w *worker) setGasCeil(ceil uint64) {
	w.mu.Lock()
	defer w.mu.Unlock()
	w.config.GasCeil = ceil
}

// setExtra sets the content used to initialize the block extra field.
func (w *worker) setExtra(extra []byte) {
	w.mu.Lock()
	defer w.mu.Unlock()
	w.extra = extra
}

// setRecommitInterval updates the interval for miner sealing work recommitting.
func (w *worker) setRecommitInterval(interval time.Duration) {
	select {
	case w.resubmitIntervalCh <- interval:
	case <-w.exitCh:
	}
}

// disablePreseal disables pre-sealing feature
func (w *worker) disablePreseal() {
	atomic.StoreUint32(&w.noempty, 1)
}

// enablePreseal enables pre-sealing feature
func (w *worker) enablePreseal() {
	atomic.StoreUint32(&w.noempty, 0)
}

// pending returns the pending state and corresponding block.
func (w *worker) pending() (*types.Block, *state.StateDB) {
	// return a snapshot to avoid contention on currentMu mutex
	w.snapshotMu.RLock()
	defer w.snapshotMu.RUnlock()
	if w.snapshotState == nil {
		return nil, nil
	}
	return w.snapshotBlock, w.snapshotState.Copy()
}

// pendingBlock returns pending block.
func (w *worker) pendingBlock() *types.Block {
	// return a snapshot to avoid contention on currentMu mutex
	w.snapshotMu.RLock()
	defer w.snapshotMu.RUnlock()
	return w.snapshotBlock
}

// pendingBlockAndReceipts returns pending block and corresponding receipts.
func (w *worker) pendingBlockAndReceipts() (*types.Block, types.Receipts) {
	// return a snapshot to avoid contention on currentMu mutex
	w.snapshotMu.RLock()
	defer w.snapshotMu.RUnlock()
	return w.snapshotBlock, w.snapshotReceipts
}

// start sets the running status as 1 and triggers new work submitting.
func (w *worker) start() {
	atomic.StoreInt32(&w.running, 1)
	w.startCh <- struct{}{}
}

// stop sets the running status as 0.
func (w *worker) stop() {
	atomic.StoreInt32(&w.running, 0)
}

// isRunning returns an indicator whether worker is running or not.
func (w *worker) isRunning() bool {
	return atomic.LoadInt32(&w.running) == 1
}

// close terminates all background threads maintained by the worker.
// Note the worker does not support being closed multiple times.
func (w *worker) close() {
	atomic.StoreInt32(&w.running, 0)
	close(w.exitCh)
	w.wg.Wait()
}

// recalcRecommit recalculates the resubmitting interval upon feedback.
func recalcRecommit(minRecommit, prev time.Duration, target float64, inc bool) time.Duration {
	var (
		prevF = float64(prev.Nanoseconds())
		next  float64
	)
	if inc {
		next = prevF*(1-intervalAdjustRatio) + intervalAdjustRatio*(target+intervalAdjustBias)
		max := float64(maxRecommitInterval.Nanoseconds())
		if next > max {
			next = max
		}
	} else {
		next = prevF*(1-intervalAdjustRatio) + intervalAdjustRatio*(target-intervalAdjustBias)
		min := float64(minRecommit.Nanoseconds())
		if next < min {
			next = min
		}
	}
	return time.Duration(int64(next))
}

// newWorkLoop is a standalone goroutine to submit new sealing work upon received events.
func (w *worker) newWorkLoop(recommit time.Duration) {
	defer w.wg.Done()
	var (
		interrupt   *int32
		minRecommit = recommit // minimal resubmit interval specified by user.
		timestamp   int64      // timestamp for each round of sealing.
	)

	timer := time.NewTimer(0)
	defer timer.Stop()
	<-timer.C // discard the initial tick

	// commit aborts in-flight transaction execution with given signal and resubmits a new one.
	commit := func(noempty bool, s int32) {
		if interrupt != nil {
			atomic.StoreInt32(interrupt, s)
		}
		interrupt = new(int32)
		select {
		case w.newWorkCh <- &newWorkReq{interrupt: interrupt, noempty: noempty, timestamp: timestamp}:
		case <-w.exitCh:
			return
		}
		timer.Reset(recommit)
		atomic.StoreInt32(&w.newTxs, 0)
	}
	// clearPending cleans the stale pending tasks.
	clearPending := func(number uint64) {
		w.pendingMu.Lock()
		for h, t := range w.pendingTasks {
			if t.block.NumberU64()+staleThreshold <= number {
				delete(w.pendingTasks, h)
			}
		}
		w.pendingMu.Unlock()
	}

	for {
		select {
		case <-w.startCh:
			clearPending(w.chain.CurrentBlock().NumberU64())
			timestamp = time.Now().Unix()
			commit(true, commitInterruptNewHead)

		case head := <-w.chainHeadCh:
			if !w.isRunning() {
				continue
			}
			clearPending(head.Block.NumberU64())
			timestamp = time.Now().Unix()
			commit(true, commitInterruptNewHead)

		case <-timer.C:
			// If sealing is running resubmit a new work cycle periodically to pull in
			// higher priced transactions. Disable this overhead for pending blocks.
			if w.isRunning() && ((w.chainConfig.Ethash != nil) || (w.chainConfig.Clique != nil &&
				w.chainConfig.Clique.Period > 0) || (w.chainConfig.Parlia != nil && w.chainConfig.Parlia.Period > 0)) {
				// Short circuit if no new transaction arrives.
				if atomic.LoadInt32(&w.newTxs) == 0 {
					timer.Reset(recommit)
					continue
				}
				commit(true, commitInterruptResubmit)
			}

		case interval := <-w.resubmitIntervalCh:
			// Adjust resubmit interval explicitly by user.
			if interval < minRecommitInterval {
				log.Warn("Sanitizing miner recommit interval", "provided", interval, "updated", minRecommitInterval)
				interval = minRecommitInterval
			}
			log.Info("Miner recommit interval update", "from", minRecommit, "to", interval)
			minRecommit, recommit = interval, interval

			if w.resubmitHook != nil {
				w.resubmitHook(minRecommit, recommit)
			}

		case adjust := <-w.resubmitAdjustCh:
			// Adjust resubmit interval by feedback.
			if adjust.inc {
				before := recommit
				target := float64(recommit.Nanoseconds()) / adjust.ratio
				recommit = recalcRecommit(minRecommit, recommit, target, true)
				log.Trace("Increase miner recommit interval", "from", before, "to", recommit)
			} else {
				before := recommit
				recommit = recalcRecommit(minRecommit, recommit, float64(minRecommit.Nanoseconds()), false)
				log.Trace("Decrease miner recommit interval", "from", before, "to", recommit)
			}

			if w.resubmitHook != nil {
				w.resubmitHook(minRecommit, recommit)
			}

		case <-w.exitCh:
			return
		}
	}
}

// mainLoop is responsible for generating and submitting sealing work based on
// the received event. It can support two modes: automatically generate task and
// submit it or return task according to given parameters for various proposes.
func (w *worker) mainLoop() {
	defer w.wg.Done()
	defer w.txsSub.Unsubscribe()
	defer w.chainHeadSub.Unsubscribe()
	defer w.chainSideSub.Unsubscribe()
	defer func() {
		if w.current != nil {
			w.current.discard()
		}
	}()

	cleanTicker := time.NewTicker(time.Second * 10)
	defer cleanTicker.Stop()

	for {
		select {
		case req := <-w.newWorkCh:
			w.commitWork(req.interrupt, req.noempty, req.timestamp)

		case req := <-w.getWorkCh:
			block, err := w.generateWork(req.params)
			if err != nil {
				req.err = err
				req.result <- nil
			} else {
				req.result <- block
			}

		case ev := <-w.chainSideCh:
			// Short circuit for duplicate side blocks
			if _, ok := w.engine.(*parlia.Parlia); ok {
				continue
			}
			if _, exist := w.localUncles[ev.Block.Hash()]; exist {
				continue
			}
			if _, exist := w.remoteUncles[ev.Block.Hash()]; exist {
				continue
			}
			// Add side block to possible uncle block set depending on the author.
			if w.isLocalBlock != nil && w.isLocalBlock(ev.Block.Header()) {
				w.localUncles[ev.Block.Hash()] = ev.Block
			} else {
				w.remoteUncles[ev.Block.Hash()] = ev.Block
			}
			// If our sealing block contains less than 2 uncle blocks,
			// add the new uncle block if valid and regenerate a new
			// sealing block for higher profit.
			if w.isRunning() && w.current != nil && len(w.current.uncles) < 2 {
				start := time.Now()
				if err := w.commitUncle(w.current, ev.Block.Header()); err == nil {
<<<<<<< HEAD
					w.commit(w.current.copy(), nil, true, start)
				}
			}

		case <-cleanTicker.C:
			chainHead := w.chain.CurrentBlock()
			for hash, uncle := range w.localUncles {
				if uncle.NumberU64()+staleThreshold <= chainHead.NumberU64() {
					delete(w.localUncles, hash)
				}
			}
			for hash, uncle := range w.remoteUncles {
				if uncle.NumberU64()+staleThreshold <= chainHead.NumberU64() {
					delete(w.remoteUncles, hash)
=======
					var uncles []*types.Header
					w.commit(uncles, nil, false, start)
>>>>>>> 69ce7f1e
				}
			}

		case ev := <-w.txsCh:
			// Apply transactions to the pending state if we're not sealing
			//
			// Note all transactions received may not be continuous with transactions
			// already included in the current sealing block. These transactions will
			// be automatically eliminated.
			if !w.isRunning() && w.current != nil {
				// If block is already full, abort
				if gp := w.current.gasPool; gp != nil && gp.Gas() < params.TxGas {
					continue
				}
				txs := make(map[common.Address]types.Transactions)
				for _, tx := range ev.Txs {
					acc, _ := types.Sender(w.current.signer, tx)
					txs[acc] = append(txs[acc], tx)
				}
				txset := types.NewTransactionsByPriceAndNonce(w.current.signer, txs, w.current.header.BaseFee)
				tcount := w.current.tcount
				w.commitTransactions(w.current, txset, nil)

				// Only update the snapshot if any new transactions were added
				// to the pending block
				if tcount != w.current.tcount {
					w.updateSnapshot(w.current)
				}
			} else {
				// Special case, if the consensus engine is 0 period clique(dev mode),
				// submit sealing work here since all empty submission will be rejected
				// by clique. Of course the advance sealing(empty submission) is disabled.
				if (w.chainConfig.Clique != nil && w.chainConfig.Clique.Period == 0) ||
					(w.chainConfig.Parlia != nil && w.chainConfig.Parlia.Period == 0) {
					w.commitWork(nil, true, time.Now().Unix())
				}
			}
			atomic.AddInt32(&w.newTxs, int32(len(ev.Txs)))

		// System stopped
		case <-w.exitCh:
			return
		case <-w.txsSub.Err():
			return
		case <-w.chainHeadSub.Err():
			return
		case <-w.chainSideSub.Err():
			return
		}
	}
}

// taskLoop is a standalone goroutine to fetch sealing task from the generator and
// push them to consensus engine.
func (w *worker) taskLoop() {
	defer w.wg.Done()
	var (
		stopCh chan struct{}
		prev   common.Hash
	)

	// interrupt aborts the in-flight sealing task.
	interrupt := func() {
		if stopCh != nil {
			close(stopCh)
			stopCh = nil
		}
	}
	for {
		select {
		case task := <-w.taskCh:
			if w.newTaskHook != nil {
				w.newTaskHook(task)
			}
			// Reject duplicate sealing work due to resubmitting.
			sealHash := w.engine.SealHash(task.block.Header())
			if sealHash == prev {
				continue
			}
			// Interrupt previous sealing operation
			interrupt()
			stopCh, prev = make(chan struct{}), sealHash

			if w.skipSealHook != nil && w.skipSealHook(task) {
				continue
			}
			w.pendingMu.Lock()
			w.pendingTasks[sealHash] = task
			w.pendingMu.Unlock()

			if err := w.engine.Seal(w.chain, task.block, w.resultCh, stopCh); err != nil {
				log.Warn("Block sealing failed", "err", err)
				w.pendingMu.Lock()
				delete(w.pendingTasks, sealHash)
				w.pendingMu.Unlock()
			}
		case <-w.exitCh:
			interrupt()
			return
		}
	}
}

// resultLoop is a standalone goroutine to handle sealing result submitting
// and flush relative data to the database.
func (w *worker) resultLoop() {
	defer w.wg.Done()
	for {
		select {
		case block := <-w.resultCh:
			// Short circuit when receiving empty result.
			if block == nil {
				continue
			}
			// Short circuit when receiving duplicate result caused by resubmitting.
			if w.chain.HasBlock(block.Hash(), block.NumberU64()) {
				continue
			}
			var (
				sealhash = w.engine.SealHash(block.Header())
				hash     = block.Hash()
			)
			w.pendingMu.RLock()
			task, exist := w.pendingTasks[sealhash]
			w.pendingMu.RUnlock()
			if !exist {
				log.Error("Block found but no relative pending task", "number", block.Number(), "sealhash", sealhash, "hash", hash)
				continue
			}
			// Different block could share same sealhash, deep copy here to prevent write-write conflict.
			var (
				receipts = make([]*types.Receipt, len(task.receipts))
				logs     []*types.Log
			)
			for i, taskReceipt := range task.receipts {
				receipt := new(types.Receipt)
				receipts[i] = receipt
				*receipt = *taskReceipt

				// add block location fields
				receipt.BlockHash = hash
				receipt.BlockNumber = block.Number()
				receipt.TransactionIndex = uint(i)

				// Update the block hash in all logs since it is now available and not when the
				// receipt/log of individual transactions were created.
				receipt.Logs = make([]*types.Log, len(taskReceipt.Logs))
				for i, taskLog := range taskReceipt.Logs {
					log := new(types.Log)
					receipt.Logs[i] = log
					*log = *taskLog
					log.BlockHash = hash
				}
				logs = append(logs, receipt.Logs...)
			}
			// Commit block and state to database.
			_, err := w.chain.WriteBlockAndSetHead(block, receipts, logs, task.state, true)
			if err != nil {
				log.Error("Failed writing block to chain", "err", err)
				continue
			}
			log.Info("Successfully sealed new block", "number", block.Number(), "sealhash", sealhash, "hash", hash,
				"elapsed", common.PrettyDuration(time.Since(task.createdAt)))

			// Broadcast the block and announce chain insertion event
			w.mux.Post(core.NewMinedBlockEvent{Block: block})

			// Insert the block into the set of pending ones to resultLoop for confirmations
			w.unconfirmed.Insert(block.NumberU64(), block.Hash())

		case <-w.exitCh:
			return
		}
	}
}

// makeEnv creates a new environment for the sealing block.
func (w *worker) makeEnv(parent *types.Block, header *types.Header, coinbase common.Address) (*environment, error) {
	// Retrieve the parent state to execute on top and start a prefetcher for
	// the miner to speed block sealing up a bit.
	state, err := w.chain.StateAt(parent.Root())
	if err != nil {
		// Note since the sealing block can be created upon the arbitrary parent
		// block, but the state of parent block may already be pruned, so the necessary
		// state recovery is needed here in the future.
		//
		// The maximum acceptable reorg depth can be limited by the finalised block
		// somehow. TODO(rjl493456442) fix the hard-coded number here later.
		state, err = w.eth.StateAtBlock(parent, 1024, nil, false, false)
		log.Warn("Recovered mining state", "root", parent.Root(), "err", err)
	}
	if err != nil {
		return nil, err
	}
	state.StartPrefetcher("miner")

	// Note the passed coinbase may be different with header.Coinbase.
	env := &environment{
		signer:    types.MakeSigner(w.chainConfig, header.Number),
		state:     state,
		coinbase:  coinbase,
		ancestors: mapset.NewSet(),
		family:    mapset.NewSet(),
		header:    header,
		uncles:    make(map[common.Hash]*types.Header),
	}
	// Keep track of transactions which return errors so they can be removed
	env.tcount = 0
	return env, nil
}

// commitUncle adds the given block to uncle block set, returns error if failed to add.
func (w *worker) commitUncle(env *environment, uncle *types.Header) error {
	if w.isTTDReached(env.header) {
		return errors.New("ignore uncle for beacon block")
	}
	hash := uncle.Hash()
	if _, exist := env.uncles[hash]; exist {
		return errors.New("uncle not unique")
	}
	if env.header.ParentHash == uncle.ParentHash {
		return errors.New("uncle is sibling")
	}
	if !env.ancestors.Contains(uncle.ParentHash) {
		return errors.New("uncle's parent unknown")
	}
	if env.family.Contains(hash) {
		return errors.New("uncle already included")
	}
	env.uncles[hash] = uncle
	return nil
}

// updateSnapshot updates pending snapshot block, receipts and state.
func (w *worker) updateSnapshot(env *environment) {
	w.snapshotMu.Lock()
	defer w.snapshotMu.Unlock()

	w.snapshotBlock = types.NewBlock(
		env.header,
		env.txs,
		env.unclelist(),
		env.receipts,
		trie.NewStackTrie(nil),
	)
	w.snapshotReceipts = copyReceipts(env.receipts)
	w.snapshotState = env.state.Copy()
}

func (w *worker) commitTransaction(env *environment, tx *types.Transaction) ([]*types.Log, error) {
	snap := env.state.Snapshot()

	receipt, err := core.ApplyTransaction(w.chainConfig, w.chain, &env.coinbase, env.gasPool, env.state, env.header, tx, &env.header.GasUsed, *w.chain.GetVMConfig())
	if err != nil {
		env.state.RevertToSnapshot(snap)
		return nil, err
	}
	env.txs = append(env.txs, tx)
	env.receipts = append(env.receipts, receipt)

	return receipt.Logs, nil
}

func (w *worker) commitTransactions(env *environment, txs *types.TransactionsByPriceAndNonce, interrupt *int32) bool {
	gasLimit := env.header.GasLimit
	if env.gasPool == nil {
		env.gasPool = new(core.GasPool).AddGas(gasLimit)
	}

	if w.current.gasPool == nil {
		w.current.gasPool = new(core.GasPool).AddGas(w.current.header.GasLimit)
		w.current.gasPool.SubGas(params.SystemTxsGas)
	}

	var coalescedLogs []*types.Log
	var stopTimer *time.Timer
	delay := w.engine.Delay(w.chain, w.current.header)
	if delay != nil {
		stopTimer = time.NewTimer(*delay - w.config.DelayLeftOver)
		log.Debug("Time left for mining work", "left", (*delay - w.config.DelayLeftOver).String(), "leftover", w.config.DelayLeftOver)
		defer stopTimer.Stop()
	}
LOOP:
	for {
		// In the following three cases, we will interrupt the execution of the transaction.
		// (1) new head block event arrival, the interrupt signal is 1
		// (2) worker start or restart, the interrupt signal is 1
		// (3) worker recreate the sealing block with any newly arrived transactions, the interrupt signal is 2.
		// For the first two cases, the semi-finished work will be discarded.
		// For the third case, the semi-finished work will be submitted to the consensus engine.
		if interrupt != nil && atomic.LoadInt32(interrupt) != commitInterruptNone {
			// Notify resubmit loop to increase resubmitting interval due to too frequent commits.
			if atomic.LoadInt32(interrupt) == commitInterruptResubmit {
				ratio := float64(gasLimit-env.gasPool.Gas()) / float64(gasLimit)
				if ratio < 0.1 {
					ratio = 0.1
				}
				w.resubmitAdjustCh <- &intervalAdjust{
					ratio: ratio,
					inc:   true,
				}
			}
			return atomic.LoadInt32(interrupt) == commitInterruptNewHead
		}
		// If we don't have enough gas for any further transactions then we're done
		if env.gasPool.Gas() < params.TxGas {
			log.Trace("Not enough gas for further transactions", "have", env.gasPool, "want", params.TxGas)
			break
		}
		if stopTimer != nil {
			select {
			case <-stopTimer.C:
				log.Info("Not enough time for further transactions", "txs", len(w.current.txs))
				break LOOP
			default:
			}
		}
		// Retrieve the next transaction and abort if all done
		tx := txs.Peek()
		if tx == nil {
			break
		}
		// Error may be ignored here. The error has already been checked
		// during transaction acceptance is the transaction pool.
		//
		// We use the eip155 signer regardless of the current hf.
<<<<<<< HEAD
		from, _ := types.Sender(env.signer, tx)
		// Check whether the tx is replay protected. If we're not in the EIP155 hf
		// phase, start ignoring the sender until we do.
		if tx.Protected() && !w.chainConfig.IsEIP155(env.header.Number) {
			log.Trace("Ignoring reply protected transaction", "hash", tx.Hash(), "eip155", w.chainConfig.EIP155Block)

=======
		//from, _ := types.Sender(w.current.signer, tx)
		// Check whether the tx is replay protected. If we're not in the EIP155 hf
		// phase, start ignoring the sender until we do.
		if tx.Protected() && !w.chainConfig.IsEIP155(w.current.header.Number) {
			//log.Trace("Ignoring reply protected transaction", "hash", tx.Hash(), "eip155", w.chainConfig.EIP155Block)
>>>>>>> 69ce7f1e
			txs.Pop()
			continue
		}
		// Start executing the transaction
		env.state.Prepare(tx.Hash(), env.tcount)

		logs, err := w.commitTransaction(env, tx)
		switch {
		case errors.Is(err, core.ErrGasLimitReached):
			// Pop the current out-of-gas transaction without shifting in the next from the account
			//log.Trace("Gas limit exceeded for current block", "sender", from)
			txs.Pop()

		case errors.Is(err, core.ErrNonceTooLow):
			// New head notification data race between the transaction pool and miner, shift
			//log.Trace("Skipping transaction with low nonce", "sender", from, "nonce", tx.Nonce())
			txs.Shift()

		case errors.Is(err, core.ErrNonceTooHigh):
			// Reorg notification data race between the transaction pool and miner, skip account =
			//log.Trace("Skipping account with hight nonce", "sender", from, "nonce", tx.Nonce())
			txs.Pop()

		case errors.Is(err, nil):
			// Everything ok, collect the logs and shift in the next transaction from the same account
			coalescedLogs = append(coalescedLogs, logs...)
			env.tcount++
			txs.Shift()

		case errors.Is(err, core.ErrTxTypeNotSupported):
			// Pop the unsupported transaction without shifting in the next from the account
			//log.Trace("Skipping unsupported transaction type", "sender", from, "type", tx.Type())
			txs.Pop()

		default:
			// Strange error, discard the transaction and get the next in line (note, the
			// nonce-too-high clause will prevent us from executing in vain).
			//log.Debug("Transaction failed, account skipped", "hash", tx.Hash(), "err", err)
			txs.Shift()
		}
	}

	if !w.isRunning() && len(coalescedLogs) > 0 {
		// We don't push the pendingLogsEvent while we are sealing. The reason is that
		// when we are sealing, the worker will regenerate a sealing block every 3 seconds.
		// In order to avoid pushing the repeated pendingLog, we disable the pending log pushing.

		// make a copy, the state caches the logs and these logs get "upgraded" from pending to mined
		// logs by filling in the block hash when the block was mined by the local miner. This can
		// cause a race condition if a log was "upgraded" before the PendingLogsEvent is processed.
		cpy := make([]*types.Log, len(coalescedLogs))
		for i, l := range coalescedLogs {
			cpy[i] = new(types.Log)
			*cpy[i] = *l
		}
		w.pendingLogsFeed.Send(cpy)
	}
	// Notify resubmit loop to decrease resubmitting interval if current interval is larger
	// than the user-specified one.
	if interrupt != nil {
		w.resubmitAdjustCh <- &intervalAdjust{inc: false}
	}
	return false
}

// generateParams wraps various of settings for generating sealing task.
type generateParams struct {
	timestamp  uint64         // The timstamp for sealing task
	forceTime  bool           // Flag whether the given timestamp is immutable or not
	parentHash common.Hash    // Parent block hash, empty means the latest chain head
	coinbase   common.Address // The fee recipient address for including transaction
	random     common.Hash    // The randomness generated by beacon chain, empty before the merge
	noUncle    bool           // Flag whether the uncle block inclusion is allowed
	noExtra    bool           // Flag whether the extra field assignment is allowed
}

// prepareWork constructs the sealing task according to the given parameters,
// either based on the last chain head or specified parent. In this function
// the pending transactions are not filled yet, only the empty task returned.
func (w *worker) prepareWork(genParams *generateParams) (*environment, error) {
	w.mu.RLock()
	defer w.mu.RUnlock()

	// Find the parent block for sealing task
	parent := w.chain.CurrentBlock()
	if genParams.parentHash != (common.Hash{}) {
		parent = w.chain.GetBlockByHash(genParams.parentHash)
	}
	if parent == nil {
		return nil, fmt.Errorf("missing parent")
	}
	// Sanity check the timestamp correctness, recap the timestamp
	// to parent+1 if the mutation is allowed.
	timestamp := genParams.timestamp
	if parent.Time() >= timestamp {
		if genParams.forceTime {
			return nil, fmt.Errorf("invalid timestamp, parent %d given %d", parent.Time(), timestamp)
		}
		timestamp = parent.Time() + 1
	}
	// Construct the sealing block header, set the extra field if it's allowed
	num := parent.Number()
	header := &types.Header{
		ParentHash: parent.Hash(),
		Number:     num.Add(num, common.Big1),
		GasLimit:   core.CalcGasLimit(parent.Header(), w.config.GasFloor, w.config.GasCeil),
		Time:       timestamp,
		Coinbase:   genParams.coinbase,
	}
	if !genParams.noExtra && len(w.extra) != 0 {
		header.Extra = w.extra
	}
	// Set the randomness field from the beacon chain if it's available.
	if genParams.random != (common.Hash{}) {
		header.MixDigest = genParams.random
	}
	// Set baseFee and GasLimit if we are on an EIP-1559 chain
	if w.chainConfig.IsLondon(header.Number) {
		header.BaseFee = misc.CalcBaseFee(w.chainConfig, parent.Header())
		if !w.chainConfig.IsLondon(parent.Number()) {
			// TODO CalcGasLimit need change if we enable London upgrade
			header.GasLimit = core.CalcGasLimit(parent.Header(), w.config.GasFloor, w.config.GasCeil)
		}
	}
	// Run the consensus preparation with the default or customized consensus engine.
	if err := w.engine.Prepare(w.chain, header); err != nil {
		log.Error("Failed to prepare header for sealing", "err", err)
		return nil, err
	}
	// Could potentially happen if starting to mine in an odd state.
	// Note genParams.coinbase can be different with header.Coinbase
	// since clique algorithm can modify the coinbase field in header.
	env, err := w.makeEnv(parent, header, genParams.coinbase)
	if err != nil {
		log.Error("Failed to create sealing context", "err", err)
		return nil, err
	}
	// Create the current work task and check any fork transitions needed
	if w.chainConfig.DAOForkSupport && w.chainConfig.DAOForkBlock != nil && w.chainConfig.DAOForkBlock.Cmp(header.Number) == 0 {
		misc.ApplyDAOHardFork(env.state)
	}
	systemcontracts.UpgradeBuildInSystemContract(w.chainConfig, header.Number, env.state)
	// Accumulate the uncles for the current block
<<<<<<< HEAD
	if !genParams.noUncle {
		commitUncles := func(blocks map[common.Hash]*types.Block) {
			for hash, uncle := range blocks {
				if len(env.uncles) == 2 {
					break
				}
				if err := w.commitUncle(env, uncle.Header()); err != nil {
					log.Trace("Possible uncle rejected", "hash", hash, "reason", err)
				} else {
					log.Debug("Committing new uncle to block", "hash", hash)
				}
			}
		}
		// Prefer to locally generated uncle
		commitUncles(w.localUncles)
		commitUncles(w.remoteUncles)
	}
	return env, nil
}
=======
	uncles := make([]*types.Header, 0)
	// Create an empty block based on temporary copied state for
	// sealing in advance without waiting block execution finished.
	if !noempty && atomic.LoadUint32(&w.noempty) == 0 {
		w.commit(uncles, nil, false, tstart)
	}
>>>>>>> 69ce7f1e

// fillTransactions retrieves the pending transactions from the txpool and fills them
// into the given sealing block. The transaction selection and ordering strategy can
// be customized with the plugin in the future.
func (w *worker) fillTransactions(interrupt *int32, env *environment) {
	// Split the pending transactions into locals and remotes
	// Fill the block with all available pending transactions.
	pending := w.eth.TxPool().Pending(true)
	localTxs, remoteTxs := make(map[common.Address]types.Transactions), pending
	for _, account := range w.eth.TxPool().Locals() {
		if txs := remoteTxs[account]; len(txs) > 0 {
			delete(remoteTxs, account)
			localTxs[account] = txs
		}
	}
	if len(localTxs) > 0 {
		txs := types.NewTransactionsByPriceAndNonce(env.signer, localTxs, env.header.BaseFee)
		if w.commitTransactions(env, txs, interrupt) {
			return
		}
	}
	if len(remoteTxs) > 0 {
		txs := types.NewTransactionsByPriceAndNonce(env.signer, remoteTxs, env.header.BaseFee)
		if w.commitTransactions(env, txs, interrupt) {
			return
		}
	}
}

// generateWork generates a sealing block based on the given parameters.
func (w *worker) generateWork(params *generateParams) (*types.Block, error) {
	work, err := w.prepareWork(params)
	if err != nil {
		return nil, err
	}
	defer work.discard()

	w.fillTransactions(nil, work)
	//TODO need check
	block, _, err := w.engine.FinalizeAndAssemble(w.chain, work.header, work.state, work.txs, work.unclelist(), work.receipts)
	return block, err
}

// commitWork generates several new sealing tasks based on the parent block
// and submit them to the sealer.
func (w *worker) commitWork(interrupt *int32, noempty bool, timestamp int64) {
	start := time.Now()

	// Set the coinbase if the worker is running or it's required
	var coinbase common.Address
	if w.isRunning() {
		if w.coinbase == (common.Address{}) {
			log.Error("Refusing to mine without etherbase")
			return
		}
		coinbase = w.coinbase // Use the preset address as the fee recipient
	}
	work, err := w.prepareWork(&generateParams{
		timestamp: uint64(timestamp),
		coinbase:  coinbase,
	})
	if err != nil {
		return
	}
	// Create an empty block based on temporary copied state for
	// sealing in advance without waiting block execution finished.
	if !noempty && atomic.LoadUint32(&w.noempty) == 0 {
		w.commit(work.copy(), nil, false, start)
	}
	// Fill pending transactions from the txpool
	w.fillTransactions(interrupt, work)
	w.commit(work.copy(), w.fullTaskHook, true, start)

	// Swap out the old work with the new one, terminating any leftover
	// prefetcher processes in the mean time and starting a new one.
	if w.current != nil {
		w.current.discard()
	}
<<<<<<< HEAD
	w.current = work
=======
	w.commit(uncles, w.fullTaskHook, false, tstart)
>>>>>>> 69ce7f1e
}

// commit runs any post-transaction state modifications, assembles the final block
// and commits new work if consensus engine is running.
<<<<<<< HEAD
// Note the assumption is held that the mutation is allowed to the passed env, do
// the deep copy first.
func (w *worker) commit(env *environment, interval func(), update bool, start time.Time) error {
=======
func (w *worker) commit(uncles []*types.Header, interval func(), update bool, start time.Time) error {
	s := w.current.state
	block, receipts, err := w.engine.FinalizeAndAssemble(w.chain, types.CopyHeader(w.current.header), s, w.current.txs, uncles, w.current.receipts)
	if err != nil {
		return err
	}
>>>>>>> 69ce7f1e
	if w.isRunning() {
		if interval != nil {
			interval()
		}
<<<<<<< HEAD
		// Create a local environment copy, avoid the data race with snapshot state.
		// https://github.com/ethereum/go-ethereum/issues/24299
		env := env.copy()
		s := w.current.state.Copy()
		// TODO set uncle to nil here
		block, receipts, err := w.engine.FinalizeAndAssemble(w.chain, types.CopyHeader(w.current.header), s, w.current.txs, nil, w.current.receipts)
		if err != nil {
			return err
		}
		// If we're post merge, just ignore
		if !w.isTTDReached(block.Header()) {
			select {
			case w.taskCh <- &task{receipts: receipts, state: env.state, block: block, createdAt: time.Now()}:
				w.unconfirmed.Shift(block.NumberU64() - 1)
				log.Info("Commit new sealing work", "number", block.Number(), "sealhash", w.engine.SealHash(block.Header()),
					"uncles", len(env.uncles), "txs", env.tcount,
					"gas", block.GasUsed(), "fees", totalFees(block, receipts),
					"elapsed", common.PrettyDuration(time.Since(start)))

			case <-w.exitCh:
				log.Info("Worker has exited")
			}
=======
		select {
		case w.taskCh <- &task{receipts: receipts, state: s, block: block, createdAt: time.Now()}:
			w.unconfirmed.Shift(block.NumberU64() - 1)
			log.Info("Commit new mining work", "number", block.Number(), "sealhash", w.engine.SealHash(block.Header()),
				"uncles", len(uncles), "txs", w.current.tcount,
				"gas", block.GasUsed(),
				"elapsed", common.PrettyDuration(time.Since(start)))

		case <-w.exitCh:
			log.Info("Worker has exited")
>>>>>>> 69ce7f1e
		}
	}
	if update {
		w.updateSnapshot(env)
	}
	return nil
}

// getSealingBlock generates the sealing block based on the given parameters.
func (w *worker) getSealingBlock(parent common.Hash, timestamp uint64, coinbase common.Address, random common.Hash) (*types.Block, error) {
	req := &getWorkReq{
		params: &generateParams{
			timestamp:  timestamp,
			forceTime:  true,
			parentHash: parent,
			coinbase:   coinbase,
			random:     random,
			noUncle:    true,
			noExtra:    true,
		},
		result: make(chan *types.Block, 1),
	}
	select {
	case w.getWorkCh <- req:
		block := <-req.result
		if block == nil {
			return nil, req.err
		}
		return block, nil
	case <-w.exitCh:
		return nil, errors.New("miner closed")
	}
}

// isTTDReached returns the indicator if the given block has reached the total
// terminal difficulty for The Merge transition.
func (w *worker) isTTDReached(header *types.Header) bool {
	td, ttd := w.chain.GetTd(header.ParentHash, header.Number.Uint64()-1), w.chain.Config().TerminalTotalDifficulty
	return td != nil && ttd != nil && td.Cmp(ttd) >= 0
}

// copyReceipts makes a deep copy of the given receipts.
func copyReceipts(receipts []*types.Receipt) []*types.Receipt {
	result := make([]*types.Receipt, len(receipts))
	for i, l := range receipts {
		cpy := *l
		result[i] = &cpy
	}
	return result
}

// postSideBlock fires a side chain event, only use it for testing.
func (w *worker) postSideBlock(event core.ChainSideEvent) {
	select {
	case w.chainSideCh <- event:
	case <-w.exitCh:
	}
}

// totalFees computes total consumed miner fees in ETH. Block transactions and receipts have to have the same order.
func totalFees(block *types.Block, receipts []*types.Receipt) *big.Float {
	feesWei := new(big.Int)
	for i, tx := range block.Transactions() {
		minerFee, _ := tx.EffectiveGasTip(block.BaseFee())
		feesWei.Add(feesWei, new(big.Int).Mul(new(big.Int).SetUint64(receipts[i].GasUsed), minerFee))
	}
	return new(big.Float).Quo(new(big.Float).SetInt(feesWei), new(big.Float).SetInt(big.NewInt(params.Ether)))
}<|MERGE_RESOLUTION|>--- conflicted
+++ resolved
@@ -571,8 +571,8 @@
 			if w.isRunning() && w.current != nil && len(w.current.uncles) < 2 {
 				start := time.Now()
 				if err := w.commitUncle(w.current, ev.Block.Header()); err == nil {
-<<<<<<< HEAD
-					w.commit(w.current.copy(), nil, true, start)
+					var uncles []*types.Header
+					w.commit(uncles, nil, false, start)
 				}
 			}
 
@@ -586,10 +586,6 @@
 			for hash, uncle := range w.remoteUncles {
 				if uncle.NumberU64()+staleThreshold <= chainHead.NumberU64() {
 					delete(w.remoteUncles, hash)
-=======
-					var uncles []*types.Header
-					w.commit(uncles, nil, false, start)
->>>>>>> 69ce7f1e
 				}
 			}
 
@@ -916,20 +912,12 @@
 		// during transaction acceptance is the transaction pool.
 		//
 		// We use the eip155 signer regardless of the current hf.
-<<<<<<< HEAD
+		//from, _ := types.Sender(w.current.signer, tx)
 		from, _ := types.Sender(env.signer, tx)
 		// Check whether the tx is replay protected. If we're not in the EIP155 hf
 		// phase, start ignoring the sender until we do.
 		if tx.Protected() && !w.chainConfig.IsEIP155(env.header.Number) {
-			log.Trace("Ignoring reply protected transaction", "hash", tx.Hash(), "eip155", w.chainConfig.EIP155Block)
-
-=======
-		//from, _ := types.Sender(w.current.signer, tx)
-		// Check whether the tx is replay protected. If we're not in the EIP155 hf
-		// phase, start ignoring the sender until we do.
-		if tx.Protected() && !w.chainConfig.IsEIP155(w.current.header.Number) {
 			//log.Trace("Ignoring reply protected transaction", "hash", tx.Hash(), "eip155", w.chainConfig.EIP155Block)
->>>>>>> 69ce7f1e
 			txs.Pop()
 			continue
 		}
@@ -1073,34 +1061,14 @@
 	}
 	systemcontracts.UpgradeBuildInSystemContract(w.chainConfig, header.Number, env.state)
 	// Accumulate the uncles for the current block
-<<<<<<< HEAD
-	if !genParams.noUncle {
-		commitUncles := func(blocks map[common.Hash]*types.Block) {
-			for hash, uncle := range blocks {
-				if len(env.uncles) == 2 {
-					break
-				}
-				if err := w.commitUncle(env, uncle.Header()); err != nil {
-					log.Trace("Possible uncle rejected", "hash", hash, "reason", err)
-				} else {
-					log.Debug("Committing new uncle to block", "hash", hash)
-				}
-			}
-		}
-		// Prefer to locally generated uncle
-		commitUncles(w.localUncles)
-		commitUncles(w.remoteUncles)
-	}
-	return env, nil
-}
-=======
 	uncles := make([]*types.Header, 0)
 	// Create an empty block based on temporary copied state for
 	// sealing in advance without waiting block execution finished.
 	if !noempty && atomic.LoadUint32(&w.noempty) == 0 {
 		w.commit(uncles, nil, false, tstart)
 	}
->>>>>>> 69ce7f1e
+	return env, nil
+}
 
 // fillTransactions retrieves the pending transactions from the txpool and fills them
 // into the given sealing block. The transaction selection and ordering strategy can
@@ -1172,43 +1140,29 @@
 	}
 	// Fill pending transactions from the txpool
 	w.fillTransactions(interrupt, work)
-	w.commit(work.copy(), w.fullTaskHook, true, start)
+	w.commit(work.copy(), w.fullTaskHook, false, start)
 
 	// Swap out the old work with the new one, terminating any leftover
 	// prefetcher processes in the mean time and starting a new one.
 	if w.current != nil {
 		w.current.discard()
 	}
-<<<<<<< HEAD
 	w.current = work
-=======
-	w.commit(uncles, w.fullTaskHook, false, tstart)
->>>>>>> 69ce7f1e
 }
 
 // commit runs any post-transaction state modifications, assembles the final block
 // and commits new work if consensus engine is running.
-<<<<<<< HEAD
 // Note the assumption is held that the mutation is allowed to the passed env, do
 // the deep copy first.
 func (w *worker) commit(env *environment, interval func(), update bool, start time.Time) error {
-=======
-func (w *worker) commit(uncles []*types.Header, interval func(), update bool, start time.Time) error {
-	s := w.current.state
-	block, receipts, err := w.engine.FinalizeAndAssemble(w.chain, types.CopyHeader(w.current.header), s, w.current.txs, uncles, w.current.receipts)
-	if err != nil {
-		return err
-	}
->>>>>>> 69ce7f1e
 	if w.isRunning() {
 		if interval != nil {
 			interval()
 		}
-<<<<<<< HEAD
 		// Create a local environment copy, avoid the data race with snapshot state.
 		// https://github.com/ethereum/go-ethereum/issues/24299
 		env := env.copy()
-		s := w.current.state.Copy()
+		s := w.current.state
 		// TODO set uncle to nil here
 		block, receipts, err := w.engine.FinalizeAndAssemble(w.chain, types.CopyHeader(w.current.header), s, w.current.txs, nil, w.current.receipts)
 		if err != nil {
@@ -1219,26 +1173,14 @@
 			select {
 			case w.taskCh <- &task{receipts: receipts, state: env.state, block: block, createdAt: time.Now()}:
 				w.unconfirmed.Shift(block.NumberU64() - 1)
-				log.Info("Commit new sealing work", "number", block.Number(), "sealhash", w.engine.SealHash(block.Header()),
-					"uncles", len(env.uncles), "txs", env.tcount,
-					"gas", block.GasUsed(), "fees", totalFees(block, receipts),
+				log.Info("Commit new mining work", "number", block.Number(), "sealhash", w.engine.SealHash(block.Header()),
+					"uncles", len(uncles), "txs", w.current.tcount,
+					"gas", block.GasUsed(),
 					"elapsed", common.PrettyDuration(time.Since(start)))
 
 			case <-w.exitCh:
 				log.Info("Worker has exited")
 			}
-=======
-		select {
-		case w.taskCh <- &task{receipts: receipts, state: s, block: block, createdAt: time.Now()}:
-			w.unconfirmed.Shift(block.NumberU64() - 1)
-			log.Info("Commit new mining work", "number", block.Number(), "sealhash", w.engine.SealHash(block.Header()),
-				"uncles", len(uncles), "txs", w.current.tcount,
-				"gas", block.GasUsed(),
-				"elapsed", common.PrettyDuration(time.Since(start)))
-
-		case <-w.exitCh:
-			log.Info("Worker has exited")
->>>>>>> 69ce7f1e
 		}
 	}
 	if update {
