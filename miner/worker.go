// Copyright 2015 The go-ethereum Authors
// This file is part of the go-ethereum library.
//
// The go-ethereum library is free software: you can redistribute it and/or modify
// it under the terms of the GNU Lesser General Public License as published by
// the Free Software Foundation, either version 3 of the License, or
// (at your option) any later version.
//
// The go-ethereum library is distributed in the hope that it will be useful,
// but WITHOUT ANY WARRANTY; without even the implied warranty of
// MERCHANTABILITY or FITNESS FOR A PARTICULAR PURPOSE. See the
// GNU Lesser General Public License for more details.
//
// You should have received a copy of the GNU Lesser General Public License
// along with the go-ethereum library. If not, see <http://www.gnu.org/licenses/>.

package miner

import (
	"errors"
	"fmt"
	"sync"
	"sync/atomic"
	"time"

	mapset "github.com/deckarep/golang-set"
	"github.com/ethereum/go-ethereum/common"
	"github.com/ethereum/go-ethereum/consensus"
	"github.com/ethereum/go-ethereum/consensus/misc"
	"github.com/ethereum/go-ethereum/consensus/parlia"
	"github.com/ethereum/go-ethereum/core"
	"github.com/ethereum/go-ethereum/core/state"
	"github.com/ethereum/go-ethereum/core/types"
	"github.com/ethereum/go-ethereum/event"
	"github.com/ethereum/go-ethereum/log"
	"github.com/ethereum/go-ethereum/params"
	"github.com/ethereum/go-ethereum/trie"
)

const (
	// resultQueueSize is the size of channel listening to sealing result.
	resultQueueSize = 10

	// txChanSize is the size of channel listening to NewTxsEvent.
	// The number is referenced from the size of tx pool.
	txChanSize = 4096

	// chainHeadChanSize is the size of channel listening to ChainHeadEvent.
	chainHeadChanSize = 10

	// chainSideChanSize is the size of channel listening to ChainSideEvent.
	chainSideChanSize = 10

	// resubmitAdjustChanSize is the size of resubmitting interval adjustment channel.
	resubmitAdjustChanSize = 10

	// sealingLogAtDepth is the number of confirmations before logging successful mining.
	sealingLogAtDepth = 11

	// minRecommitInterval is the minimal time interval to recreate the sealing block with
	// any newly arrived transactions.
	minRecommitInterval = 1 * time.Second

	// maxRecommitInterval is the maximum time interval to recreate the sealing block with
	// any newly arrived transactions.
	maxRecommitInterval = 15 * time.Second

	// intervalAdjustRatio is the impact a single interval adjustment has on sealing work
	// resubmitting interval.
	intervalAdjustRatio = 0.1

	// intervalAdjustBias is applied during the new resubmit interval calculation in favor of
	// increasing upper limit or decreasing lower limit so that the limit can be reachable.
	intervalAdjustBias = 200 * 1000.0 * 1000.0

	// staleThreshold is the maximum depth of the acceptable stale block.
	staleThreshold = 11
)

// environment is the worker's current environment and holds all
// information of the sealing block generation.
type environment struct {
	signer types.Signer

	state     *state.StateDB // apply state changes here
	ancestors mapset.Set     // ancestor set (used for checking uncle parent validity)
	family    mapset.Set     // family set (used for checking uncle invalidity)
	tcount    int            // tx count in cycle
	gasPool   *core.GasPool  // available gas used to pack transactions
	coinbase  common.Address

	header   *types.Header
	txs      []*types.Transaction
	receipts []*types.Receipt
	uncles   map[common.Hash]*types.Header
}

// copy creates a deep copy of environment.
func (env *environment) copy() *environment {
	cpy := &environment{
		signer:    env.signer,
		state:     env.state.Copy(),
		ancestors: env.ancestors.Clone(),
		family:    env.family.Clone(),
		tcount:    env.tcount,
		coinbase:  env.coinbase,
		header:    types.CopyHeader(env.header),
		receipts:  copyReceipts(env.receipts),
	}
	if env.gasPool != nil {
		gasPool := *env.gasPool
		cpy.gasPool = &gasPool
	}
	// The content of txs and uncles are immutable, unnecessary
	// to do the expensive deep copy for them.
	cpy.txs = make([]*types.Transaction, len(env.txs))
	copy(cpy.txs, env.txs)
	cpy.uncles = make(map[common.Hash]*types.Header)
	for hash, uncle := range env.uncles {
		cpy.uncles[hash] = uncle
	}
	return cpy
}

// unclelist returns the contained uncles as the list format.
func (env *environment) unclelist() []*types.Header {
	var uncles []*types.Header
	for _, uncle := range env.uncles {
		uncles = append(uncles, uncle)
	}
	return uncles
}

// discard terminates the background prefetcher go-routine. It should
// always be called for all created environment instances otherwise
// the go-routine leak can happen.
func (env *environment) discard() {
	if env.state == nil {
		return
	}
	env.state.StopPrefetcher()
}

// task contains all information for consensus engine sealing and result submitting.
type task struct {
	receipts  []*types.Receipt
	state     *state.StateDB
	block     *types.Block
	createdAt time.Time
}

const (
	commitInterruptNone int32 = iota
	commitInterruptNewHead
	commitInterruptResubmit
)

// newWorkReq represents a request for new sealing work submitting with relative interrupt notifier.
type newWorkReq struct {
	interrupt *int32
	noempty   bool
	timestamp int64
}

// getWorkReq represents a request for getting a new sealing work with provided parameters.
type getWorkReq struct {
	params *generateParams
	err    error
	result chan *types.Block
}

// intervalAdjust represents a resubmitting interval adjustment.
type intervalAdjust struct {
	ratio float64
	inc   bool
}

// worker is the main object which takes care of submitting new work to consensus engine
// and gathering the sealing result.
type worker struct {
	prefetcher  core.Prefetcher
	config      *Config
	chainConfig *params.ChainConfig
	engine      consensus.Engine
	eth         Backend
	chain       *core.BlockChain

	// Feeds
	pendingLogsFeed event.Feed

	// Subscriptions
	mux          *event.TypeMux
	txsCh        chan core.NewTxsEvent
	txsSub       event.Subscription
	chainHeadCh  chan core.ChainHeadEvent
	chainHeadSub event.Subscription
	chainSideCh  chan core.ChainSideEvent
	chainSideSub event.Subscription

	// Channels
	newWorkCh          chan *newWorkReq
	getWorkCh          chan *getWorkReq
	taskCh             chan *task
	resultCh           chan *types.Block
	startCh            chan struct{}
	exitCh             chan struct{}
	resubmitIntervalCh chan time.Duration
	resubmitAdjustCh   chan *intervalAdjust

	wg sync.WaitGroup

	current      *environment                 // An environment for current running cycle.
	localUncles  map[common.Hash]*types.Block // A set of side blocks generated locally as the possible uncle blocks.
	remoteUncles map[common.Hash]*types.Block // A set of side blocks as the possible uncle blocks.
	unconfirmed  *unconfirmedBlocks           // A set of locally mined blocks pending canonicalness confirmations.

	mu       sync.RWMutex // The lock used to protect the coinbase and extra fields
	coinbase common.Address
	extra    []byte

	pendingMu    sync.RWMutex
	pendingTasks map[common.Hash]*task

	snapshotMu       sync.RWMutex // The lock used to protect the snapshots below
	snapshotBlock    *types.Block
	snapshotReceipts types.Receipts
	snapshotState    *state.StateDB

	// atomic status counters
	running int32 // The indicator whether the consensus engine is running or not.
	newTxs  int32 // New arrival transaction count since last sealing work submitting.

	// noempty is the flag used to control whether the feature of pre-seal empty
	// block is enabled. The default value is false(pre-seal is enabled by default).
	// But in some special scenario the consensus engine will seal blocks instantaneously,
	// in this case this feature will add all empty blocks into canonical chain
	// non-stop and no real transaction will be included.
	noempty uint32

	// External functions
	isLocalBlock func(header *types.Header) bool // Function used to determine whether the specified block is mined by local miner.

	// Test hooks
	newTaskHook  func(*task)                        // Method to call upon receiving a new sealing task.
	skipSealHook func(*task) bool                   // Method to decide whether skipping the sealing.
	fullTaskHook func()                             // Method to call before pushing the full sealing task.
	resubmitHook func(time.Duration, time.Duration) // Method to call upon updating resubmitting interval.
}

func newWorker(config *Config, chainConfig *params.ChainConfig, engine consensus.Engine, eth Backend, mux *event.TypeMux, isLocalBlock func(header *types.Header) bool, init bool) *worker {
	worker := &worker{
		prefetcher:         core.NewStatePrefetcher(chainConfig, eth.BlockChain(), engine),
		config:             config,
		chainConfig:        chainConfig,
		engine:             engine,
		eth:                eth,
		mux:                mux,
		chain:              eth.BlockChain(),
		isLocalBlock:       isLocalBlock,
		localUncles:        make(map[common.Hash]*types.Block),
		remoteUncles:       make(map[common.Hash]*types.Block),
		unconfirmed:        newUnconfirmedBlocks(eth.BlockChain(), sealingLogAtDepth),
		pendingTasks:       make(map[common.Hash]*task),
		txsCh:              make(chan core.NewTxsEvent, txChanSize),
		chainHeadCh:        make(chan core.ChainHeadEvent, chainHeadChanSize),
		chainSideCh:        make(chan core.ChainSideEvent, chainSideChanSize),
		newWorkCh:          make(chan *newWorkReq),
		getWorkCh:          make(chan *getWorkReq),
		taskCh:             make(chan *task),
		resultCh:           make(chan *types.Block, resultQueueSize),
		exitCh:             make(chan struct{}),
		startCh:            make(chan struct{}, 1),
		resubmitIntervalCh: make(chan time.Duration),
		resubmitAdjustCh:   make(chan *intervalAdjust, resubmitAdjustChanSize),
	}
	// Subscribe NewTxsEvent for tx pool
	worker.txsSub = eth.TxPool().SubscribeNewTxsEvent(worker.txsCh)
	// Subscribe events for blockchain
	worker.chainHeadSub = eth.BlockChain().SubscribeChainHeadEvent(worker.chainHeadCh)
	worker.chainSideSub = eth.BlockChain().SubscribeChainSideEvent(worker.chainSideCh)

	// Sanitize recommit interval if the user-specified one is too short.
	recommit := worker.config.Recommit
	if recommit < minRecommitInterval {
		log.Warn("Sanitizing miner recommit interval", "provided", recommit, "updated", minRecommitInterval)
		recommit = minRecommitInterval
	}

	worker.wg.Add(4)
	go worker.mainLoop()
	go worker.newWorkLoop(recommit)
	go worker.resultLoop()
	go worker.taskLoop()

	// Submit first work to initialize pending state.
	if init {
		worker.startCh <- struct{}{}
	}
	return worker
}

// setEtherbase sets the etherbase used to initialize the block coinbase field.
func (w *worker) setEtherbase(addr common.Address) {
	w.mu.Lock()
	defer w.mu.Unlock()
	w.coinbase = addr
}

func (w *worker) setGasCeil(ceil uint64) {
	w.mu.Lock()
	defer w.mu.Unlock()
	w.config.GasCeil = ceil
}

// setExtra sets the content used to initialize the block extra field.
func (w *worker) setExtra(extra []byte) {
	w.mu.Lock()
	defer w.mu.Unlock()
	w.extra = extra
}

// setRecommitInterval updates the interval for miner sealing work recommitting.
func (w *worker) setRecommitInterval(interval time.Duration) {
	select {
	case w.resubmitIntervalCh <- interval:
	case <-w.exitCh:
	}
}

// disablePreseal disables pre-sealing feature
func (w *worker) disablePreseal() {
	atomic.StoreUint32(&w.noempty, 1)
}

// enablePreseal enables pre-sealing feature
func (w *worker) enablePreseal() {
	atomic.StoreUint32(&w.noempty, 0)
}

// pending returns the pending state and corresponding block.
func (w *worker) pending() (*types.Block, *state.StateDB) {
	// return a snapshot to avoid contention on currentMu mutex
	w.snapshotMu.RLock()
	defer w.snapshotMu.RUnlock()
	if w.snapshotState == nil {
		return nil, nil
	}
	return w.snapshotBlock, w.snapshotState.Copy()
}

// pendingBlock returns pending block.
func (w *worker) pendingBlock() *types.Block {
	// return a snapshot to avoid contention on currentMu mutex
	w.snapshotMu.RLock()
	defer w.snapshotMu.RUnlock()
	return w.snapshotBlock
}

// pendingBlockAndReceipts returns pending block and corresponding receipts.
func (w *worker) pendingBlockAndReceipts() (*types.Block, types.Receipts) {
	// return a snapshot to avoid contention on currentMu mutex
	w.snapshotMu.RLock()
	defer w.snapshotMu.RUnlock()
	return w.snapshotBlock, w.snapshotReceipts
}

// start sets the running status as 1 and triggers new work submitting.
func (w *worker) start() {
	atomic.StoreInt32(&w.running, 1)
	w.startCh <- struct{}{}
}

// stop sets the running status as 0.
func (w *worker) stop() {
	atomic.StoreInt32(&w.running, 0)
}

// isRunning returns an indicator whether worker is running or not.
func (w *worker) isRunning() bool {
	return atomic.LoadInt32(&w.running) == 1
}

// close terminates all background threads maintained by the worker.
// Note the worker does not support being closed multiple times.
func (w *worker) close() {
	atomic.StoreInt32(&w.running, 0)
	close(w.exitCh)
	w.wg.Wait()
}

// recalcRecommit recalculates the resubmitting interval upon feedback.
func recalcRecommit(minRecommit, prev time.Duration, target float64, inc bool) time.Duration {
	var (
		prevF = float64(prev.Nanoseconds())
		next  float64
	)
	if inc {
		next = prevF*(1-intervalAdjustRatio) + intervalAdjustRatio*(target+intervalAdjustBias)
		max := float64(maxRecommitInterval.Nanoseconds())
		if next > max {
			next = max
		}
	} else {
		next = prevF*(1-intervalAdjustRatio) + intervalAdjustRatio*(target-intervalAdjustBias)
		min := float64(minRecommit.Nanoseconds())
		if next < min {
			next = min
		}
	}
	return time.Duration(int64(next))
}

// newWorkLoop is a standalone goroutine to submit new sealing work upon received events.
func (w *worker) newWorkLoop(recommit time.Duration) {
	defer w.wg.Done()
	var (
		interrupt   *int32
		minRecommit = recommit // minimal resubmit interval specified by user.
		timestamp   int64      // timestamp for each round of sealing.
	)

	timer := time.NewTimer(0)
	defer timer.Stop()
	<-timer.C // discard the initial tick

	// commit aborts in-flight transaction execution with given signal and resubmits a new one.
	commit := func(noempty bool, s int32) {
		if interrupt != nil {
			atomic.StoreInt32(interrupt, s)
		}
		interrupt = new(int32)
		select {
		case w.newWorkCh <- &newWorkReq{interrupt: interrupt, noempty: noempty, timestamp: timestamp}:
		case <-w.exitCh:
			return
		}
		timer.Reset(recommit)
		atomic.StoreInt32(&w.newTxs, 0)
	}
	// clearPending cleans the stale pending tasks.
	clearPending := func(number uint64) {
		w.pendingMu.Lock()
		for h, t := range w.pendingTasks {
			if t.block.NumberU64()+staleThreshold <= number {
				delete(w.pendingTasks, h)
			}
		}
		w.pendingMu.Unlock()
	}

	for {
		select {
		case <-w.startCh:
			clearPending(w.chain.CurrentBlock().NumberU64())
			timestamp = time.Now().Unix()
			commit(true, commitInterruptNewHead)

		case head := <-w.chainHeadCh:
			if !w.isRunning() {
				continue
			}
			clearPending(head.Block.NumberU64())
			timestamp = time.Now().Unix()
			if p, ok := w.engine.(*parlia.Parlia); ok {
				signedRecent, err := p.SignRecently(w.chain, head.Block.Header())
				if err != nil {
					log.Info("Not allowed to propose block", "err", err)
					continue
				}
				if signedRecent {
					log.Info("Signed recently, must wait")
					continue
				}
			}
			commit(true, commitInterruptNewHead)

		case <-timer.C:
			// If sealing is running resubmit a new work cycle periodically to pull in
			// higher priced transactions. Disable this overhead for pending blocks.
			if w.isRunning() && ((w.chainConfig.Ethash != nil) || (w.chainConfig.Clique != nil &&
				w.chainConfig.Clique.Period > 0) || (w.chainConfig.Parlia != nil && w.chainConfig.Parlia.Period > 0)) {
				// Short circuit if no new transaction arrives.
				if atomic.LoadInt32(&w.newTxs) == 0 {
					timer.Reset(recommit)
					continue
				}
				commit(true, commitInterruptResubmit)
			}

		case interval := <-w.resubmitIntervalCh:
			// Adjust resubmit interval explicitly by user.
			if interval < minRecommitInterval {
				log.Warn("Sanitizing miner recommit interval", "provided", interval, "updated", minRecommitInterval)
				interval = minRecommitInterval
			}
			log.Info("Miner recommit interval update", "from", minRecommit, "to", interval)
			minRecommit, recommit = interval, interval

			if w.resubmitHook != nil {
				w.resubmitHook(minRecommit, recommit)
			}

		case adjust := <-w.resubmitAdjustCh:
			// Adjust resubmit interval by feedback.
			if adjust.inc {
				before := recommit
				target := float64(recommit.Nanoseconds()) / adjust.ratio
				recommit = recalcRecommit(minRecommit, recommit, target, true)
				log.Trace("Increase miner recommit interval", "from", before, "to", recommit)
			} else {
				before := recommit
				recommit = recalcRecommit(minRecommit, recommit, float64(minRecommit.Nanoseconds()), false)
				log.Trace("Decrease miner recommit interval", "from", before, "to", recommit)
			}

			if w.resubmitHook != nil {
				w.resubmitHook(minRecommit, recommit)
			}

		case <-w.exitCh:
			return
		}
	}
}

// mainLoop is responsible for generating and submitting sealing work based on
// the received event. It can support two modes: automatically generate task and
// submit it or return task according to given parameters for various proposes.
func (w *worker) mainLoop() {
	defer w.wg.Done()
	defer w.txsSub.Unsubscribe()
	defer w.chainHeadSub.Unsubscribe()
	defer w.chainSideSub.Unsubscribe()
	defer func() {
		if w.current != nil {
			w.current.discard()
		}
	}()

	cleanTicker := time.NewTicker(time.Second * 10)
	defer cleanTicker.Stop()

	for {
		select {
		case req := <-w.newWorkCh:
			w.commitWork(req.interrupt, req.noempty, req.timestamp)

		case req := <-w.getWorkCh:
			block, err := w.generateWork(req.params)
			if err != nil {
				req.err = err
				req.result <- nil
			} else {
				req.result <- block
			}

		case ev := <-w.chainSideCh:
			// Short circuit for duplicate side blocks
			if _, ok := w.engine.(*parlia.Parlia); ok {
				continue
			}
			if _, exist := w.localUncles[ev.Block.Hash()]; exist {
				continue
			}
			if _, exist := w.remoteUncles[ev.Block.Hash()]; exist {
				continue
			}
			// Add side block to possible uncle block set depending on the author.
			if w.isLocalBlock != nil && w.isLocalBlock(ev.Block.Header()) {
				w.localUncles[ev.Block.Hash()] = ev.Block
			} else {
				w.remoteUncles[ev.Block.Hash()] = ev.Block
			}
			// If our sealing block contains less than 2 uncle blocks,
			// add the new uncle block if valid and regenerate a new
			// sealing block for higher profit.
			if w.isRunning() && w.current != nil && len(w.current.uncles) < 2 {
				start := time.Now()
				if err := w.commitUncle(w.current, ev.Block.Header()); err == nil {
					w.commit(w.current.copy(), nil, false, start)
				}
			}

		case <-cleanTicker.C:
			chainHead := w.chain.CurrentBlock()
			for hash, uncle := range w.localUncles {
				if uncle.NumberU64()+staleThreshold <= chainHead.NumberU64() {
					delete(w.localUncles, hash)
				}
			}
			for hash, uncle := range w.remoteUncles {
				if uncle.NumberU64()+staleThreshold <= chainHead.NumberU64() {
					delete(w.remoteUncles, hash)
				}
			}

		case ev := <-w.txsCh:
			// Apply transactions to the pending state if we're not sealing
			//
			// Note all transactions received may not be continuous with transactions
			// already included in the current sealing block. These transactions will
			// be automatically eliminated.
			if !w.isRunning() && w.current != nil {
				// If block is already full, abort
				if gp := w.current.gasPool; gp != nil && gp.Gas() < params.TxGas {
					continue
				}
				txs := make(map[common.Address]types.Transactions)
				for _, tx := range ev.Txs {
					acc, _ := types.Sender(w.current.signer, tx)
					txs[acc] = append(txs[acc], tx)
				}
				txset := types.NewTransactionsByPriceAndNonce(w.current.signer, txs, w.current.header.BaseFee)
				tcount := w.current.tcount
				w.commitTransactions(w.current, txset, nil)

				// Only update the snapshot if any new transactions were added
				// to the pending block
				if tcount != w.current.tcount {
					w.updateSnapshot(w.current)
				}
			} else {
				// Special case, if the consensus engine is 0 period clique(dev mode),
				// submit sealing work here since all empty submission will be rejected
				// by clique. Of course the advance sealing(empty submission) is disabled.
				if (w.chainConfig.Clique != nil && w.chainConfig.Clique.Period == 0) ||
					(w.chainConfig.Parlia != nil && w.chainConfig.Parlia.Period == 0) {
					w.commitWork(nil, true, time.Now().Unix())
				}
			}
			atomic.AddInt32(&w.newTxs, int32(len(ev.Txs)))

		// System stopped
		case <-w.exitCh:
			return
		case <-w.txsSub.Err():
			return
		case <-w.chainHeadSub.Err():
			return
		case <-w.chainSideSub.Err():
			return
		}
	}
}

// taskLoop is a standalone goroutine to fetch sealing task from the generator and
// push them to consensus engine.
func (w *worker) taskLoop() {
	defer w.wg.Done()
	var (
		stopCh chan struct{}
		prev   common.Hash
	)

	// interrupt aborts the in-flight sealing task.
	interrupt := func() {
		if stopCh != nil {
			close(stopCh)
			stopCh = nil
		}
	}
	for {
		select {
		case task := <-w.taskCh:
			if w.newTaskHook != nil {
				w.newTaskHook(task)
			}
			// Reject duplicate sealing work due to resubmitting.
			sealHash := w.engine.SealHash(task.block.Header())
			if sealHash == prev {
				continue
			}
			// Interrupt previous sealing operation
			interrupt()
			stopCh, prev = make(chan struct{}), sealHash

			if w.skipSealHook != nil && w.skipSealHook(task) {
				continue
			}
			w.pendingMu.Lock()
			w.pendingTasks[sealHash] = task
			w.pendingMu.Unlock()

			if err := w.engine.Seal(w.chain, task.block, w.resultCh, stopCh); err != nil {
				log.Warn("Block sealing failed", "err", err)
				w.pendingMu.Lock()
				delete(w.pendingTasks, sealHash)
				w.pendingMu.Unlock()
			}
		case <-w.exitCh:
			interrupt()
			return
		}
	}
}

// resultLoop is a standalone goroutine to handle sealing result submitting
// and flush relative data to the database.
func (w *worker) resultLoop() {
	defer w.wg.Done()
	for {
		select {
		case block := <-w.resultCh:
			// Short circuit when receiving empty result.
			if block == nil {
				continue
			}
			// Short circuit when receiving duplicate result caused by resubmitting.
			if w.chain.HasBlock(block.Hash(), block.NumberU64()) {
				continue
			}
			var (
				sealhash = w.engine.SealHash(block.Header())
				hash     = block.Hash()
			)
			w.pendingMu.RLock()
			task, exist := w.pendingTasks[sealhash]
			w.pendingMu.RUnlock()
			if !exist {
				log.Error("Block found but no relative pending task", "number", block.Number(), "sealhash", sealhash, "hash", hash)
				continue
			}
			// Different block could share same sealhash, deep copy here to prevent write-write conflict.
			var (
				receipts = make([]*types.Receipt, len(task.receipts))
				logs     []*types.Log
			)
			for i, taskReceipt := range task.receipts {
				receipt := new(types.Receipt)
				receipts[i] = receipt
				*receipt = *taskReceipt

				// add block location fields
				receipt.BlockHash = hash
				receipt.BlockNumber = block.Number()
				receipt.TransactionIndex = uint(i)

				// Update the block hash in all logs since it is now available and not when the
				// receipt/log of individual transactions were created.
				receipt.Logs = make([]*types.Log, len(taskReceipt.Logs))
				for i, taskLog := range taskReceipt.Logs {
					log := new(types.Log)
					receipt.Logs[i] = log
					*log = *taskLog
					log.BlockHash = hash
				}
				logs = append(logs, receipt.Logs...)
			}
			// Commit block and state to database.
			task.state.SetExpectedStateRoot(block.Root())
			_, err := w.chain.WriteBlockAndSetHead(block, receipts, logs, task.state, true)
			if err != nil {
				log.Error("Failed writing block to chain", "err", err)
				continue
			}
			log.Info("Successfully sealed new block", "number", block.Number(), "sealhash", sealhash, "hash", hash,
				"elapsed", common.PrettyDuration(time.Since(task.createdAt)))

			// Broadcast the block and announce chain insertion event
			w.mux.Post(core.NewMinedBlockEvent{Block: block})

			// Insert the block into the set of pending ones to resultLoop for confirmations
			w.unconfirmed.Insert(block.NumberU64(), block.Hash())

		case <-w.exitCh:
			return
		}
	}
}

// makeEnv creates a new environment for the sealing block.
func (w *worker) makeEnv(parent *types.Block, header *types.Header, coinbase common.Address) (*environment, error) {
	// Retrieve the parent state to execute on top and start a prefetcher for
<<<<<<< HEAD
	// the miner to speed block sealing up a bit.
	state, err := w.chain.StateAt(parent.Root())
=======
	// the miner to speed block sealing up a bit
	state, err := w.chain.StateAtWithSharedPool(parent.Root())
>>>>>>> 4598334a
	if err != nil {
		// Note since the sealing block can be created upon the arbitrary parent
		// block, but the state of parent block may already be pruned, so the necessary
		// state recovery is needed here in the future.
		//
		// The maximum acceptable reorg depth can be limited by the finalised block
		// somehow. TODO(rjl493456442) fix the hard-coded number here later.
		state, err = w.eth.StateAtBlock(parent, 1024, nil, false, false)
		log.Warn("Recovered mining state", "root", parent.Root(), "err", err)
	}
	if err != nil {
		return nil, err
	}
	state.StartPrefetcher("miner")

	// Note the passed coinbase may be different with header.Coinbase.
	env := &environment{
		signer:    types.MakeSigner(w.chainConfig, header.Number),
		state:     state,
		coinbase:  coinbase,
		ancestors: mapset.NewSet(),
		family:    mapset.NewSet(),
		header:    header,
		uncles:    make(map[common.Hash]*types.Header),
	}
	// Keep track of transactions which return errors so they can be removed
	env.tcount = 0
	return env, nil
}

// commitUncle adds the given block to uncle block set, returns error if failed to add.
func (w *worker) commitUncle(env *environment, uncle *types.Header) error {
	if w.isTTDReached(env.header) {
		return errors.New("ignore uncle for beacon block")
	}
	hash := uncle.Hash()
	if _, exist := env.uncles[hash]; exist {
		return errors.New("uncle not unique")
	}
	if env.header.ParentHash == uncle.ParentHash {
		return errors.New("uncle is sibling")
	}
	if !env.ancestors.Contains(uncle.ParentHash) {
		return errors.New("uncle's parent unknown")
	}
	if env.family.Contains(hash) {
		return errors.New("uncle already included")
	}
	env.uncles[hash] = uncle
	return nil
}

// updateSnapshot updates pending snapshot block, receipts and state.
func (w *worker) updateSnapshot(env *environment) {
	w.snapshotMu.Lock()
	defer w.snapshotMu.Unlock()

	w.snapshotBlock = types.NewBlock(
		env.header,
		env.txs,
		env.unclelist(),
		env.receipts,
		trie.NewStackTrie(nil),
	)
	w.snapshotReceipts = copyReceipts(env.receipts)
	w.snapshotState = env.state.Copy()
}

func (w *worker) commitTransaction(env *environment, tx *types.Transaction, receiptProcessors ...core.ReceiptProcessor) ([]*types.Log, error) {
	snap := env.state.Snapshot()

	receipt, err := core.ApplyTransaction(w.chainConfig, w.chain, &env.coinbase, env.gasPool, env.state, env.header, tx, &env.header.GasUsed, *w.chain.GetVMConfig(), receiptProcessors...)
	if err != nil {
		env.state.RevertToSnapshot(snap)
		return nil, err
	}
	env.txs = append(env.txs, tx)
	env.receipts = append(env.receipts, receipt)

	return receipt.Logs, nil
}

func (w *worker) commitTransactions(env *environment, txs *types.TransactionsByPriceAndNonce, interrupt *int32) bool {
	gasLimit := env.header.GasLimit
	if env.gasPool == nil {
		env.gasPool = new(core.GasPool).AddGas(gasLimit)
		env.gasPool.SubGas(params.SystemTxsGas)
	}

	var coalescedLogs []*types.Log
	var stopTimer *time.Timer
	delay := w.engine.Delay(w.chain, env.header)
	if delay != nil {
		stopTimer = time.NewTimer(*delay - w.config.DelayLeftOver)
		log.Debug("Time left for mining work", "left", (*delay - w.config.DelayLeftOver).String(), "leftover", w.config.DelayLeftOver)
		defer stopTimer.Stop()
	}
	// initilise bloom processors
	processorCapacity := 100
	if txs.CurrentSize() < processorCapacity {
		processorCapacity = txs.CurrentSize()
	}
	bloomProcessors := core.NewAsyncReceiptBloomGenerator(processorCapacity)
<<<<<<< HEAD
=======

	interruptCh := make(chan struct{})
	defer close(interruptCh)
	tx := &types.Transaction{}
	txCurr := &tx
	//prefetch txs from all pending txs
	txsPrefetch := txs.Copy()
	w.prefetcher.PrefetchMining(txsPrefetch, w.current.header, w.current.gasPool.Gas(), w.current.state.Copy(), *w.chain.GetVMConfig(), interruptCh, txCurr)

>>>>>>> 4598334a
LOOP:
	for {
		// In the following three cases, we will interrupt the execution of the transaction.
		// (1) new head block event arrival, the interrupt signal is 1
		// (2) worker start or restart, the interrupt signal is 1
		// (3) worker recreate the sealing block with any newly arrived transactions, the interrupt signal is 2.
		// For the first two cases, the semi-finished work will be discarded.
		// For the third case, the semi-finished work will be submitted to the consensus engine.
		if interrupt != nil && atomic.LoadInt32(interrupt) != commitInterruptNone {
			// Notify resubmit loop to increase resubmitting interval due to too frequent commits.
			if atomic.LoadInt32(interrupt) == commitInterruptResubmit {
				ratio := float64(gasLimit-env.gasPool.Gas()) / float64(gasLimit)
				if ratio < 0.1 {
					ratio = 0.1
				}
				w.resubmitAdjustCh <- &intervalAdjust{
					ratio: ratio,
					inc:   true,
				}
			}
			return atomic.LoadInt32(interrupt) == commitInterruptNewHead
		}
		// If we don't have enough gas for any further transactions then we're done
		if env.gasPool.Gas() < params.TxGas {
			log.Trace("Not enough gas for further transactions", "have", env.gasPool, "want", params.TxGas)
			break
		}
		if stopTimer != nil {
			select {
			case <-stopTimer.C:
				log.Info("Not enough time for further transactions", "txs", len(w.current.txs))
				break LOOP
			default:
			}
		}
		// Retrieve the next transaction and abort if all done
		tx = txs.Peek()
		if tx == nil {
			break
		}
		// Error may be ignored here. The error has already been checked
		// during transaction acceptance is the transaction pool.
		//
		// We use the eip155 signer regardless of the current hf.
		//from, _ := types.Sender(env.signer, tx)
		// Check whether the tx is replay protected. If we're not in the EIP155 hf
		// phase, start ignoring the sender until we do.
		if tx.Protected() && !w.chainConfig.IsEIP155(env.header.Number) {
			//log.Trace("Ignoring reply protected transaction", "hash", tx.Hash(), "eip155", w.chainConfig.EIP155Block)
			txs.Pop()
			continue
		}
		// Start executing the transaction
		env.state.Prepare(tx.Hash(), env.tcount)

		logs, err := w.commitTransaction(env, tx, bloomProcessors)
		switch {
		case errors.Is(err, core.ErrGasLimitReached):
			// Pop the current out-of-gas transaction without shifting in the next from the account
			//log.Trace("Gas limit exceeded for current block", "sender", from)
			txs.Pop()

		case errors.Is(err, core.ErrNonceTooLow):
			// New head notification data race between the transaction pool and miner, shift
			//log.Trace("Skipping transaction with low nonce", "sender", from, "nonce", tx.Nonce())
			txs.Shift()

		case errors.Is(err, core.ErrNonceTooHigh):
			// Reorg notification data race between the transaction pool and miner, skip account =
			//log.Trace("Skipping account with hight nonce", "sender", from, "nonce", tx.Nonce())
			txs.Pop()

		case errors.Is(err, nil):
			// Everything ok, collect the logs and shift in the next transaction from the same account
			coalescedLogs = append(coalescedLogs, logs...)
			env.tcount++
			txs.Shift()

		case errors.Is(err, core.ErrTxTypeNotSupported):
			// Pop the unsupported transaction without shifting in the next from the account
			//log.Trace("Skipping unsupported transaction type", "sender", from, "type", tx.Type())
			txs.Pop()

		default:
			// Strange error, discard the transaction and get the next in line (note, the
			// nonce-too-high clause will prevent us from executing in vain).
			//log.Debug("Transaction failed, account skipped", "hash", tx.Hash(), "err", err)
			txs.Shift()
		}
	}
	bloomProcessors.Close()
	if !w.isRunning() && len(coalescedLogs) > 0 {
		// We don't push the pendingLogsEvent while we are sealing. The reason is that
		// when we are sealing, the worker will regenerate a sealing block every 3 seconds.
		// In order to avoid pushing the repeated pendingLog, we disable the pending log pushing.

		// make a copy, the state caches the logs and these logs get "upgraded" from pending to mined
		// logs by filling in the block hash when the block was mined by the local miner. This can
		// cause a race condition if a log was "upgraded" before the PendingLogsEvent is processed.
		cpy := make([]*types.Log, len(coalescedLogs))
		for i, l := range coalescedLogs {
			cpy[i] = new(types.Log)
			*cpy[i] = *l
		}
		w.pendingLogsFeed.Send(cpy)
	}
	// Notify resubmit loop to decrease resubmitting interval if current interval is larger
	// than the user-specified one.
	if interrupt != nil {
		w.resubmitAdjustCh <- &intervalAdjust{inc: false}
	}
	return false
}

// generateParams wraps various of settings for generating sealing task.
type generateParams struct {
	timestamp  uint64         // The timstamp for sealing task
	forceTime  bool           // Flag whether the given timestamp is immutable or not
	parentHash common.Hash    // Parent block hash, empty means the latest chain head
	coinbase   common.Address // The fee recipient address for including transaction
	random     common.Hash    // The randomness generated by beacon chain, empty before the merge
	noUncle    bool           // Flag whether the uncle block inclusion is allowed
	noExtra    bool           // Flag whether the extra field assignment is allowed
}

// prepareWork constructs the sealing task according to the given parameters,
// either based on the last chain head or specified parent. In this function
// the pending transactions are not filled yet, only the empty task returned.
func (w *worker) prepareWork(genParams *generateParams) (*environment, error) {
	w.mu.RLock()
	defer w.mu.RUnlock()

	// Find the parent block for sealing task
	parent := w.chain.CurrentBlock()
	if genParams.parentHash != (common.Hash{}) {
		parent = w.chain.GetBlockByHash(genParams.parentHash)
	}
	if parent == nil {
		return nil, fmt.Errorf("missing parent")
	}
	// Sanity check the timestamp correctness, recap the timestamp
	// to parent+1 if the mutation is allowed.
	timestamp := genParams.timestamp
	if parent.Time() >= timestamp {
		if genParams.forceTime {
			return nil, fmt.Errorf("invalid timestamp, parent %d given %d", parent.Time(), timestamp)
		}
		timestamp = parent.Time() + 1
	}
	// Construct the sealing block header, set the extra field if it's allowed
	num := parent.Number()
	header := &types.Header{
		ParentHash: parent.Hash(),
		Number:     num.Add(num, common.Big1),
		GasLimit:   core.CalcGasLimit(parent.GasLimit(), w.config.GasCeil),
		Time:       timestamp,
		Coinbase:   genParams.coinbase,
	}
	if !genParams.noExtra && len(w.extra) != 0 {
		header.Extra = w.extra
	}
	// Set the randomness field from the beacon chain if it's available.
	if genParams.random != (common.Hash{}) {
		header.MixDigest = genParams.random
	}
	// Set baseFee and GasLimit if we are on an EIP-1559 chain
	if w.chainConfig.IsLondon(header.Number) {
		header.BaseFee = misc.CalcBaseFee(w.chainConfig, parent.Header())
		if !w.chainConfig.IsLondon(parent.Number()) {
			parentGasLimit := parent.GasLimit() * params.ElasticityMultiplier
			header.GasLimit = core.CalcGasLimit(parentGasLimit, w.config.GasCeil)
		}
	}
	// Run the consensus preparation with the default or customized consensus engine.
	if err := w.engine.Prepare(w.chain, header); err != nil {
		log.Error("Failed to prepare header for sealing", "err", err)
		return nil, err
	}
	// Could potentially happen if starting to mine in an odd state.
	// Note genParams.coinbase can be different with header.Coinbase
	// since clique algorithm can modify the coinbase field in header.
	env, err := w.makeEnv(parent, header, genParams.coinbase)
	if err != nil {
		log.Error("Failed to create sealing context", "err", err)
		return nil, err
	}
	// Accumulate the uncles for the sealing work only if it's allowed.
	if !genParams.noUncle {
		commitUncles := func(blocks map[common.Hash]*types.Block) {
			for hash, uncle := range blocks {
				if len(env.uncles) == 2 {
					break
				}
				if err := w.commitUncle(env, uncle.Header()); err != nil {
					log.Trace("Possible uncle rejected", "hash", hash, "reason", err)
				} else {
					log.Debug("Committing new uncle to block", "hash", hash)
				}
			}
		}
		// Prefer to locally generated uncle
		commitUncles(w.localUncles)
		commitUncles(w.remoteUncles)
	}
	return env, nil
}

// fillTransactions retrieves the pending transactions from the txpool and fills them
// into the given sealing block. The transaction selection and ordering strategy can
// be customized with the plugin in the future.
func (w *worker) fillTransactions(interrupt *int32, env *environment) {
	// Split the pending transactions into locals and remotes
	// Fill the block with all available pending transactions.
	pending := w.eth.TxPool().Pending(true)
	localTxs, remoteTxs := make(map[common.Address]types.Transactions), pending
	for _, account := range w.eth.TxPool().Locals() {
		if txs := remoteTxs[account]; len(txs) > 0 {
			delete(remoteTxs, account)
			localTxs[account] = txs
		}
	}
	if len(localTxs) > 0 {
		txs := types.NewTransactionsByPriceAndNonce(env.signer, localTxs, env.header.BaseFee)
		if w.commitTransactions(env, txs, interrupt) {
			return
		}
	}
	if len(remoteTxs) > 0 {
		txs := types.NewTransactionsByPriceAndNonce(env.signer, remoteTxs, env.header.BaseFee)
		if w.commitTransactions(env, txs, interrupt) {
			return
		}
	}
}

// generateWork generates a sealing block based on the given parameters.
func (w *worker) generateWork(params *generateParams) (*types.Block, error) {
	work, err := w.prepareWork(params)
	if err != nil {
		return nil, err
	}
	defer work.discard()

	w.fillTransactions(nil, work)
	//TODO need check
	block, _, err := w.engine.FinalizeAndAssemble(w.chain, work.header, work.state, work.txs, work.unclelist(), work.receipts)
	return block, err
}

// commitWork generates several new sealing tasks based on the parent block
// and submit them to the sealer.
func (w *worker) commitWork(interrupt *int32, noempty bool, timestamp int64) {
	start := time.Now()

	// Set the coinbase if the worker is running or it's required
	var coinbase common.Address
	if w.isRunning() {
		if w.coinbase == (common.Address{}) {
			log.Error("Refusing to mine without etherbase")
			return
		}
		coinbase = w.coinbase // Use the preset address as the fee recipient
	}
	work, err := w.prepareWork(&generateParams{
		timestamp: uint64(timestamp),
		coinbase:  coinbase,
	})
	if err != nil {
		return
	}

	// Create an empty block based on temporary copied state for
	// sealing in advance without waiting block execution finished.
	if !noempty && atomic.LoadUint32(&w.noempty) == 0 {
		w.commit(work.copy(), nil, false, start)
	}
	// Fill pending transactions from the txpool
	w.fillTransactions(interrupt, work)
	w.commit(work.copy(), w.fullTaskHook, true, start)

	// Swap out the old work with the new one, terminating any leftover
	// prefetcher processes in the mean time and starting a new one.
	if w.current != nil {
		w.current.discard()
	}
	w.current = work
}

// commit runs any post-transaction state modifications, assembles the final block
// and commits new work if consensus engine is running.
// Note the assumption is held that the mutation is allowed to the passed env, do
// the deep copy first.
func (w *worker) commit(env *environment, interval func(), update bool, start time.Time) error {
	if w.isRunning() {
		if interval != nil {
			interval()
		}
		// Create a local environment copy, avoid the data race with snapshot state.
		// https://github.com/ethereum/go-ethereum/issues/24299
		env := env.copy()
		s := env.state
		err := s.WaitPipeVerification()
		if err != nil {
			return err
		}
		block, receipts, err := w.engine.FinalizeAndAssemble(w.chain, types.CopyHeader(env.header), s, env.txs, env.unclelist(), env.receipts)
		if err != nil {
			return err
		}
		// If we're post merge, just ignore
		if !w.isTTDReached(block.Header()) {
			select {
			case w.taskCh <- &task{receipts: receipts, state: env.state, block: block, createdAt: time.Now()}:
				w.unconfirmed.Shift(block.NumberU64() - 1)
				log.Info("Commit new mining work", "number", block.Number(), "sealhash", w.engine.SealHash(block.Header()),
					"uncles", len(env.uncles), "txs", env.tcount,
					"gas", block.GasUsed(),
					"elapsed", common.PrettyDuration(time.Since(start)))

			case <-w.exitCh:
				log.Info("Worker has exited")
			}
		}
	}
	if update {
		w.updateSnapshot(env)
	}
	return nil
}

// getSealingBlock generates the sealing block based on the given parameters.
func (w *worker) getSealingBlock(parent common.Hash, timestamp uint64, coinbase common.Address, random common.Hash) (*types.Block, error) {
	req := &getWorkReq{
		params: &generateParams{
			timestamp:  timestamp,
			forceTime:  true,
			parentHash: parent,
			coinbase:   coinbase,
			random:     random,
			noUncle:    true,
			noExtra:    true,
		},
		result: make(chan *types.Block, 1),
	}
	select {
	case w.getWorkCh <- req:
		block := <-req.result
		if block == nil {
			return nil, req.err
		}
		return block, nil
	case <-w.exitCh:
		return nil, errors.New("miner closed")
	}
}

// isTTDReached returns the indicator if the given block has reached the total
// terminal difficulty for The Merge transition.
func (w *worker) isTTDReached(header *types.Header) bool {
	td, ttd := w.chain.GetTd(header.ParentHash, header.Number.Uint64()-1), w.chain.Config().TerminalTotalDifficulty
	return td != nil && ttd != nil && td.Cmp(ttd) >= 0
}

// copyReceipts makes a deep copy of the given receipts.
func copyReceipts(receipts []*types.Receipt) []*types.Receipt {
	result := make([]*types.Receipt, len(receipts))
	for i, l := range receipts {
		cpy := *l
		result[i] = &cpy
	}
	return result
}

// postSideBlock fires a side chain event, only use it for testing.
func (w *worker) postSideBlock(event core.ChainSideEvent) {
	select {
	case w.chainSideCh <- event:
	case <-w.exitCh:
	}
}<|MERGE_RESOLUTION|>--- conflicted
+++ resolved
@@ -771,13 +771,8 @@
 // makeEnv creates a new environment for the sealing block.
 func (w *worker) makeEnv(parent *types.Block, header *types.Header, coinbase common.Address) (*environment, error) {
 	// Retrieve the parent state to execute on top and start a prefetcher for
-<<<<<<< HEAD
-	// the miner to speed block sealing up a bit.
-	state, err := w.chain.StateAt(parent.Root())
-=======
 	// the miner to speed block sealing up a bit
 	state, err := w.chain.StateAtWithSharedPool(parent.Root())
->>>>>>> 4598334a
 	if err != nil {
 		// Note since the sealing block can be created upon the arbitrary parent
 		// block, but the state of parent block may already be pruned, so the necessary
@@ -881,8 +876,6 @@
 		processorCapacity = txs.CurrentSize()
 	}
 	bloomProcessors := core.NewAsyncReceiptBloomGenerator(processorCapacity)
-<<<<<<< HEAD
-=======
 
 	interruptCh := make(chan struct{})
 	defer close(interruptCh)
@@ -892,7 +885,6 @@
 	txsPrefetch := txs.Copy()
 	w.prefetcher.PrefetchMining(txsPrefetch, w.current.header, w.current.gasPool.Gas(), w.current.state.Copy(), *w.chain.GetVMConfig(), interruptCh, txCurr)
 
->>>>>>> 4598334a
 LOOP:
 	for {
 		// In the following three cases, we will interrupt the execution of the transaction.
