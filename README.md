--- conflicted
+++ resolved
@@ -50,11 +50,7 @@
 
 For prerequisites and detailed build instructions please read the [Installation Instructions](https://geth.ethereum.org/docs/getting-started/installing-geth).
 
-<<<<<<< HEAD
 Building `geth` requires both a Go (version 1.24 or later) and a C compiler (GCC 5 or higher). You can install
-=======
-Building `geth` requires both a Go (version 1.23 or later) and a C compiler. You can install
->>>>>>> 12b4131f
 them using your favourite package manager. Once the dependencies are installed, run
 
 ```shell
@@ -197,15 +193,9 @@
 ### Programmatically interfacing `geth` nodes
 
 As a developer, sooner rather than later you'll want to start interacting with `geth` and the
-<<<<<<< HEAD
 BSC network via your own programs and not manually through the console. To aid
-this, `geth` has built-in support for a JSON-RPC based APIs ([standard APIs](https://ethereum.github.io/execution-apis/api-documentation/),
+this, `geth` has built-in support for a JSON-RPC based APIs ([standard APIs](https://ethereum.org/en/developers/docs/apis/json-rpc/),
 [`geth` specific APIs](https://geth.ethereum.org/docs/interacting-with-geth/rpc), and [BSC's JSON-RPC API Reference](rpc/json-rpc-api.md)).
-=======
-Ethereum network via your own programs and not manually through the console. To aid
-this, `geth` has built-in support for a JSON-RPC based APIs ([standard APIs](https://ethereum.org/en/developers/docs/apis/json-rpc/)
-and [`geth` specific APIs](https://geth.ethereum.org/docs/interacting-with-geth/rpc)).
->>>>>>> 12b4131f
 These can be exposed via HTTP, WebSockets and IPC (UNIX sockets on UNIX based
 platforms, and named pipes on Windows).
 
