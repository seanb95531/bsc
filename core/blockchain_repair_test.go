--- conflicted
+++ resolved
@@ -1796,7 +1796,6 @@
 		config.SnapshotLimit = 256
 		config.SnapshotWait = true
 	}
-<<<<<<< HEAD
 	config.TriesInMemory = 128
 
 	if err = db.SetupFreezerEnv(&ethdb.FreezerEnv{
@@ -1806,9 +1805,6 @@
 		t.Fatalf("Failed to create chain: %v", err)
 	}
 	chain, err := NewBlockChain(db, config, gspec, nil, engine, vm.Config{}, nil, nil)
-=======
-	chain, err := NewBlockChain(db, config, gspec, nil, engine, vm.Config{}, nil)
->>>>>>> f3c696fa
 	if err != nil {
 		t.Fatalf("Failed to create chain: %v", err)
 	}
@@ -1874,7 +1870,7 @@
 	}
 	defer db.Close()
 
-	newChain, err := NewBlockChain(db, config, gspec, nil, engine, vm.Config{}, nil)
+	newChain, err := NewBlockChain(db, config, gspec, nil, engine, vm.Config{}, nil, nil)
 	if err != nil {
 		t.Fatalf("Failed to recreate chain: %v", err)
 	}
@@ -1946,7 +1942,7 @@
 		}
 		engine = ethash.NewFullFaker()
 	)
-	chain, err := NewBlockChain(db, DefaultCacheConfigWithScheme(scheme), gspec, nil, engine, vm.Config{}, nil)
+	chain, err := NewBlockChain(db, DefaultCacheConfigWithScheme(scheme), gspec, nil, engine, vm.Config{}, nil, nil)
 	if err != nil {
 		t.Fatalf("Failed to create chain: %v", err)
 	}
@@ -1996,7 +1992,7 @@
 	}
 	defer db.Close()
 
-	chain, err = NewBlockChain(db, DefaultCacheConfigWithScheme(scheme), gspec, nil, engine, vm.Config{}, nil)
+	chain, err = NewBlockChain(db, DefaultCacheConfigWithScheme(scheme), gspec, nil, engine, vm.Config{}, nil, nil)
 	if err != nil {
 		t.Fatalf("Failed to recreate chain: %v", err)
 	}
