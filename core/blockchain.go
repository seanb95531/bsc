// Copyright 2014 The go-ethereum Authors
// This file is part of the go-ethereum library.
//
// The go-ethereum library is free software: you can redistribute it and/or modify
// it under the terms of the GNU Lesser General Public License as published by
// the Free Software Foundation, either version 3 of the License, or
// (at your option) any later version.
//
// The go-ethereum library is distributed in the hope that it will be useful,
// but WITHOUT ANY WARRANTY; without even the implied warranty of
// MERCHANTABILITY or FITNESS FOR A PARTICULAR PURPOSE. See the
// GNU Lesser General Public License for more details.
//
// You should have received a copy of the GNU Lesser General Public License
// along with the go-ethereum library. If not, see <http://www.gnu.org/licenses/>.

// Package core implements the Ethereum consensus protocol.
package core

import (
	"errors"
	"fmt"
	"io"
	"math/big"
	"sort"
	"sync"
	"sync/atomic"
	"time"

	lru "github.com/hashicorp/golang-lru"

	"github.com/ethereum/go-ethereum/common"
	"github.com/ethereum/go-ethereum/common/mclock"
	"github.com/ethereum/go-ethereum/common/prque"
	"github.com/ethereum/go-ethereum/consensus"
	"github.com/ethereum/go-ethereum/core/rawdb"
	"github.com/ethereum/go-ethereum/core/state"
	"github.com/ethereum/go-ethereum/core/state/snapshot"
	"github.com/ethereum/go-ethereum/core/types"
	"github.com/ethereum/go-ethereum/core/vm"
	"github.com/ethereum/go-ethereum/ethdb"
	"github.com/ethereum/go-ethereum/event"
	"github.com/ethereum/go-ethereum/internal/syncx"
	"github.com/ethereum/go-ethereum/log"
	"github.com/ethereum/go-ethereum/metrics"
	"github.com/ethereum/go-ethereum/params"
	"github.com/ethereum/go-ethereum/rlp"
	"github.com/ethereum/go-ethereum/trie"
)

var (
	headBlockGauge     = metrics.NewRegisteredGauge("chain/head/block", nil)
	headHeaderGauge    = metrics.NewRegisteredGauge("chain/head/header", nil)
	headFastBlockGauge = metrics.NewRegisteredGauge("chain/head/receipt", nil)

	accountReadTimer   = metrics.NewRegisteredTimer("chain/account/reads", nil)
	accountHashTimer   = metrics.NewRegisteredTimer("chain/account/hashes", nil)
	accountUpdateTimer = metrics.NewRegisteredTimer("chain/account/updates", nil)
	accountCommitTimer = metrics.NewRegisteredTimer("chain/account/commits", nil)

	storageReadTimer   = metrics.NewRegisteredTimer("chain/storage/reads", nil)
	storageHashTimer   = metrics.NewRegisteredTimer("chain/storage/hashes", nil)
	storageUpdateTimer = metrics.NewRegisteredTimer("chain/storage/updates", nil)
	storageCommitTimer = metrics.NewRegisteredTimer("chain/storage/commits", nil)

	snapshotAccountReadTimer = metrics.NewRegisteredTimer("chain/snapshot/account/reads", nil)
	snapshotStorageReadTimer = metrics.NewRegisteredTimer("chain/snapshot/storage/reads", nil)
	snapshotCommitTimer      = metrics.NewRegisteredTimer("chain/snapshot/commits", nil)

	blockInsertTimer     = metrics.NewRegisteredTimer("chain/inserts", nil)
	blockValidationTimer = metrics.NewRegisteredTimer("chain/validation", nil)
	blockExecutionTimer  = metrics.NewRegisteredTimer("chain/execution", nil)
	blockWriteTimer      = metrics.NewRegisteredTimer("chain/write", nil)

	blockReorgMeter         = metrics.NewRegisteredMeter("chain/reorg/executes", nil)
	blockReorgAddMeter      = metrics.NewRegisteredMeter("chain/reorg/add", nil)
	blockReorgDropMeter     = metrics.NewRegisteredMeter("chain/reorg/drop", nil)
	blockReorgInvalidatedTx = metrics.NewRegisteredMeter("chain/reorg/invalidTx", nil)

	errInsertionInterrupted        = errors.New("insertion is interrupted")
	errStateRootVerificationFailed = errors.New("state root verification failed")
	errChainStopped                = errors.New("blockchain is stopped")
)

const (
	bodyCacheLimit         = 256
	blockCacheLimit        = 256
	diffLayerCacheLimit    = 1024
	diffLayerRLPCacheLimit = 256
	receiptsCacheLimit     = 10000
	txLookupCacheLimit     = 1024
	maxBadBlockLimit       = 16
	maxFutureBlocks        = 256
	maxTimeFutureBlocks    = 30
	maxBeyondBlocks        = 2048
	prefetchTxNumber       = 100

	diffLayerFreezerRecheckInterval = 3 * time.Second
	diffLayerPruneRecheckInterval   = 1 * time.Second // The interval to prune unverified diff layers
	maxDiffQueueDist                = 2048            // Maximum allowed distance from the chain head to queue diffLayers
	maxDiffLimit                    = 2048            // Maximum number of unique diff layers a peer may have responded
	maxDiffForkDist                 = 11              // Maximum allowed backward distance from the chain head
	maxDiffLimitForBroadcast        = 128             // Maximum number of unique diff layers a peer may have broadcasted

	rewindBadBlockInterval = 1 * time.Second

	// BlockChainVersion ensures that an incompatible database forces a resync from scratch.
	//
	// Changelog:
	//
	// - Version 4
	//   The following incompatible database changes were added:
	//   * the `BlockNumber`, `TxHash`, `TxIndex`, `BlockHash` and `Index` fields of log are deleted
	//   * the `Bloom` field of receipt is deleted
	//   * the `BlockIndex` and `TxIndex` fields of txlookup are deleted
	// - Version 5
	//  The following incompatible database changes were added:
	//    * the `TxHash`, `GasCost`, and `ContractAddress` fields are no longer stored for a receipt
	//    * the `TxHash`, `GasCost`, and `ContractAddress` fields are computed by looking up the
	//      receipts' corresponding block
	// - Version 6
	//  The following incompatible database changes were added:
	//    * Transaction lookup information stores the corresponding block number instead of block hash
	// - Version 7
	//  The following incompatible database changes were added:
	//    * Use freezer as the ancient database to maintain all ancient data
	// - Version 8
	//  The following incompatible database changes were added:
	//    * New scheme for contract code in order to separate the codes and trie nodes
	BlockChainVersion uint64 = 8
)

// CacheConfig contains the configuration values for the trie caching/pruning
// that's resident in a blockchain.
type CacheConfig struct {
	TrieCleanLimit      int           // Memory allowance (MB) to use for caching trie nodes in memory
	TrieCleanJournal    string        // Disk journal for saving clean cache entries.
	TrieCleanRejournal  time.Duration // Time interval to dump clean cache to disk periodically
	TrieCleanNoPrefetch bool          // Whether to disable heuristic state prefetching for followup blocks
	TrieDirtyLimit      int           // Memory limit (MB) at which to start flushing dirty trie nodes to disk
	TrieDirtyDisabled   bool          // Whether to disable trie write caching and GC altogether (archive node)
	TrieTimeLimit       time.Duration // Time limit after which to flush the current in-memory trie to disk
	SnapshotLimit       int           // Memory allowance (MB) to use for caching snapshot entries in memory
	Preimages           bool          // Whether to store preimage of trie key to the disk
	TriesInMemory       uint64        // How many tries keeps in memory

	SnapshotWait bool // Wait for snapshot construction on startup. TODO(karalabe): This is a dirty hack for testing, nuke it
}

// To avoid cycle import
type PeerIDer interface {
	ID() string
}

// defaultCacheConfig are the default caching values if none are specified by the
// user (also used during testing).
var defaultCacheConfig = &CacheConfig{
	TrieCleanLimit: 256,
	TrieDirtyLimit: 256,
	TrieTimeLimit:  5 * time.Minute,
	SnapshotLimit:  256,
	TriesInMemory:  128,
	SnapshotWait:   true,
}

type BlockChainOption func(*BlockChain) *BlockChain

// BlockChain represents the canonical chain given a database with a genesis
// block. The Blockchain manages chain imports, reverts, chain reorganisations.
//
// Importing blocks in to the block chain happens according to the set of rules
// defined by the two stage Validator. Processing of blocks is done using the
// Processor which processes the included transaction. The validation of the state
// is done in the second part of the Validator. Failing results in aborting of
// the import.
//
// The BlockChain also helps in returning blocks from **any** chain included
// in the database as well as blocks that represents the canonical chain. It's
// important to note that GetBlock can return any block and does not need to be
// included in the canonical one where as GetBlockByNumber always represents the
// canonical chain.
type BlockChain struct {
	chainConfig *params.ChainConfig // Chain & network configuration
	cacheConfig *CacheConfig        // Cache configuration for pruning

	db         ethdb.Database // Low level persistent database to store final content in
	snaps      *snapshot.Tree // Snapshot tree for fast trie leaf access
	triegc     *prque.Prque   // Priority queue mapping block numbers to tries to gc
	gcproc     time.Duration  // Accumulates canonical block processing for trie dumping
	commitLock sync.Mutex     // CommitLock is used to protect above field from being modified concurrently

	// txLookupLimit is the maximum number of blocks from head whose tx indices
	// are reserved:
	//  * 0:   means no limit and regenerate any missing indexes
	//  * N:   means N block limit [HEAD-N+1, HEAD] and delete extra indexes
	//  * nil: disable tx reindexer/deleter, but still index new blocks
	txLookupLimit uint64
	triesInMemory uint64

	hc            *HeaderChain
	rmLogsFeed    event.Feed
	chainFeed     event.Feed
	chainSideFeed event.Feed
	chainHeadFeed event.Feed
	logsFeed      event.Feed
	blockProcFeed event.Feed
	scope         event.SubscriptionScope
	genesisBlock  *types.Block

	// This mutex synchronizes chain write operations.
	// Readers don't need to take it, they can just read the database.
	chainmu *syncx.ClosableMutex

	currentBlock          atomic.Value // Current head of the block chain
	currentFastBlock      atomic.Value // Current head of the fast-sync chain (may be above the block chain!)
	highestVerifiedHeader atomic.Value

	stateCache    state.Database // State database to reuse between imports (contains state cache)
	bodyCache     *lru.Cache     // Cache for the most recent block bodies
	bodyRLPCache  *lru.Cache     // Cache for the most recent block bodies in RLP encoded format
	receiptsCache *lru.Cache     // Cache for the most recent receipts per block
	blockCache    *lru.Cache     // Cache for the most recent entire blocks
	txLookupCache *lru.Cache     // Cache for the most recent transaction lookup data.
	futureBlocks  *lru.Cache     // future blocks are blocks added for later processing
	badBlockCache *lru.Cache     // Cache for the blocks that failed to pass MPT root verification

	// trusted diff layers
	diffLayerCache             *lru.Cache   // Cache for the diffLayers
	diffLayerRLPCache          *lru.Cache   // Cache for the rlp encoded diffLayers
	diffQueue                  *prque.Prque // A Priority queue to store recent diff layer
	diffQueueBuffer            chan *types.DiffLayer
	diffLayerFreezerBlockLimit uint64

	// untrusted diff layers
	diffMux               sync.RWMutex
	blockHashToDiffLayers map[common.Hash]map[common.Hash]*types.DiffLayer // map[blockHash] map[DiffHash]Diff
	diffHashToBlockHash   map[common.Hash]common.Hash                      // map[diffHash]blockHash
	diffHashToPeers       map[common.Hash]map[string]struct{}              // map[diffHash]map[pid]
	diffNumToBlockHashes  map[uint64]map[common.Hash]struct{}              // map[number]map[blockHash]
	diffPeersToDiffHashes map[string]map[common.Hash]struct{}              // map[pid]map[diffHash]

	quit          chan struct{}  // blockchain quit channel
	wg            sync.WaitGroup // chain processing wait group for shutting down
	running       int32          // 0 if chain is running, 1 when stopped
	procInterrupt int32          // interrupt signaler for block processing

	engine     consensus.Engine
	prefetcher Prefetcher
	validator  Validator // Block and state validator interface
	processor  Processor // Block transaction processor interface
	forker     *ForkChoice
	vmConfig   vm.Config
	pipeCommit bool

	shouldPreserve  func(*types.Block) bool        // Function used to determine whether should preserve the given block.
	terminateInsert func(common.Hash, uint64) bool // Testing hook used to terminate ancient receipt chain insertion.
}

// NewBlockChain returns a fully initialised block chain using information
// available in the database. It initialises the default Ethereum Validator and
// Processor.
func NewBlockChain(db ethdb.Database, cacheConfig *CacheConfig, chainConfig *params.ChainConfig, engine consensus.Engine,
	vmConfig vm.Config, shouldPreserve func(block *types.Header) bool, txLookupLimit *uint64,
	options ...BlockChainOption) (*BlockChain, error) {
	if cacheConfig == nil {
		cacheConfig = defaultCacheConfig
	}
	if cacheConfig.TriesInMemory != 128 {
		log.Warn("TriesInMemory isn't the default value(128), you need specify exact same TriesInMemory when prune data",
			"triesInMemory", cacheConfig.TriesInMemory)
	}
	bodyCache, _ := lru.New(bodyCacheLimit)
	bodyRLPCache, _ := lru.New(bodyCacheLimit)
	receiptsCache, _ := lru.New(receiptsCacheLimit)
	blockCache, _ := lru.New(blockCacheLimit)
	txLookupCache, _ := lru.New(txLookupCacheLimit)
	badBlockCache, _ := lru.New(maxBadBlockLimit)

	futureBlocks, _ := lru.New(maxFutureBlocks)
	diffLayerCache, _ := lru.New(diffLayerCacheLimit)
	diffLayerRLPCache, _ := lru.New(diffLayerRLPCacheLimit)

	bc := &BlockChain{
		chainConfig: chainConfig,
		cacheConfig: cacheConfig,
		db:          db,
		triegc:      prque.New(nil),
		stateCache: state.NewDatabaseWithConfigAndCache(db, &trie.Config{
			Cache:     cacheConfig.TrieCleanLimit,
			Journal:   cacheConfig.TrieCleanJournal,
			Preimages: cacheConfig.Preimages,
		}),
		triesInMemory:         cacheConfig.TriesInMemory,
		quit:                  make(chan struct{}),
		chainmu:               syncx.NewClosableMutex(),
		bodyCache:             bodyCache,
		bodyRLPCache:          bodyRLPCache,
		receiptsCache:         receiptsCache,
		blockCache:            blockCache,
		badBlockCache:         badBlockCache,
		diffLayerCache:        diffLayerCache,
		diffLayerRLPCache:     diffLayerRLPCache,
		txLookupCache:         txLookupCache,
		futureBlocks:          futureBlocks,
		engine:                engine,
		vmConfig:              vmConfig,
		diffQueue:             prque.New(nil),
		diffQueueBuffer:       make(chan *types.DiffLayer),
		blockHashToDiffLayers: make(map[common.Hash]map[common.Hash]*types.DiffLayer),
		diffHashToBlockHash:   make(map[common.Hash]common.Hash),
		diffHashToPeers:       make(map[common.Hash]map[string]struct{}),
		diffNumToBlockHashes:  make(map[uint64]map[common.Hash]struct{}),
		diffPeersToDiffHashes: make(map[string]map[common.Hash]struct{}),
	}
	bc.prefetcher = NewStatePrefetcher(chainConfig, bc, engine)
	bc.forker = NewForkChoice(bc, shouldPreserve)
	bc.validator = NewBlockValidator(chainConfig, bc, engine)
	bc.processor = NewStateProcessor(chainConfig, bc, engine)

	var err error
	bc.hc, err = NewHeaderChain(db, chainConfig, engine, bc.insertStopped)
	if err != nil {
		return nil, err
	}
	bc.genesisBlock = bc.GetBlockByNumber(0)
	if bc.genesisBlock == nil {
		return nil, ErrNoGenesis
	}

	var nilBlock *types.Block
	bc.currentBlock.Store(nilBlock)
	bc.currentFastBlock.Store(nilBlock)

	var nilHeader *types.Header
	bc.highestVerifiedHeader.Store(nilHeader)

	// Initialize the chain with ancient data if it isn't empty.
	var txIndexBlock uint64

	if bc.empty() {
		rawdb.InitDatabaseFromFreezer(bc.db)
		// If ancient database is not empty, reconstruct all missing
		// indices in the background.
		frozen, _ := bc.db.ItemAmountInAncient()
		if frozen > 0 {
			txIndexBlock, _ = bc.db.Ancients()
		}
	}
	if err := bc.loadLastState(); err != nil {
		return nil, err
	}

	// Make sure the state associated with the block is available
	head := bc.CurrentBlock()
	if _, err := state.New(head.Root(), bc.stateCache, bc.snaps); err != nil {
		// Head state is missing, before the state recovery, find out the
		// disk layer point of snapshot(if it's enabled). Make sure the
		// rewound point is lower than disk layer.
		var diskRoot common.Hash
		if bc.cacheConfig.SnapshotLimit > 0 {
			diskRoot = rawdb.ReadSnapshotRoot(bc.db)
		}
		if diskRoot != (common.Hash{}) {
			log.Warn("Head state missing, repairing", "number", head.Number(), "hash", head.Hash(), "snaproot", diskRoot)

			snapDisk, err := bc.setHeadBeyondRoot(head.NumberU64(), diskRoot, true)
			if err != nil {
				return nil, err
			}
			// Chain rewound, persist old snapshot number to indicate recovery procedure
			if snapDisk != 0 {
				rawdb.WriteSnapshotRecoveryNumber(bc.db, snapDisk)
			}
		} else {
			log.Warn("Head state missing, repairing", "number", head.Number(), "hash", head.Hash())
			if _, err := bc.setHeadBeyondRoot(head.NumberU64(), common.Hash{}, true); err != nil {
				return nil, err
			}
		}
	}

	// Ensure that a previous crash in SetHead doesn't leave extra ancients
	if frozen, err := bc.db.ItemAmountInAncient(); err == nil && frozen > 0 {
		frozen, err = bc.db.Ancients()
		if err != nil {
			return nil, err
		}
		var (
			needRewind bool
			low        uint64
		)
		// The head full block may be rolled back to a very low height due to
		// blockchain repair. If the head full block is even lower than the ancient
		// chain, truncate the ancient store.
		fullBlock := bc.CurrentBlock()
		if fullBlock != nil && fullBlock.Hash() != bc.genesisBlock.Hash() && fullBlock.NumberU64() < frozen-1 {
			needRewind = true
			low = fullBlock.NumberU64()
		}
		// In fast sync, it may happen that ancient data has been written to the
		// ancient store, but the LastFastBlock has not been updated, truncate the
		// extra data here.
		fastBlock := bc.CurrentFastBlock()
		if fastBlock != nil && fastBlock.NumberU64() < frozen-1 {
			needRewind = true
			if fastBlock.NumberU64() < low || low == 0 {
				low = fastBlock.NumberU64()
			}
		}
		if needRewind {
			log.Error("Truncating ancient chain", "from", bc.CurrentHeader().Number.Uint64(), "to", low)
			if err := bc.SetHead(low); err != nil {
				return nil, err
			}
		}
	}
	// The first thing the node will do is reconstruct the verification data for
	// the head block (ethash cache or clique voting snapshot). Might as well do
	// it in advance.
	bc.engine.VerifyHeader(bc, bc.CurrentHeader(), true)

	// Check the current state of the block hashes and make sure that we do not have any of the bad blocks in our chain
	for hash := range BadHashes {
		if header := bc.GetHeaderByHash(hash); header != nil {
			// get the canonical block corresponding to the offending header's number
			headerByNumber := bc.GetHeaderByNumber(header.Number.Uint64())
			// make sure the headerByNumber (if present) is in our current canonical chain
			if headerByNumber != nil && headerByNumber.Hash() == header.Hash() {
				log.Error("Found bad hash, rewinding chain", "number", header.Number, "hash", header.ParentHash)
				if err := bc.SetHead(header.Number.Uint64() - 1); err != nil {
					return nil, err
				}
				log.Error("Chain rewind was successful, resuming normal operation")
			}
		}
	}

	// Load any existing snapshot, regenerating it if loading failed
	if bc.cacheConfig.SnapshotLimit > 0 {
		// If the chain was rewound past the snapshot persistent layer (causing
		// a recovery block number to be persisted to disk), check if we're still
		// in recovery mode and in that case, don't invalidate the snapshot on a
		// head mismatch.
		var recover bool

		head := bc.CurrentBlock()
		if layer := rawdb.ReadSnapshotRecoveryNumber(bc.db); layer != nil && *layer > head.NumberU64() {
			log.Warn("Enabling snapshot recovery", "chainhead", head.NumberU64(), "diskbase", *layer)
			recover = true
		}
		bc.snaps, _ = snapshot.New(bc.db, bc.stateCache.TrieDB(), bc.cacheConfig.SnapshotLimit, int(bc.cacheConfig.TriesInMemory), head.Root(), !bc.cacheConfig.SnapshotWait, true, recover)
	}
	// do options before start any routine
	for _, option := range options {
		bc = option(bc)
	}
	// Start future block processor.
	bc.wg.Add(1)
	go bc.updateFutureBlocks()

	// Start tx indexer/unindexer.
	if txLookupLimit != nil {
		bc.txLookupLimit = *txLookupLimit

		bc.wg.Add(1)
		go bc.maintainTxIndex(txIndexBlock)
	}

	// If periodic cache journal is required, spin it up.
	if bc.cacheConfig.TrieCleanRejournal > 0 {
		if bc.cacheConfig.TrieCleanRejournal < time.Minute {
			log.Warn("Sanitizing invalid trie cache journal time", "provided", bc.cacheConfig.TrieCleanRejournal, "updated", time.Minute)
			bc.cacheConfig.TrieCleanRejournal = time.Minute
		}
		triedb := bc.stateCache.TrieDB()
		bc.wg.Add(1)
		go func() {
			defer bc.wg.Done()
			triedb.SaveCachePeriodically(bc.cacheConfig.TrieCleanJournal, bc.cacheConfig.TrieCleanRejournal, bc.quit)
		}()
	}
	// Need persist and prune diff layer
	if bc.db.DiffStore() != nil {
		go bc.trustedDiffLayerLoop()
	}
	go bc.untrustedDiffLayerPruneLoop()
	if bc.pipeCommit {
		// check current block and rewind invalid one
		go bc.rewindInvalidHeaderBlockLoop()
	}
	return bc, nil
}

// GetVMConfig returns the block chain VM config.
func (bc *BlockChain) GetVMConfig() *vm.Config {
	return &bc.vmConfig
}

func (bc *BlockChain) cacheReceipts(hash common.Hash, receipts types.Receipts) {
	// TODO, This is a hot fix for the block hash of logs is `0x0000000000000000000000000000000000000000000000000000000000000000` for system tx
	// Please check details in https://github.com/binance-chain/bsc/issues/443
	// This is a temporary fix, the official fix should be a hard fork.
	const possibleSystemReceipts = 3 // One slash tx, two reward distribute txs.
	numOfReceipts := len(receipts)
	for i := numOfReceipts - 1; i >= 0 && i >= numOfReceipts-possibleSystemReceipts; i-- {
		for j := 0; j < len(receipts[i].Logs); j++ {
			receipts[i].Logs[j].BlockHash = hash
		}
	}
	bc.receiptsCache.Add(hash, receipts)
}

func (bc *BlockChain) cacheDiffLayer(diffLayer *types.DiffLayer) {
	if bc.diffLayerCache.Len() >= diffLayerCacheLimit {
		bc.diffLayerCache.RemoveOldest()
	}
	bc.diffLayerCache.Add(diffLayer.BlockHash, diffLayer)
	if bc.db.DiffStore() != nil {
		// push to priority queue before persisting
		bc.diffQueueBuffer <- diffLayer
	}
}

func (bc *BlockChain) cacheBlock(hash common.Hash, block *types.Block) {
	bc.blockCache.Add(hash, block)
}

// empty returns an indicator whether the blockchain is empty.
// Note, it's a special case that we connect a non-empty ancient
// database with an empty node, so that we can plugin the ancient
// into node seamlessly.
func (bc *BlockChain) empty() bool {
	genesis := bc.genesisBlock.Hash()
	for _, hash := range []common.Hash{rawdb.ReadHeadBlockHash(bc.db), rawdb.ReadHeadHeaderHash(bc.db), rawdb.ReadHeadFastBlockHash(bc.db)} {
		if hash != genesis {
			return false
		}
	}
	return true
}

// loadLastState loads the last known chain state from the database. This method
// assumes that the chain manager mutex is held.
func (bc *BlockChain) loadLastState() error {
	// Restore the last known head block
	head := rawdb.ReadHeadBlockHash(bc.db)
	if head == (common.Hash{}) {
		// Corrupt or empty database, init from scratch
		log.Warn("Empty database, resetting chain")
		return bc.Reset()
	}
	// Make sure the entire head block is available
	currentBlock := bc.GetBlockByHash(head)
	if currentBlock == nil {
		// Corrupt or empty database, init from scratch
		log.Warn("Head block missing, resetting chain", "hash", head)
		return bc.Reset()
	}
	// Everything seems to be fine, set as the head block
	bc.currentBlock.Store(currentBlock)
	headBlockGauge.Update(int64(currentBlock.NumberU64()))

	// Restore the last known head header
	currentHeader := currentBlock.Header()
	if head := rawdb.ReadHeadHeaderHash(bc.db); head != (common.Hash{}) {
		if header := bc.GetHeaderByHash(head); header != nil {
			currentHeader = header
		}
	}
	bc.hc.SetCurrentHeader(currentHeader)

	// Restore the last known head fast block
	bc.currentFastBlock.Store(currentBlock)
	headFastBlockGauge.Update(int64(currentBlock.NumberU64()))

	if head := rawdb.ReadHeadFastBlockHash(bc.db); head != (common.Hash{}) {
		if block := bc.GetBlockByHash(head); block != nil {
			bc.currentFastBlock.Store(block)
			headFastBlockGauge.Update(int64(block.NumberU64()))
		}
	}
	// Issue a status log for the user
	currentFastBlock := bc.CurrentFastBlock()

	headerTd := bc.GetTd(currentHeader.Hash(), currentHeader.Number.Uint64())
	blockTd := bc.GetTd(currentBlock.Hash(), currentBlock.NumberU64())
	fastTd := bc.GetTd(currentFastBlock.Hash(), currentFastBlock.NumberU64())

	log.Info("Loaded most recent local header", "number", currentHeader.Number, "hash", currentHeader.Hash(), "td", headerTd, "age", common.PrettyAge(time.Unix(int64(currentHeader.Time), 0)))
	log.Info("Loaded most recent local full block", "number", currentBlock.Number(), "hash", currentBlock.Hash(), "td", blockTd, "age", common.PrettyAge(time.Unix(int64(currentBlock.Time()), 0)))
	log.Info("Loaded most recent local fast block", "number", currentFastBlock.Number(), "hash", currentFastBlock.Hash(), "td", fastTd, "age", common.PrettyAge(time.Unix(int64(currentFastBlock.Time()), 0)))
	if pivot := rawdb.ReadLastPivotNumber(bc.db); pivot != nil {
		log.Info("Loaded last fast-sync pivot marker", "number", *pivot)
	}
	return nil
}

// SetHead rewinds the local chain to a new head. Depending on whether the node
// was fast synced or full synced and in which state, the method will try to
// delete minimal data from disk whilst retaining chain consistency.
func (bc *BlockChain) SetHead(head uint64) error {
	if !bc.chainmu.TryLock() {
		return nil
	}
	defer bc.chainmu.Unlock()
	_, err := bc.setHeadBeyondRoot(head, common.Hash{}, false)
	return err
}

func (bc *BlockChain) tryRewindBadBlocks() {
	if !bc.chainmu.TryLock() {
		return
	}
	defer bc.chainmu.Unlock()
	block := bc.CurrentBlock()
	snaps := bc.snaps
	// Verified and Result is false
	if snaps != nil && snaps.Snapshot(block.Root()) != nil &&
		snaps.Snapshot(block.Root()).Verified() && !snaps.Snapshot(block.Root()).WaitAndGetVerifyRes() {
		// Rewind by one block
		log.Warn("current block verified failed, rewind to its parent", "height", block.NumberU64(), "hash", block.Hash())
		bc.futureBlocks.Remove(block.Hash())
		bc.badBlockCache.Add(block.Hash(), time.Now())
		bc.diffLayerCache.Remove(block.Hash())
		bc.diffLayerRLPCache.Remove(block.Hash())
		bc.reportBlock(block, nil, errStateRootVerificationFailed)
		bc.setHeadBeyondRoot(block.NumberU64()-1, common.Hash{}, false)
	}
}

func (bc *BlockChain) setHeadBeyondRoot(head uint64, root common.Hash, repair bool) (uint64, error) {
	// Track the block number of the requested root hash
	var rootNumber uint64 // (no root == always 0)

	// Retrieve the last pivot block to short circuit rollbacks beyond it and the
	// current freezer limit to start nuking id underflown
	pivot := rawdb.ReadLastPivotNumber(bc.db)
	frozen, _ := bc.db.Ancients()

	updateFn := func(db ethdb.KeyValueWriter, header *types.Header) (uint64, bool) {
		// Rewind the blockchain, ensuring we don't end up with a stateless head
		// block. Note, depth equality is permitted to allow using SetHead as a
		// chain reparation mechanism without deleting any data!
		if currentBlock := bc.CurrentBlock(); currentBlock != nil && header.Number.Uint64() <= currentBlock.NumberU64() {
			newHeadBlock := bc.GetBlock(header.Hash(), header.Number.Uint64())
			lastBlockNum := header.Number.Uint64()
			if newHeadBlock == nil {
				log.Error("Gap in the chain, rewinding to genesis", "number", header.Number, "hash", header.Hash())
				newHeadBlock = bc.genesisBlock
			} else {
				// Block exists, keep rewinding until we find one with state,
				// keeping rewinding until we exceed the optional threshold
				// root hash
				beyondRoot := (root == common.Hash{}) // Flag whether we're beyond the requested root (no root, always true)
				enoughBeyondCount := false
				beyondCount := 0
				for {
					beyondCount++
					// If a root threshold was requested but not yet crossed, check
					if root != (common.Hash{}) && !beyondRoot && newHeadBlock.Root() == root {
						beyondRoot, rootNumber = true, newHeadBlock.NumberU64()
					}

					enoughBeyondCount = beyondCount > maxBeyondBlocks

					if _, err := state.New(newHeadBlock.Root(), bc.stateCache, bc.snaps); err != nil {
						log.Trace("Block state missing, rewinding further", "number", newHeadBlock.NumberU64(), "hash", newHeadBlock.Hash())
						if pivot == nil || newHeadBlock.NumberU64() > *pivot {
							parent := bc.GetBlock(newHeadBlock.ParentHash(), newHeadBlock.NumberU64()-1)
							if parent != nil {
								newHeadBlock = parent
								continue
							}
							log.Error("Missing block in the middle, aiming genesis", "number", newHeadBlock.NumberU64()-1, "hash", newHeadBlock.ParentHash())
							newHeadBlock = bc.genesisBlock
						} else {
							log.Trace("Rewind passed pivot, aiming genesis", "number", newHeadBlock.NumberU64(), "hash", newHeadBlock.Hash(), "pivot", *pivot)
							newHeadBlock = bc.genesisBlock
						}
					}
					if beyondRoot || (enoughBeyondCount && root != common.Hash{}) || newHeadBlock.NumberU64() == 0 {
						if enoughBeyondCount && (root != common.Hash{}) && rootNumber == 0 {
							for {
								lastBlockNum++
								block := bc.GetBlockByNumber(lastBlockNum)
								if block == nil {
									break
								}
								if block.Root() == root {
									rootNumber = block.NumberU64()
									break
								}
							}
						}
						log.Debug("Rewound to block with state", "number", newHeadBlock.NumberU64(), "hash", newHeadBlock.Hash())
						break
					}
					log.Debug("Skipping block with threshold state", "number", newHeadBlock.NumberU64(), "hash", newHeadBlock.Hash(), "root", newHeadBlock.Root())
					newHeadBlock = bc.GetBlock(newHeadBlock.ParentHash(), newHeadBlock.NumberU64()-1) // Keep rewinding
				}
			}
			rawdb.WriteHeadBlockHash(db, newHeadBlock.Hash())

			// Degrade the chain markers if they are explicitly reverted.
			// In theory we should update all in-memory markers in the
			// last step, however the direction of SetHead is from high
			// to low, so it's safe to update in-memory markers directly.
			bc.currentBlock.Store(newHeadBlock)
			headBlockGauge.Update(int64(newHeadBlock.NumberU64()))
		}
		// Rewind the fast block in a simpleton way to the target head
		if currentFastBlock := bc.CurrentFastBlock(); currentFastBlock != nil && header.Number.Uint64() < currentFastBlock.NumberU64() {
			newHeadFastBlock := bc.GetBlock(header.Hash(), header.Number.Uint64())
			// If either blocks reached nil, reset to the genesis state
			if newHeadFastBlock == nil {
				newHeadFastBlock = bc.genesisBlock
			}
			rawdb.WriteHeadFastBlockHash(db, newHeadFastBlock.Hash())

			// Degrade the chain markers if they are explicitly reverted.
			// In theory we should update all in-memory markers in the
			// last step, however the direction of SetHead is from high
			// to low, so it's safe the update in-memory markers directly.
			bc.currentFastBlock.Store(newHeadFastBlock)
			headFastBlockGauge.Update(int64(newHeadFastBlock.NumberU64()))
		}
		head := bc.CurrentBlock().NumberU64()

		// If setHead underflown the freezer threshold and the block processing
		// intent afterwards is full block importing, delete the chain segment
		// between the stateful-block and the sethead target.
		var wipe bool
		if head+1 < frozen {
			wipe = pivot == nil || head >= *pivot
		}
		return head, wipe // Only force wipe if full synced
	}
	// Rewind the header chain, deleting all block bodies until then
	delFn := func(db ethdb.KeyValueWriter, hash common.Hash, num uint64) {
		// Ignore the error here since light client won't hit this path
		frozen, _ := bc.db.Ancients()
		if num+1 <= frozen {
			// Truncate all relative data(header, total difficulty, body, receipt
			// and canonical hash) from ancient store.
			if err := bc.db.TruncateAncients(num); err != nil {
				log.Crit("Failed to truncate ancient data", "number", num, "err", err)
			}
			// Remove the hash <-> number mapping from the active store.
			rawdb.DeleteHeaderNumber(db, hash)
		} else {
			// Remove relative body and receipts from the active store.
			// The header, total difficulty and canonical hash will be
			// removed in the hc.SetHead function.
			rawdb.DeleteBody(db, hash, num)
			rawdb.DeleteReceipts(db, hash, num)
		}
		// Todo(rjl493456442) txlookup, bloombits, etc
	}
	// If SetHead was only called as a chain reparation method, try to skip
	// touching the header chain altogether, unless the freezer is broken
	if repair {
		if target, force := updateFn(bc.db, bc.CurrentBlock().Header()); force {
			bc.hc.SetHead(target, updateFn, delFn)
		}
	} else {
		// Rewind the chain to the requested head and keep going backwards until a
		// block with a state is found or fast sync pivot is passed
		log.Warn("Rewinding blockchain", "target", head)
		bc.hc.SetHead(head, updateFn, delFn)
	}
	// Clear out any stale content from the caches
	bc.bodyCache.Purge()
	bc.bodyRLPCache.Purge()
	bc.receiptsCache.Purge()
	bc.blockCache.Purge()
	bc.txLookupCache.Purge()
	bc.futureBlocks.Purge()

	return rootNumber, bc.loadLastState()
}

// SnapSyncCommitHead sets the current head block to the one defined by the hash
// irrelevant what the chain contents were prior.
func (bc *BlockChain) SnapSyncCommitHead(hash common.Hash) error {
	// Make sure that both the block as well at its state trie exists
	block := bc.GetBlockByHash(hash)
	if block == nil {
		return fmt.Errorf("non existent block [%x..]", hash[:4])
	}
	if _, err := trie.NewSecure(block.Root(), bc.stateCache.TrieDB()); err != nil {
		return err
	}

	// If all checks out, manually set the head block.
	if !bc.chainmu.TryLock() {
		return errChainStopped
	}
	bc.currentBlock.Store(block)
	headBlockGauge.Update(int64(block.NumberU64()))
	bc.chainmu.Unlock()

	// Destroy any existing state snapshot and regenerate it in the background,
	// also resuming the normal maintenance of any previously paused snapshot.
	if bc.snaps != nil {
		bc.snaps.Rebuild(block.Root())
	}
	log.Info("Committed new head block", "number", block.Number(), "hash", hash)
	return nil
}

<<<<<<< HEAD
=======
// GasLimit returns the gas limit of the current HEAD block.
func (bc *BlockChain) GasLimit() uint64 {
	return bc.CurrentBlock().GasLimit()
}

// CurrentBlock retrieves the current head block of the canonical chain. The
// block is retrieved from the blockchain's internal cache.
func (bc *BlockChain) CurrentBlock() *types.Block {
	return bc.currentBlock.Load().(*types.Block)
}

// Snapshots returns the blockchain snapshot tree.
func (bc *BlockChain) Snapshots() *snapshot.Tree {
	return bc.snaps
}

// CurrentFastBlock retrieves the current fast-sync head block of the canonical
// chain. The block is retrieved from the blockchain's internal cache.
func (bc *BlockChain) CurrentFastBlock() *types.Block {
	return bc.currentFastBlock.Load().(*types.Block)
}

// Validator returns the current validator.
func (bc *BlockChain) Validator() Validator {
	return bc.validator
}

// Processor returns the current processor.
func (bc *BlockChain) Processor() Processor {
	return bc.processor
}

// State returns a new mutable state based on the current HEAD block.
func (bc *BlockChain) State() (*state.StateDB, error) {
	return bc.StateAt(bc.CurrentBlock().Root())
}

// StateAt returns a new mutable state based on a particular point in time.
func (bc *BlockChain) StateAt(root common.Hash) (*state.StateDB, error) {
	return state.New(root, bc.stateCache, bc.snaps)
}

// StateAtWithSharedPool returns a new mutable state based on a particular point in time with sharedStorage
func (bc *BlockChain) StateAtWithSharedPool(root common.Hash) (*state.StateDB, error) {
	return state.NewWithSharedPool(root, bc.stateCache, bc.snaps)
}

// StateCache returns the caching database underpinning the blockchain instance.
func (bc *BlockChain) StateCache() state.Database {
	return bc.stateCache
}

>>>>>>> 4598334a
// Reset purges the entire blockchain, restoring it to its genesis state.
func (bc *BlockChain) Reset() error {
	return bc.ResetWithGenesisBlock(bc.genesisBlock)
}

// ResetWithGenesisBlock purges the entire blockchain, restoring it to the
// specified genesis state.
func (bc *BlockChain) ResetWithGenesisBlock(genesis *types.Block) error {
	// Dump the entire block chain and purge the caches
	if err := bc.SetHead(0); err != nil {
		return err
	}
	if !bc.chainmu.TryLock() {
		return errChainStopped
	}
	defer bc.chainmu.Unlock()

	// Prepare the genesis block and reinitialise the chain
	batch := bc.db.NewBatch()
	rawdb.WriteTd(batch, genesis.Hash(), genesis.NumberU64(), genesis.Difficulty())
	rawdb.WriteBlock(batch, genesis)
	if err := batch.Write(); err != nil {
		log.Crit("Failed to write genesis block", "err", err)
	}
	bc.writeHeadBlock(genesis)

	// Last update all in-memory chain markers
	bc.genesisBlock = genesis
	bc.currentBlock.Store(bc.genesisBlock)
	headBlockGauge.Update(int64(bc.genesisBlock.NumberU64()))
	bc.hc.SetGenesis(bc.genesisBlock.Header())
	bc.hc.SetCurrentHeader(bc.genesisBlock.Header())
	bc.currentFastBlock.Store(bc.genesisBlock)
	headFastBlockGauge.Update(int64(bc.genesisBlock.NumberU64()))
	return nil
}

// Export writes the active chain to the given writer.
func (bc *BlockChain) Export(w io.Writer) error {
	return bc.ExportN(w, uint64(0), bc.CurrentBlock().NumberU64())
}

// ExportN writes a subset of the active chain to the given writer.
func (bc *BlockChain) ExportN(w io.Writer, first uint64, last uint64) error {
	if !bc.chainmu.TryLock() {
		return errChainStopped
	}
	defer bc.chainmu.Unlock()

	if first > last {
		return fmt.Errorf("export failed: first (%d) is greater than last (%d)", first, last)
	}
	log.Info("Exporting batch of blocks", "count", last-first+1)

	start, reported := time.Now(), time.Now()
	for nr := first; nr <= last; nr++ {
		block := bc.GetBlockByNumber(nr)
		if block == nil {
			return fmt.Errorf("export failed on #%d: not found", nr)
		}
		if err := block.EncodeRLP(w); err != nil {
			return err
		}
		if time.Since(reported) >= statsReportLimit {
			log.Info("Exporting blocks", "exported", block.NumberU64()-first, "elapsed", common.PrettyDuration(time.Since(start)))
			reported = time.Now()
		}
	}
	return nil
}

// writeHeadBlock injects a new head block into the current block chain. This method
// assumes that the block is indeed a true head. It will also reset the head
// header and the head fast sync block to this very same block if they are older
// or if they are on a different side chain.
//
// Note, this function assumes that the `mu` mutex is held!
func (bc *BlockChain) writeHeadBlock(block *types.Block) {
	// Add the block to the canonical chain number scheme and mark as the head
	batch := bc.db.NewBatch()
	rawdb.WriteHeadHeaderHash(batch, block.Hash())
	rawdb.WriteHeadFastBlockHash(batch, block.Hash())
	rawdb.WriteCanonicalHash(batch, block.Hash(), block.NumberU64())
	rawdb.WriteTxLookupEntriesByBlock(batch, block)
	rawdb.WriteHeadBlockHash(batch, block.Hash())

	// Flush the whole batch into the disk, exit the node if failed
	if err := batch.Write(); err != nil {
		log.Crit("Failed to update chain indexes and markers", "err", err)
	}
	// Update all in-memory chain markers in the last step
	bc.hc.SetCurrentHeader(block.Header())

	bc.currentFastBlock.Store(block)
	headFastBlockGauge.Update(int64(block.NumberU64()))

	bc.currentBlock.Store(block)
	headBlockGauge.Update(int64(block.NumberU64()))
}

// GetDiffLayerRLP retrieves a diff layer in RLP encoding from the cache or database by blockHash
func (bc *BlockChain) GetDiffLayerRLP(blockHash common.Hash) rlp.RawValue {
	// Short circuit if the diffLayer's already in the cache, retrieve otherwise
	if cached, ok := bc.diffLayerRLPCache.Get(blockHash); ok {
		return cached.(rlp.RawValue)
	}
	if cached, ok := bc.diffLayerCache.Get(blockHash); ok {
		diff := cached.(*types.DiffLayer)
		bz, err := rlp.EncodeToBytes(diff)
		if err != nil {
			return nil
		}
		bc.diffLayerRLPCache.Add(blockHash, rlp.RawValue(bz))
		return bz
	}

	// fallback to untrusted sources.
	diff := bc.GetUnTrustedDiffLayer(blockHash, "")
	if diff != nil {
		bz, err := rlp.EncodeToBytes(diff)
		if err != nil {
			return nil
		}
		// No need to cache untrusted data
		return bz
	}

	// fallback to disk
	diffStore := bc.db.DiffStore()
	if diffStore == nil {
		return nil
	}
	rawData := rawdb.ReadDiffLayerRLP(diffStore, blockHash)
	if len(rawData) != 0 {
		bc.diffLayerRLPCache.Add(blockHash, rawData)
	}
	return rawData
}

func (bc *BlockChain) GetDiffAccounts(blockHash common.Hash) ([]common.Address, error) {
	var (
		accounts  []common.Address
		diffLayer *types.DiffLayer
	)

	header := bc.GetHeaderByHash(blockHash)
	if header == nil {
		return nil, fmt.Errorf("no block found")
	}

	if cached, ok := bc.diffLayerCache.Get(blockHash); ok {
		diffLayer = cached.(*types.DiffLayer)
	} else if diffStore := bc.db.DiffStore(); diffStore != nil {
		diffLayer = rawdb.ReadDiffLayer(diffStore, blockHash)
	}

	if diffLayer == nil {
		if header.TxHash != types.EmptyRootHash {
			return nil, ErrDiffLayerNotFound
		}

		return nil, nil
	}

	for _, diffAccounts := range diffLayer.Accounts {
		accounts = append(accounts, diffAccounts.Account)
	}

	if header.TxHash != types.EmptyRootHash && len(accounts) == 0 {
		return nil, fmt.Errorf("no diff account in block, maybe bad diff layer")
	}

	return accounts, nil
}

// Stop stops the blockchain service. If any imports are currently in progress
// it will abort them using the procInterrupt.
func (bc *BlockChain) Stop() {
	if !atomic.CompareAndSwapInt32(&bc.running, 0, 1) {
		return
	}

	// Unsubscribe all subscriptions registered from blockchain.
	bc.scope.Close()

	// Signal shutdown to all goroutines.
	close(bc.quit)
	bc.StopInsert()

	// Now wait for all chain modifications to end and persistent goroutines to exit.
	//
	// Note: Close waits for the mutex to become available, i.e. any running chain
	// modification will have exited when Close returns. Since we also called StopInsert,
	// the mutex should become available quickly. It cannot be taken again after Close has
	// returned.
	bc.chainmu.Close()
	bc.wg.Wait()

	// Ensure that the entirety of the state snapshot is journalled to disk.
	var snapBase common.Hash
	if bc.snaps != nil {
		var err error
		if snapBase, err = bc.snaps.Journal(bc.CurrentBlock().Root()); err != nil {
			log.Error("Failed to journal state snapshot", "err", err)
		}
	}

	// Ensure the state of a recent block is also stored to disk before exiting.
	// We're writing three different states to catch different restart scenarios:
	//  - HEAD:     So we don't need to reprocess any blocks in the general case
	//  - HEAD-1:   So we don't do large reorgs if our HEAD becomes an uncle
	//  - HEAD-127: So we have a hard limit on the number of blocks reexecuted
	if !bc.cacheConfig.TrieDirtyDisabled {
		triedb := bc.stateCache.TrieDB()

		for _, offset := range []uint64{0, 1, bc.triesInMemory - 1} {
			if number := bc.CurrentBlock().NumberU64(); number > offset {
				recent := bc.GetBlockByNumber(number - offset)

				log.Info("Writing cached state to disk", "block", recent.Number(), "hash", recent.Hash(), "root", recent.Root())
				if err := triedb.Commit(recent.Root(), true, nil); err != nil {
					log.Error("Failed to commit recent state trie", "err", err)
				}
			}
		}
		if snapBase != (common.Hash{}) {
			log.Info("Writing snapshot state to disk", "root", snapBase)
			if err := triedb.Commit(snapBase, true, nil); err != nil {
				log.Error("Failed to commit recent state trie", "err", err)
			}
		}
		for !bc.triegc.Empty() {
			go triedb.Dereference(bc.triegc.PopItem().(common.Hash))
		}
		if size, _ := triedb.Size(); size != 0 {
			log.Error("Dangling trie nodes after full cleanup")
		}
	}
	// Ensure all live cached entries be saved into disk, so that we can skip
	// cache warmup when node restarts.
	if bc.cacheConfig.TrieCleanJournal != "" {
		triedb := bc.stateCache.TrieDB()
		triedb.SaveCache(bc.cacheConfig.TrieCleanJournal)
	}
	log.Info("Blockchain stopped")
}

// StopInsert interrupts all insertion methods, causing them to return
// errInsertionInterrupted as soon as possible. Insertion is permanently disabled after
// calling this method.
func (bc *BlockChain) StopInsert() {
	atomic.StoreInt32(&bc.procInterrupt, 1)
}

// insertStopped returns true after StopInsert has been called.
func (bc *BlockChain) insertStopped() bool {
	return atomic.LoadInt32(&bc.procInterrupt) == 1
}

func (bc *BlockChain) procFutureBlocks() {
	blocks := make([]*types.Block, 0, bc.futureBlocks.Len())
	for _, hash := range bc.futureBlocks.Keys() {
		if block, exist := bc.futureBlocks.Peek(hash); exist {
			blocks = append(blocks, block.(*types.Block))
		}
	}
	if len(blocks) > 0 {
		sort.Slice(blocks, func(i, j int) bool {
			return blocks[i].NumberU64() < blocks[j].NumberU64()
		})
		// Insert one by one as chain insertion needs contiguous ancestry between blocks
		for i := range blocks {
			bc.InsertChain(blocks[i : i+1])
		}
	}
}

// WriteStatus status of write
type WriteStatus byte

const (
	NonStatTy WriteStatus = iota
	CanonStatTy
	SideStatTy
)

// InsertReceiptChain attempts to complete an already existing header chain with
// transaction and receipt data.
func (bc *BlockChain) InsertReceiptChain(blockChain types.Blocks, receiptChain []types.Receipts, ancientLimit uint64) (int, error) {
	// We don't require the chainMu here since we want to maximize the
	// concurrency of header insertion and receipt insertion.
	bc.wg.Add(1)
	defer bc.wg.Done()

	var (
		ancientBlocks, liveBlocks     types.Blocks
		ancientReceipts, liveReceipts []types.Receipts
	)
	// Do a sanity check that the provided chain is actually ordered and linked
	for i := 0; i < len(blockChain); i++ {
		if i != 0 {
			if blockChain[i].NumberU64() != blockChain[i-1].NumberU64()+1 || blockChain[i].ParentHash() != blockChain[i-1].Hash() {
				log.Error("Non contiguous receipt insert", "number", blockChain[i].Number(), "hash", blockChain[i].Hash(), "parent", blockChain[i].ParentHash(),
					"prevnumber", blockChain[i-1].Number(), "prevhash", blockChain[i-1].Hash())
				return 0, fmt.Errorf("non contiguous insert: item %d is #%d [%x..], item %d is #%d [%x..] (parent [%x..])", i-1, blockChain[i-1].NumberU64(),
					blockChain[i-1].Hash().Bytes()[:4], i, blockChain[i].NumberU64(), blockChain[i].Hash().Bytes()[:4], blockChain[i].ParentHash().Bytes()[:4])
			}
		}
		if blockChain[i].NumberU64() <= ancientLimit {
			ancientBlocks, ancientReceipts = append(ancientBlocks, blockChain[i]), append(ancientReceipts, receiptChain[i])
		} else {
			liveBlocks, liveReceipts = append(liveBlocks, blockChain[i]), append(liveReceipts, receiptChain[i])
		}
	}

	var (
		stats = struct{ processed, ignored int32 }{}
		start = time.Now()
		size  = int64(0)
	)

	// updateHead updates the head fast sync block if the inserted blocks are better
	// and returns an indicator whether the inserted blocks are canonical.
	updateHead := func(head *types.Block) bool {
		if !bc.chainmu.TryLock() {
			return false
		}
		defer bc.chainmu.Unlock()

		// Rewind may have occurred, skip in that case.
		if bc.CurrentHeader().Number.Cmp(head.Number()) >= 0 {
			reorg, err := bc.forker.ReorgNeeded(bc.CurrentFastBlock().Header(), head.Header())
			if err != nil {
				log.Warn("Reorg failed", "err", err)
				return false
			} else if !reorg {
				return false
			}
			rawdb.WriteHeadFastBlockHash(bc.db, head.Hash())
			bc.currentFastBlock.Store(head)
			headFastBlockGauge.Update(int64(head.NumberU64()))
			return true
		}
		return false
	}

	// writeAncient writes blockchain and corresponding receipt chain into ancient store.
	//
	// this function only accepts canonical chain data. All side chain will be reverted
	// eventually.
	writeAncient := func(blockChain types.Blocks, receiptChain []types.Receipts) (int, error) {
		first := blockChain[0]
		last := blockChain[len(blockChain)-1]

		// Ensure genesis is in ancients.
		if first.NumberU64() == 1 {
			if frozen, _ := bc.db.Ancients(); frozen == 0 {
				b := bc.genesisBlock
				td := bc.genesisBlock.Difficulty()
				writeSize, err := rawdb.WriteAncientBlocks(bc.db, []*types.Block{b}, []types.Receipts{nil}, td)
				size += writeSize
				if err != nil {
					log.Error("Error writing genesis to ancients", "err", err)
					return 0, err
				}
				log.Info("Wrote genesis to ancients")
			}
		}
		// Before writing the blocks to the ancients, we need to ensure that
		// they correspond to the what the headerchain 'expects'.
		// We only check the last block/header, since it's a contiguous chain.
		if !bc.HasHeader(last.Hash(), last.NumberU64()) {
			return 0, fmt.Errorf("containing header #%d [%x..] unknown", last.Number(), last.Hash().Bytes()[:4])
		}

		// Write all chain data to ancients.
		td := bc.GetTd(first.Hash(), first.NumberU64())
		writeSize, err := rawdb.WriteAncientBlocks(bc.db, blockChain, receiptChain, td)
		size += writeSize
		if err != nil {
			log.Error("Error importing chain data to ancients", "err", err)
			return 0, err
		}

		// Write tx indices if any condition is satisfied:
		// * If user requires to reserve all tx indices(txlookuplimit=0)
		// * If all ancient tx indices are required to be reserved(txlookuplimit is even higher than ancientlimit)
		// * If block number is large enough to be regarded as a recent block
		// It means blocks below the ancientLimit-txlookupLimit won't be indexed.
		//
		// But if the `TxIndexTail` is not nil, e.g. Geth is initialized with
		// an external ancient database, during the setup, blockchain will start
		// a background routine to re-indexed all indices in [ancients - txlookupLimit, ancients)
		// range. In this case, all tx indices of newly imported blocks should be
		// generated.
		var batch = bc.db.NewBatch()
		for i, block := range blockChain {
			if bc.txLookupLimit == 0 || ancientLimit <= bc.txLookupLimit || block.NumberU64() >= ancientLimit-bc.txLookupLimit {
				rawdb.WriteTxLookupEntriesByBlock(batch, block)
			} else if rawdb.ReadTxIndexTail(bc.db) != nil {
				rawdb.WriteTxLookupEntriesByBlock(batch, block)
			}
			stats.processed++

			if batch.ValueSize() > ethdb.IdealBatchSize || i == len(blockChain)-1 {
				size += int64(batch.ValueSize())
				if err = batch.Write(); err != nil {
					fastBlock := bc.CurrentFastBlock().NumberU64()
					if err := bc.db.TruncateAncients(fastBlock + 1); err != nil {
						log.Error("Can't truncate ancient store after failed insert", "err", err)
					}
					return 0, err
				}
				batch.Reset()
			}
		}

		// Sync the ancient store explicitly to ensure all data has been flushed to disk.
		if err := bc.db.Sync(); err != nil {
			return 0, err
		}
		// Update the current fast block because all block data is now present in DB.
		previousFastBlock := bc.CurrentFastBlock().NumberU64()
		if !updateHead(blockChain[len(blockChain)-1]) {
			// We end up here if the header chain has reorg'ed, and the blocks/receipts
			// don't match the canonical chain.
			if err := bc.db.TruncateAncients(previousFastBlock + 1); err != nil {
				log.Error("Can't truncate ancient store after failed insert", "err", err)
			}
			return 0, errSideChainReceipts
		}

		// Delete block data from the main database.
		batch.Reset()
		canonHashes := make(map[common.Hash]struct{})
		for _, block := range blockChain {
			canonHashes[block.Hash()] = struct{}{}
			if block.NumberU64() == 0 {
				continue
			}
			rawdb.DeleteCanonicalHash(batch, block.NumberU64())
			rawdb.DeleteBlockWithoutNumber(batch, block.Hash(), block.NumberU64())
		}
		// Delete side chain hash-to-number mappings.
		for _, nh := range rawdb.ReadAllHashesInRange(bc.db, first.NumberU64(), last.NumberU64()) {
			if _, canon := canonHashes[nh.Hash]; !canon {
				rawdb.DeleteHeader(batch, nh.Hash, nh.Number)
			}
		}
		if err := batch.Write(); err != nil {
			return 0, err
		}
		return 0, nil
	}

	// writeLive writes blockchain and corresponding receipt chain into active store.
	writeLive := func(blockChain types.Blocks, receiptChain []types.Receipts) (int, error) {
		skipPresenceCheck := false
		batch := bc.db.NewBatch()
		for i, block := range blockChain {
			// Short circuit insertion if shutting down or processing failed
			if bc.insertStopped() {
				return 0, errInsertionInterrupted
			}
			// Short circuit if the owner header is unknown
			if !bc.HasHeader(block.Hash(), block.NumberU64()) {
				return i, fmt.Errorf("containing header #%d [%x..] unknown", block.Number(), block.Hash().Bytes()[:4])
			}
			if !skipPresenceCheck {
				// Ignore if the entire data is already known
				if bc.HasBlock(block.Hash(), block.NumberU64()) {
					stats.ignored++
					continue
				} else {
					// If block N is not present, neither are the later blocks.
					// This should be true, but if we are mistaken, the shortcut
					// here will only cause overwriting of some existing data
					skipPresenceCheck = true
				}
			}
			// Write all the data out into the database
			rawdb.WriteBody(batch, block.Hash(), block.NumberU64(), block.Body())
			rawdb.WriteReceipts(batch, block.Hash(), block.NumberU64(), receiptChain[i])
			rawdb.WriteTxLookupEntriesByBlock(batch, block) // Always write tx indices for live blocks, we assume they are needed

			// Write everything belongs to the blocks into the database. So that
			// we can ensure all components of body is completed(body, receipts,
			// tx indexes)
			if batch.ValueSize() >= ethdb.IdealBatchSize {
				if err := batch.Write(); err != nil {
					return 0, err
				}
				size += int64(batch.ValueSize())
				batch.Reset()
			}
			stats.processed++
		}
		// Write everything belongs to the blocks into the database. So that
		// we can ensure all components of body is completed(body, receipts,
		// tx indexes)
		if batch.ValueSize() > 0 {
			size += int64(batch.ValueSize())
			if err := batch.Write(); err != nil {
				return 0, err
			}
		}
		updateHead(blockChain[len(blockChain)-1])
		return 0, nil
	}

	// Write downloaded chain data and corresponding receipt chain data
	if len(ancientBlocks) > 0 {
		if n, err := writeAncient(ancientBlocks, ancientReceipts); err != nil {
			if err == errInsertionInterrupted {
				return 0, nil
			}
			return n, err
		}
	}
	// Write the tx index tail (block number from where we index) before write any live blocks
	if len(liveBlocks) > 0 && liveBlocks[0].NumberU64() == ancientLimit+1 {
		// The tx index tail can only be one of the following two options:
		// * 0: all ancient blocks have been indexed
		// * ancient-limit: the indices of blocks before ancient-limit are ignored
		if tail := rawdb.ReadTxIndexTail(bc.db); tail == nil {
			if bc.txLookupLimit == 0 || ancientLimit <= bc.txLookupLimit {
				rawdb.WriteTxIndexTail(bc.db, 0)
			} else {
				rawdb.WriteTxIndexTail(bc.db, ancientLimit-bc.txLookupLimit)
			}
		}
	}
	if len(liveBlocks) > 0 {
		if n, err := writeLive(liveBlocks, liveReceipts); err != nil {
			if err == errInsertionInterrupted {
				return 0, nil
			}
			return n, err
		}
	}

	head := blockChain[len(blockChain)-1]
	context := []interface{}{
		"count", stats.processed, "elapsed", common.PrettyDuration(time.Since(start)),
		"number", head.Number(), "hash", head.Hash(), "age", common.PrettyAge(time.Unix(int64(head.Time()), 0)),
		"size", common.StorageSize(size),
	}
	if stats.ignored > 0 {
		context = append(context, []interface{}{"ignored", stats.ignored}...)
	}
	log.Info("Imported new block receipts", context...)

	return 0, nil
}

var lastWrite uint64

// writeBlockWithoutState writes only the block and its metadata to the database,
// but does not write any state. This is used to construct competing side forks
// up to the point where they exceed the canonical total difficulty.
func (bc *BlockChain) writeBlockWithoutState(block *types.Block, td *big.Int) (err error) {
	if bc.insertStopped() {
		return errInsertionInterrupted
	}

	batch := bc.db.NewBatch()
	rawdb.WriteTd(batch, block.Hash(), block.NumberU64(), td)
	rawdb.WriteBlock(batch, block)
	if err := batch.Write(); err != nil {
		log.Crit("Failed to write block into disk", "err", err)
	}
	return nil
}

// writeKnownBlock updates the head block flag with a known block
// and introduces chain reorg if necessary.
func (bc *BlockChain) writeKnownBlock(block *types.Block) error {
	current := bc.CurrentBlock()
	if block.ParentHash() != current.Hash() {
		if err := bc.reorg(current, block); err != nil {
			return err
		}
	}
	bc.writeHeadBlock(block)
	return nil
}

// writeBlockWithState writes block, metadata and corresponding state data to the
// database.
func (bc *BlockChain) writeBlockWithState(block *types.Block, receipts []*types.Receipt, logs []*types.Log, state *state.StateDB) error {
	// Calculate the total difficulty of the block
	ptd := bc.GetTd(block.ParentHash(), block.NumberU64()-1)
	if ptd == nil {
		return consensus.ErrUnknownAncestor
	}
	// Make sure no inconsistent state is leaked during insertion
	externTd := new(big.Int).Add(block.Difficulty(), ptd)

	// Irrelevant of the canonical status, write the block itself to the database.
	//
	// Note all the components of block(td, hash->number map, header, body, receipts)
	// should be written atomically. BlockBatch is used for containing all components.
	wg := sync.WaitGroup{}
	wg.Add(1)
	go func() {
		blockBatch := bc.db.NewBatch()
		rawdb.WriteTd(blockBatch, block.Hash(), block.NumberU64(), externTd)
		rawdb.WriteBlock(blockBatch, block)
		rawdb.WriteReceipts(blockBatch, block.Hash(), block.NumberU64(), receipts)
		rawdb.WritePreimages(blockBatch, state.Preimages())
		if err := blockBatch.Write(); err != nil {
			log.Crit("Failed to write block into disk", "err", err)
		}
		wg.Done()
	}()

	tryCommitTrieDB := func() error {
		bc.commitLock.Lock()
		defer bc.commitLock.Unlock()

		triedb := bc.stateCache.TrieDB()
		// If we're running an archive node, always flush
		if bc.cacheConfig.TrieDirtyDisabled {
			err := triedb.Commit(block.Root(), false, nil)
			if err != nil {
				return err
			}
		} else {
			// Full but not archive node, do proper garbage collection
			triedb.Reference(block.Root(), common.Hash{}) // metadata reference to keep trie alive
			bc.triegc.Push(block.Root(), -int64(block.NumberU64()))

			if current := block.NumberU64(); current > bc.triesInMemory {
				// If we exceeded our memory allowance, flush matured singleton nodes to disk
				var (
					nodes, imgs = triedb.Size()
					limit       = common.StorageSize(bc.cacheConfig.TrieDirtyLimit) * 1024 * 1024
				)
				if nodes > limit || imgs > 4*1024*1024 {
					triedb.Cap(limit - ethdb.IdealBatchSize)
				}
				// Find the next state trie we need to commit
				chosen := current - bc.triesInMemory

				// If we exceeded out time allowance, flush an entire trie to disk
				if bc.gcproc > bc.cacheConfig.TrieTimeLimit {
					canWrite := true
					if posa, ok := bc.engine.(consensus.PoSA); ok {
						if !posa.EnoughDistance(bc, block.Header()) {
							canWrite = false
						}
					}
					if canWrite {
						// If the header is missing (canonical chain behind), we're reorging a low
						// diff sidechain. Suspend committing until this operation is completed.
						header := bc.GetHeaderByNumber(chosen)
						if header == nil {
							log.Warn("Reorg in progress, trie commit postponed", "number", chosen)
						} else {
							// If we're exceeding limits but haven't reached a large enough memory gap,
							// warn the user that the system is becoming unstable.
							if chosen < lastWrite+bc.triesInMemory && bc.gcproc >= 2*bc.cacheConfig.TrieTimeLimit {
								log.Info("State in memory for too long, committing", "time", bc.gcproc, "allowance", bc.cacheConfig.TrieTimeLimit, "optimum", float64(chosen-lastWrite)/float64(bc.triesInMemory))
							}
							// Flush an entire trie and restart the counters
							triedb.Commit(header.Root, true, nil)
							lastWrite = chosen
							bc.gcproc = 0
						}
					}
				}
				// Garbage collect anything below our required write retention
				for !bc.triegc.Empty() {
					root, number := bc.triegc.Pop()
					if uint64(-number) > chosen {
						bc.triegc.Push(root, number)
						break
					}
					go triedb.Dereference(root.(common.Hash))
				}
			}
		}
		return nil
	}
	// Commit all cached state changes into underlying memory database.
	_, diffLayer, err := state.Commit(bc.tryRewindBadBlocks, tryCommitTrieDB)
	if err != nil {
		return err
	}

	// Ensure no empty block body
	if diffLayer != nil && block.Header().TxHash != types.EmptyRootHash {
		// Filling necessary field
		diffLayer.Receipts = receipts
		diffLayer.BlockHash = block.Hash()
		diffLayer.Number = block.NumberU64()
		bc.cacheDiffLayer(diffLayer)
	}
	wg.Wait()
	return nil
}

// WriteBlockWithState writes the block and all associated state to the database.
func (bc *BlockChain) WriteBlockAndSetHead(block *types.Block, receipts []*types.Receipt, logs []*types.Log, state *state.StateDB, emitHeadEvent bool) (status WriteStatus, err error) {
	if !bc.chainmu.TryLock() {
		return NonStatTy, errChainStopped
	}
	defer bc.chainmu.Unlock()

	return bc.writeBlockAndSetHead(block, receipts, logs, state, emitHeadEvent)
}

// writeBlockAndSetHead writes the block and all associated state to the database,
// and also it applies the given block as the new chain head. This function expects
// the chain mutex to be held.
func (bc *BlockChain) writeBlockAndSetHead(block *types.Block, receipts []*types.Receipt, logs []*types.Log, state *state.StateDB, emitHeadEvent bool) (status WriteStatus, err error) {
	if err := bc.writeBlockWithState(block, receipts, logs, state); err != nil {
		return NonStatTy, err
	}
	currentBlock := bc.CurrentBlock()
	reorg, err := bc.forker.ReorgNeeded(currentBlock.Header(), block.Header())
	if err != nil {
		return NonStatTy, err
	}
	if reorg {
		// Reorganise the chain if the parent is not the head block
		if block.ParentHash() != currentBlock.Hash() {
			if err := bc.reorg(currentBlock, block); err != nil {
				return NonStatTy, err
			}
		}
		status = CanonStatTy
	} else {
		status = SideStatTy
	}
	// Set new head.
	if status == CanonStatTy {
		bc.writeHeadBlock(block)
	}
	bc.futureBlocks.Remove(block.Hash())

	if status == CanonStatTy {
		bc.chainFeed.Send(ChainEvent{Block: block, Hash: block.Hash(), Logs: logs})
		if len(logs) > 0 {
			bc.logsFeed.Send(logs)
		}
		// In theory we should fire a ChainHeadEvent when we inject
		// a canonical block, but sometimes we can insert a batch of
		// canonicial blocks. Avoid firing too many ChainHeadEvents,
		// we will fire an accumulated ChainHeadEvent and disable fire
		// event here.
		if emitHeadEvent {
			bc.chainHeadFeed.Send(ChainHeadEvent{Block: block})
		}
	} else {
		bc.chainSideFeed.Send(ChainSideEvent{Block: block})
	}
	return status, nil
}

// addFutureBlock checks if the block is within the max allowed window to get
// accepted for future processing, and returns an error if the block is too far
// ahead and was not added.
//
// TODO after the transition, the future block shouldn't be kept. Because
// it's not checked in the Geth side anymore.
func (bc *BlockChain) addFutureBlock(block *types.Block) error {
	max := uint64(time.Now().Unix() + maxTimeFutureBlocks)
	if block.Time() > max {
		return fmt.Errorf("future block timestamp %v > allowed %v", block.Time(), max)
	}
	if block.Difficulty().Cmp(common.Big0) == 0 {
		// Never add PoS blocks into the future queue
		return nil
	}
	bc.futureBlocks.Add(block.Hash(), block)
	return nil
}

// InsertChain attempts to insert the given batch of blocks in to the canonical
// chain or, otherwise, create a fork. If an error is returned it will return
// the index number of the failing block as well an error describing what went
// wrong. After insertion is done, all accumulated events will be fired.
func (bc *BlockChain) InsertChain(chain types.Blocks) (int, error) {
	// Sanity check that we have something meaningful to import
	if len(chain) == 0 {
		return 0, nil
	}
	bc.blockProcFeed.Send(true)
	defer bc.blockProcFeed.Send(false)

	// Do a sanity check that the provided chain is actually ordered and linked.
	for i := 1; i < len(chain); i++ {
		block, prev := chain[i], chain[i-1]
		if block.NumberU64() != prev.NumberU64()+1 || block.ParentHash() != prev.Hash() {
			log.Error("Non contiguous block insert",
				"number", block.Number(),
				"hash", block.Hash(),
				"parent", block.ParentHash(),
				"prevnumber", prev.Number(),
				"prevhash", prev.Hash(),
			)
			return 0, fmt.Errorf("non contiguous insert: item %d is #%d [%x..], item %d is #%d [%x..] (parent [%x..])", i-1, prev.NumberU64(),
				prev.Hash().Bytes()[:4], i, block.NumberU64(), block.Hash().Bytes()[:4], block.ParentHash().Bytes()[:4])
		}
	}
	// Pre-checks passed, start the full block imports
	if !bc.chainmu.TryLock() {
		return 0, errChainStopped
	}
	defer bc.chainmu.Unlock()
	return bc.insertChain(chain, true, true)
}

// insertChain is the internal implementation of InsertChain, which assumes that
// 1) chains are contiguous, and 2) The chain mutex is held.
//
// This method is split out so that import batches that require re-injecting
// historical blocks can do so without releasing the lock, which could lead to
// racey behaviour. If a sidechain import is in progress, and the historic state
// is imported, but then new canon-head is added before the actual sidechain
// completes, then the historic state could be pruned again
func (bc *BlockChain) insertChain(chain types.Blocks, verifySeals, setHead bool) (int, error) {
	// If the chain is terminating, don't even bother starting up.
	if bc.insertStopped() {
		return 0, nil
	}

	// Start a parallel signature recovery (signer will fluke on fork transition, minimal perf loss)
	signer := types.MakeSigner(bc.chainConfig, chain[0].Number())
	go senderCacher.recoverFromBlocks(signer, chain)

	var (
		stats     = insertStats{startTime: mclock.Now()}
		lastCanon *types.Block
	)
	// Fire a single chain head event if we've progressed the chain
	defer func() {
		if lastCanon != nil && bc.CurrentBlock().Hash() == lastCanon.Hash() {
			bc.chainHeadFeed.Send(ChainHeadEvent{lastCanon})
		}
	}()
	// Start the parallel header verifier
	headers := make([]*types.Header, len(chain))
	seals := make([]bool, len(chain))

	for i, block := range chain {
		headers[i] = block.Header()
		seals[i] = verifySeals
	}
	abort, results := bc.engine.VerifyHeaders(bc, headers, seals)
	defer close(abort)

	// Peek the error for the first block to decide the directing import logic
	it := newInsertIterator(chain, results, bc.validator)
	block, err := it.next()

	// Left-trim all the known blocks that don't need to build snapshot
	if bc.skipBlock(err, it) {
		// First block (and state) is known
		//   1. We did a roll-back, and should now do a re-import
		//   2. The block is stored as a sidechain, and is lying about it's stateroot, and passes a stateroot
		//      from the canonical chain, which has not been verified.
		// Skip all known blocks that are behind us.
		var (
			reorg   bool
			current = bc.CurrentBlock()
		)
		for block != nil && bc.skipBlock(err, it) {
			reorg, err = bc.forker.ReorgNeeded(current.Header(), block.Header())
			if err != nil {
				return it.index, err
			}
			if reorg {
				// Switch to import mode if the forker says the reorg is necessary
				// and also the block is not on the canonical chain.
				// In eth2 the forker always returns true for reorg decision (blindly trusting
				// the external consensus engine), but in order to prevent the unnecessary
				// reorgs when importing known blocks, the special case is handled here.
				if block.NumberU64() > current.NumberU64() || bc.GetCanonicalHash(block.NumberU64()) != block.Hash() {
					break
				}
			}
			log.Debug("Ignoring already known block", "number", block.Number(), "hash", block.Hash())
			stats.ignored++

			block, err = it.next()
		}
		// The remaining blocks are still known blocks, the only scenario here is:
		// During the fast sync, the pivot point is already submitted but rollback
		// happens. Then node resets the head full block to a lower height via `rollback`
		// and leaves a few known blocks in the database.
		//
		// When node runs a fast sync again, it can re-import a batch of known blocks via
		// `insertChain` while a part of them have higher total difficulty than current
		// head full block(new pivot point).
		for block != nil && bc.skipBlock(err, it) {
			log.Debug("Writing previously known block", "number", block.Number(), "hash", block.Hash())
			if err := bc.writeKnownBlock(block); err != nil {
				return it.index, err
			}
			lastCanon = block

			block, err = it.next()
		}
		// Falls through to the block import
	}
	switch {
	// First block is pruned
	case errors.Is(err, consensus.ErrPrunedAncestor):
		if setHead {
			// First block is pruned, insert as sidechain and reorg only if TD grows enough
			log.Debug("Pruned ancestor, inserting as sidechain", "number", block.Number(), "hash", block.Hash())
			return bc.insertSideChain(block, it)
		} else {
			// We're post-merge and the parent is pruned, try to recover the parent state
			log.Debug("Pruned ancestor", "number", block.Number(), "hash", block.Hash())
			return it.index, bc.recoverAncestors(block)
		}
	// First block is future, shove it (and all children) to the future queue (unknown ancestor)
	case errors.Is(err, consensus.ErrFutureBlock) || (errors.Is(err, consensus.ErrUnknownAncestor) && bc.futureBlocks.Contains(it.first().ParentHash())):
		for block != nil && (it.index == 0 || errors.Is(err, consensus.ErrUnknownAncestor)) {
			log.Debug("Future block, postponing import", "number", block.Number(), "hash", block.Hash())
			if err := bc.addFutureBlock(block); err != nil {
				return it.index, err
			}
			block, err = it.next()
		}
		stats.queued += it.processed()
		stats.ignored += it.remaining()

		// If there are any still remaining, mark as ignored
		return it.index, err

	// Some other error(except ErrKnownBlock) occurred, abort.
	// ErrKnownBlock is allowed here since some known blocks
	// still need re-execution to generate snapshots that are missing
	case err != nil && !errors.Is(err, ErrKnownBlock):
		bc.futureBlocks.Remove(block.Hash())
		stats.ignored += len(it.chain)
		bc.reportBlock(block, nil, err)
		return it.index, err
	}
	// No validation errors for the first block (or chain prefix skipped)
	var activeState *state.StateDB
	defer func() {
		// The chain importer is starting and stopping trie prefetchers. If a bad
		// block or other error is hit however, an early return may not properly
		// terminate the background threads. This defer ensures that we clean up
		// and dangling prefetcher, without defering each and holding on live refs.
		if activeState != nil {
			activeState.StopPrefetcher()
		}
	}()

	for ; block != nil && err == nil || errors.Is(err, ErrKnownBlock); block, err = it.next() {
		// If the chain is terminating, stop processing blocks
		if bc.insertStopped() {
			log.Debug("Abort during block processing")
			break
		}
		// If the header is a banned one, straight out abort
		if BadHashes[block.Hash()] {
			bc.reportBlock(block, nil, ErrBannedHash)
			return it.index, ErrBannedHash
		}
		// If the block is known (in the middle of the chain), it's a special case for
		// Clique blocks where they can share state among each other, so importing an
		// older block might complete the state of the subsequent one. In this case,
		// just skip the block (we already validated it once fully (and crashed), since
		// its header and body was already in the database). But if the corresponding
		// snapshot layer is missing, forcibly rerun the execution to build it.
		if bc.skipBlock(err, it) {
			logger := log.Debug
			if bc.chainConfig.Clique == nil {
				logger = log.Warn
			}
			logger("Inserted known block", "number", block.Number(), "hash", block.Hash(),
				"uncles", len(block.Uncles()), "txs", len(block.Transactions()), "gas", block.GasUsed(),
				"root", block.Root())

			// Special case. Commit the empty receipt slice if we meet the known
			// block in the middle. It can only happen in the clique chain. Whenever
			// we insert blocks via `insertSideChain`, we only commit `td`, `header`
			// and `body` if it's non-existent. Since we don't have receipts without
			// reexecution, so nothing to commit. But if the sidechain will be adpoted
			// as the canonical chain eventually, it needs to be reexecuted for missing
			// state, but if it's this special case here(skip reexecution) we will lose
			// the empty receipt entry.
			if len(block.Transactions()) == 0 {
				rawdb.WriteReceipts(bc.db, block.Hash(), block.NumberU64(), nil)
			} else {
				log.Error("Please file an issue, skip known block execution without receipt",
					"hash", block.Hash(), "number", block.NumberU64())
			}
			if err := bc.writeKnownBlock(block); err != nil {
				return it.index, err
			}
			stats.processed++

			// We can assume that logs are empty here, since the only way for consecutive
			// Clique blocks to have the same state is if there are no transactions.
			lastCanon = block
			continue
		}

		// Retrieve the parent block and it's state to execute on top
		start := time.Now()
		parent := it.previous()
		if parent == nil {
			parent = bc.GetHeader(block.ParentHash(), block.NumberU64()-1)
		}
		statedb, err := state.NewWithSharedPool(parent.Root, bc.stateCache, bc.snaps)
		if err != nil {
			return it.index, err
		}
		bc.updateHighestVerifiedHeader(block.Header())

		// Enable prefetching to pull in trie node paths while processing transactions
		statedb.StartPrefetcher("chain")
		var followupInterrupt uint32
		// For diff sync, it may fallback to full sync, so we still do prefetch
		if len(block.Transactions()) >= prefetchTxNumber {
			throwaway := statedb.Copy()
			go func(start time.Time, followup *types.Block, throwaway *state.StateDB, interrupt *uint32) {
				bc.prefetcher.Prefetch(followup, throwaway, bc.vmConfig, &followupInterrupt)
			}(time.Now(), block, throwaway, &followupInterrupt)
		}
		//Process block using the parent state as reference point
		substart := time.Now()
		if bc.pipeCommit {
			statedb.EnablePipeCommit()
		}
		statedb.SetExpectedStateRoot(block.Root())
		statedb, receipts, logs, usedGas, err := bc.processor.Process(block, statedb, bc.vmConfig)
		atomic.StoreUint32(&followupInterrupt, 1)
		activeState = statedb
		if err != nil {
			bc.reportBlock(block, receipts, err)
			return it.index, err
		}
		// Update the metrics touched during block processing
		accountReadTimer.Update(statedb.AccountReads)                 // Account reads are complete, we can mark them
		storageReadTimer.Update(statedb.StorageReads)                 // Storage reads are complete, we can mark them
		accountUpdateTimer.Update(statedb.AccountUpdates)             // Account updates are complete, we can mark them
		storageUpdateTimer.Update(statedb.StorageUpdates)             // Storage updates are complete, we can mark them
		snapshotAccountReadTimer.Update(statedb.SnapshotAccountReads) // Account reads are complete, we can mark them
		snapshotStorageReadTimer.Update(statedb.SnapshotStorageReads) // Storage reads are complete, we can mark them

		blockExecutionTimer.Update(time.Since(substart))

		// Validate the state using the default validator
		substart = time.Now()
		if !statedb.IsLightProcessed() {
			if err := bc.validator.ValidateState(block, statedb, receipts, usedGas); err != nil {
				log.Error("validate state failed", "error", err)
				bc.reportBlock(block, receipts, err)
				return it.index, err
			}
		}
		bc.cacheReceipts(block.Hash(), receipts)
		bc.cacheBlock(block.Hash(), block)
		proctime := time.Since(start)

		// Update the metrics touched during block validation
		accountHashTimer.Update(statedb.AccountHashes) // Account hashes are complete, we can mark them
		storageHashTimer.Update(statedb.StorageHashes) // Storage hashes are complete, we can mark them

		blockValidationTimer.Update(time.Since(substart))

		// Write the block to the chain and get the status.
		substart = time.Now()
		var status WriteStatus
		if !setHead {
			// Don't set the head, only insert the block
			err = bc.writeBlockWithState(block, receipts, logs, statedb)
		} else {
			status, err = bc.writeBlockAndSetHead(block, receipts, logs, statedb, false)
		}
		if err != nil {
			return it.index, err
		}
		// Update the metrics touched during block commit
		accountCommitTimer.Update(statedb.AccountCommits)   // Account commits are complete, we can mark them
		storageCommitTimer.Update(statedb.StorageCommits)   // Storage commits are complete, we can mark them
		snapshotCommitTimer.Update(statedb.SnapshotCommits) // Snapshot commits are complete, we can mark them

		blockWriteTimer.Update(time.Since(substart))
		blockInsertTimer.UpdateSince(start)

		if !setHead {
			// We did not setHead, so we don't have any stats to update
			log.Info("Inserted block", "number", block.Number(), "hash", block.Hash(), "txs", len(block.Transactions()), "elapsed", common.PrettyDuration(time.Since(start)))
			return it.index, nil
		}

		switch status {
		case CanonStatTy:
			log.Debug("Inserted new block", "number", block.Number(), "hash", block.Hash(),
				"uncles", len(block.Uncles()), "txs", len(block.Transactions()), "gas", block.GasUsed(),
				"elapsed", common.PrettyDuration(time.Since(start)),
				"root", block.Root())

			lastCanon = block

			// Only count canonical blocks for GC processing time
			bc.gcproc += proctime

		case SideStatTy:
			log.Debug("Inserted forked block", "number", block.Number(), "hash", block.Hash(),
				"diff", block.Difficulty(), "elapsed", common.PrettyDuration(time.Since(start)),
				"txs", len(block.Transactions()), "gas", block.GasUsed(), "uncles", len(block.Uncles()),
				"root", block.Root())

		default:
			// This in theory is impossible, but lets be nice to our future selves and leave
			// a log, instead of trying to track down blocks imports that don't emit logs.
			log.Warn("Inserted block with unknown status", "number", block.Number(), "hash", block.Hash(),
				"diff", block.Difficulty(), "elapsed", common.PrettyDuration(time.Since(start)),
				"txs", len(block.Transactions()), "gas", block.GasUsed(), "uncles", len(block.Uncles()),
				"root", block.Root())
		}
		stats.processed++
		stats.usedGas += usedGas

		dirty, _ := bc.stateCache.TrieDB().Size()
		stats.report(chain, it.index, dirty)
	}

	// Any blocks remaining here? The only ones we care about are the future ones
	if block != nil && errors.Is(err, consensus.ErrFutureBlock) {
		if err := bc.addFutureBlock(block); err != nil {
			return it.index, err
		}
		block, err = it.next()

		for ; block != nil && errors.Is(err, consensus.ErrUnknownAncestor); block, err = it.next() {
			if err := bc.addFutureBlock(block); err != nil {
				return it.index, err
			}
			stats.queued++
		}
	}
	stats.ignored += it.remaining()

	return it.index, err
}

func (bc *BlockChain) updateHighestVerifiedHeader(header *types.Header) {
	if header == nil || header.Number == nil {
		return
	}
	currentHeader := bc.highestVerifiedHeader.Load().(*types.Header)
	if currentHeader == nil {
		bc.highestVerifiedHeader.Store(types.CopyHeader(header))
		return
	}

	newParentTD := bc.GetTd(header.ParentHash, header.Number.Uint64()-1)
	if newParentTD == nil {
		newParentTD = big.NewInt(0)
	}
	oldParentTD := bc.GetTd(currentHeader.ParentHash, currentHeader.Number.Uint64()-1)
	if oldParentTD == nil {
		oldParentTD = big.NewInt(0)
	}
	newTD := big.NewInt(0).Add(newParentTD, header.Difficulty)
	oldTD := big.NewInt(0).Add(oldParentTD, currentHeader.Difficulty)

	if newTD.Cmp(oldTD) > 0 {
		bc.highestVerifiedHeader.Store(types.CopyHeader(header))
		return
	}
}

func (bc *BlockChain) GetHighestVerifiedHeader() *types.Header {
	return bc.highestVerifiedHeader.Load().(*types.Header)
}

// insertSideChain is called when an import batch hits upon a pruned ancestor
// error, which happens when a sidechain with a sufficiently old fork-block is
// found.
//
// The method writes all (header-and-body-valid) blocks to disk, then tries to
// switch over to the new chain if the TD exceeded the current chain.
// insertSideChain is only used pre-merge.
func (bc *BlockChain) insertSideChain(block *types.Block, it *insertIterator) (int, error) {
	var (
		externTd  *big.Int
		lastBlock = block
		current   = bc.CurrentBlock()
	)
	// The first sidechain block error is already verified to be ErrPrunedAncestor.
	// Since we don't import them here, we expect ErrUnknownAncestor for the remaining
	// ones. Any other errors means that the block is invalid, and should not be written
	// to disk.
	err := consensus.ErrPrunedAncestor
	for ; block != nil && errors.Is(err, consensus.ErrPrunedAncestor); block, err = it.next() {
		// Check the canonical state root for that number
		if number := block.NumberU64(); current.NumberU64() >= number {
			canonical := bc.GetBlockByNumber(number)
			if canonical != nil && canonical.Hash() == block.Hash() {
				// Not a sidechain block, this is a re-import of a canon block which has it's state pruned

				// Collect the TD of the block. Since we know it's a canon one,
				// we can get it directly, and not (like further below) use
				// the parent and then add the block on top
				externTd = bc.GetTd(block.Hash(), block.NumberU64())
				continue
			}
			if canonical != nil && canonical.Root() == block.Root() {
				// This is most likely a shadow-state attack. When a fork is imported into the
				// database, and it eventually reaches a block height which is not pruned, we
				// just found that the state already exist! This means that the sidechain block
				// refers to a state which already exists in our canon chain.
				//
				// If left unchecked, we would now proceed importing the blocks, without actually
				// having verified the state of the previous blocks.
				log.Warn("Sidechain ghost-state attack detected", "number", block.NumberU64(), "sideroot", block.Root(), "canonroot", canonical.Root())

				// If someone legitimately side-mines blocks, they would still be imported as usual. However,
				// we cannot risk writing unverified blocks to disk when they obviously target the pruning
				// mechanism.
				return it.index, errors.New("sidechain ghost-state attack")
			}
		}
		if externTd == nil {
			externTd = bc.GetTd(block.ParentHash(), block.NumberU64()-1)
		}
		externTd = new(big.Int).Add(externTd, block.Difficulty())

		if !bc.HasBlock(block.Hash(), block.NumberU64()) {
			start := time.Now()
			if err := bc.writeBlockWithoutState(block, externTd); err != nil {
				return it.index, err
			}
			log.Debug("Injected sidechain block", "number", block.Number(), "hash", block.Hash(),
				"diff", block.Difficulty(), "elapsed", common.PrettyDuration(time.Since(start)),
				"txs", len(block.Transactions()), "gas", block.GasUsed(), "uncles", len(block.Uncles()),
				"root", block.Root())
		}
		lastBlock = block
	}
	// At this point, we've written all sidechain blocks to database. Loop ended
	// either on some other error or all were processed. If there was some other
	// error, we can ignore the rest of those blocks.
	//
	// If the externTd was larger than our local TD, we now need to reimport the previous
	// blocks to regenerate the required state
	reorg, err := bc.forker.ReorgNeeded(current.Header(), lastBlock.Header())
	if err != nil {
		return it.index, err
	}
	if !reorg {
		localTd := bc.GetTd(current.Hash(), current.NumberU64())
		log.Info("Sidechain written to disk", "start", it.first().NumberU64(), "end", it.previous().Number, "sidetd", externTd, "localtd", localTd)
		return it.index, err
	}
	// Gather all the sidechain hashes (full blocks may be memory heavy)
	var (
		hashes  []common.Hash
		numbers []uint64
	)
	parent := it.previous()
	for parent != nil && !bc.HasState(parent.Root) {
		hashes = append(hashes, parent.Hash())
		numbers = append(numbers, parent.Number.Uint64())

		parent = bc.GetHeader(parent.ParentHash, parent.Number.Uint64()-1)
	}
	if parent == nil {
		return it.index, errors.New("missing parent")
	}
	// Import all the pruned blocks to make the state available
	var (
		blocks []*types.Block
		memory common.StorageSize
	)
	for i := len(hashes) - 1; i >= 0; i-- {
		// Append the next block to our batch
		block := bc.GetBlock(hashes[i], numbers[i])

		blocks = append(blocks, block)
		memory += block.Size()

		// If memory use grew too large, import and continue. Sadly we need to discard
		// all raised events and logs from notifications since we're too heavy on the
		// memory here.
		if len(blocks) >= 2048 || memory > 64*1024*1024 {
			log.Info("Importing heavy sidechain segment", "blocks", len(blocks), "start", blocks[0].NumberU64(), "end", block.NumberU64())
			if _, err := bc.insertChain(blocks, false, true); err != nil {
				return 0, err
			}
			blocks, memory = blocks[:0], 0

			// If the chain is terminating, stop processing blocks
			if bc.insertStopped() {
				log.Debug("Abort during blocks processing")
				return 0, nil
			}
		}
	}
	if len(blocks) > 0 {
		log.Info("Importing sidechain segment", "start", blocks[0].NumberU64(), "end", blocks[len(blocks)-1].NumberU64())
		return bc.insertChain(blocks, false, true)
	}
	return 0, nil
}

// recoverAncestors finds the closest ancestor with available state and re-execute
// all the ancestor blocks since that.
// recoverAncestors is only used post-merge.
func (bc *BlockChain) recoverAncestors(block *types.Block) error {
	// Gather all the sidechain hashes (full blocks may be memory heavy)
	var (
		hashes  []common.Hash
		numbers []uint64
		parent  = block
	)
	for parent != nil && !bc.HasState(parent.Root()) {
		hashes = append(hashes, parent.Hash())
		numbers = append(numbers, parent.NumberU64())
		parent = bc.GetBlock(parent.ParentHash(), parent.NumberU64()-1)

		// If the chain is terminating, stop iteration
		if bc.insertStopped() {
			log.Debug("Abort during blocks iteration")
			return errInsertionInterrupted
		}
	}
	if parent == nil {
		return errors.New("missing parent")
	}
	// Import all the pruned blocks to make the state available
	for i := len(hashes) - 1; i >= 0; i-- {
		// If the chain is terminating, stop processing blocks
		if bc.insertStopped() {
			log.Debug("Abort during blocks processing")
			return errInsertionInterrupted
		}
		var b *types.Block
		if i == 0 {
			b = block
		} else {
			b = bc.GetBlock(hashes[i], numbers[i])
		}
		if _, err := bc.insertChain(types.Blocks{b}, false, false); err != nil {
			return err
		}
	}
	return nil
}

// collectLogs collects the logs that were generated or removed during
// the processing of the block that corresponds with the given hash.
// These logs are later announced as deleted or reborn.
func (bc *BlockChain) collectLogs(hash common.Hash, removed bool) []*types.Log {
	number := bc.hc.GetBlockNumber(hash)
	if number == nil {
		return nil
	}
	receipts := rawdb.ReadReceipts(bc.db, hash, *number, bc.chainConfig)

	var logs []*types.Log
	for _, receipt := range receipts {
		for _, log := range receipt.Logs {
			l := *log
			if removed {
				l.Removed = true
			}
			logs = append(logs, &l)
		}
	}
	return logs
}

// mergeLogs returns a merged log slice with specified sort order.
func mergeLogs(logs [][]*types.Log, reverse bool) []*types.Log {
	var ret []*types.Log
	if reverse {
		for i := len(logs) - 1; i >= 0; i-- {
			ret = append(ret, logs[i]...)
		}
	} else {
		for i := 0; i < len(logs); i++ {
			ret = append(ret, logs[i]...)
		}
	}
	return ret
}

// reorg takes two blocks, an old chain and a new chain and will reconstruct the
// blocks and inserts them to be part of the new canonical chain and accumulates
// potential missing transactions and post an event about them.
// Note the new head block won't be processed here, callers need to handle it
// externally.
func (bc *BlockChain) reorg(oldBlock, newBlock *types.Block) error {
	var (
		newChain    types.Blocks
		oldChain    types.Blocks
		commonBlock *types.Block

		deletedTxs types.Transactions
		addedTxs   types.Transactions

		deletedLogs [][]*types.Log
		rebirthLogs [][]*types.Log
	)
	// Reduce the longer chain to the same number as the shorter one
	if oldBlock.NumberU64() > newBlock.NumberU64() {
		// Old chain is longer, gather all transactions and logs as deleted ones
		for ; oldBlock != nil && oldBlock.NumberU64() != newBlock.NumberU64(); oldBlock = bc.GetBlock(oldBlock.ParentHash(), oldBlock.NumberU64()-1) {
			oldChain = append(oldChain, oldBlock)
			deletedTxs = append(deletedTxs, oldBlock.Transactions()...)

			// Collect deleted logs for notification
			logs := bc.collectLogs(oldBlock.Hash(), true)
			if len(logs) > 0 {
				deletedLogs = append(deletedLogs, logs)
			}
		}
	} else {
		// New chain is longer, stash all blocks away for subsequent insertion
		for ; newBlock != nil && newBlock.NumberU64() != oldBlock.NumberU64(); newBlock = bc.GetBlock(newBlock.ParentHash(), newBlock.NumberU64()-1) {
			newChain = append(newChain, newBlock)
		}
	}
	if oldBlock == nil {
		return fmt.Errorf("invalid old chain")
	}
	if newBlock == nil {
		return fmt.Errorf("invalid new chain")
	}
	// Both sides of the reorg are at the same number, reduce both until the common
	// ancestor is found
	for {
		// If the common ancestor was found, bail out
		if oldBlock.Hash() == newBlock.Hash() {
			commonBlock = oldBlock
			break
		}
		// Remove an old block as well as stash away a new block
		oldChain = append(oldChain, oldBlock)
		deletedTxs = append(deletedTxs, oldBlock.Transactions()...)

		// Collect deleted logs for notification
		logs := bc.collectLogs(oldBlock.Hash(), true)
		if len(logs) > 0 {
			deletedLogs = append(deletedLogs, logs)
		}
		newChain = append(newChain, newBlock)

		// Step back with both chains
		oldBlock = bc.GetBlock(oldBlock.ParentHash(), oldBlock.NumberU64()-1)
		if oldBlock == nil {
			return fmt.Errorf("invalid old chain")
		}
		newBlock = bc.GetBlock(newBlock.ParentHash(), newBlock.NumberU64()-1)
		if newBlock == nil {
			return fmt.Errorf("invalid new chain")
		}
	}
	// Ensure the user sees large reorgs
	if len(oldChain) > 0 && len(newChain) > 0 {
		logFn := log.Info
		msg := "Chain reorg detected"
		if len(oldChain) > 63 {
			msg = "Large chain reorg detected"
			logFn = log.Warn
		}
		logFn(msg, "number", commonBlock.Number(), "hash", commonBlock.Hash(),
			"drop", len(oldChain), "dropfrom", oldChain[0].Hash(), "add", len(newChain), "addfrom", newChain[0].Hash())
		blockReorgAddMeter.Mark(int64(len(newChain)))
		blockReorgDropMeter.Mark(int64(len(oldChain)))
		blockReorgMeter.Mark(1)
	} else if len(newChain) > 0 {
		// Special case happens in the post merge stage that current head is
		// the ancestor of new head while these two blocks are not consecutive
		log.Info("Extend chain", "add", len(newChain), "number", newChain[0].NumberU64(), "hash", newChain[0].Hash())
		blockReorgAddMeter.Mark(int64(len(newChain)))
	} else {
		// len(newChain) == 0 && len(oldChain) > 0
		// rewind the canonical chain to a lower point.
		log.Error("Impossible reorg, please file an issue", "oldnum", oldBlock.Number(), "oldhash", oldBlock.Hash(), "oldblocks", len(oldChain), "newnum", newBlock.Number(), "newhash", newBlock.Hash(), "newblocks", len(newChain))
	}
	// Insert the new chain(except the head block(reverse order)),
	// taking care of the proper incremental order.
	for i := len(newChain) - 1; i >= 1; i-- {
		// Insert the block in the canonical way, re-writing history
		bc.writeHeadBlock(newChain[i])

		// Collect reborn logs due to chain reorg
		logs := bc.collectLogs(newChain[i].Hash(), false)
		if len(logs) > 0 {
			rebirthLogs = append(rebirthLogs, logs)
		}
		// Collect the new added transactions.
		addedTxs = append(addedTxs, newChain[i].Transactions()...)
	}
	// Delete useless indexes right now which includes the non-canonical
	// transaction indexes, canonical chain indexes which above the head.
	indexesBatch := bc.db.NewBatch()
	for _, tx := range types.TxDifference(deletedTxs, addedTxs) {
		rawdb.DeleteTxLookupEntry(indexesBatch, tx.Hash())
	}
	// Delete any canonical number assignments above the new head
	number := bc.CurrentBlock().NumberU64()
	for i := number + 1; ; i++ {
		hash := rawdb.ReadCanonicalHash(bc.db, i)
		if hash == (common.Hash{}) {
			break
		}
		rawdb.DeleteCanonicalHash(indexesBatch, i)
	}
	if err := indexesBatch.Write(); err != nil {
		log.Crit("Failed to delete useless indexes", "err", err)
	}
	// If any logs need to be fired, do it now. In theory we could avoid creating
	// this goroutine if there are no events to fire, but realistcally that only
	// ever happens if we're reorging empty blocks, which will only happen on idle
	// networks where performance is not an issue either way.
	if len(deletedLogs) > 0 {
		bc.rmLogsFeed.Send(RemovedLogsEvent{mergeLogs(deletedLogs, true)})
	}
	if len(rebirthLogs) > 0 {
		bc.logsFeed.Send(mergeLogs(rebirthLogs, false))
	}
	if len(oldChain) > 0 {
		for i := len(oldChain) - 1; i >= 0; i-- {
			bc.chainSideFeed.Send(ChainSideEvent{Block: oldChain[i]})
		}
	}
	return nil
}

// InsertBlockWithoutSetHead executes the block, runs the necessary verification
// upon it and then persist the block and the associate state into the database.
// The key difference between the InsertChain is it won't do the canonical chain
// updating. It relies on the additional SetChainHead call to finalize the entire
// procedure.
func (bc *BlockChain) InsertBlockWithoutSetHead(block *types.Block) error {
	if !bc.chainmu.TryLock() {
		return errChainStopped
	}
	defer bc.chainmu.Unlock()

	_, err := bc.insertChain(types.Blocks{block}, true, false)
	return err
}

// SetChainHead rewinds the chain to set the new head block as the specified
// block. It's possible that after the reorg the relevant state of head
// is missing. It can be fixed by inserting a new block which triggers
// the re-execution.
func (bc *BlockChain) SetChainHead(newBlock *types.Block) error {
	if !bc.chainmu.TryLock() {
		return errChainStopped
	}
	defer bc.chainmu.Unlock()

	// Run the reorg if necessary and set the given block as new head.
	if newBlock.ParentHash() != bc.CurrentBlock().Hash() {
		if err := bc.reorg(bc.CurrentBlock(), newBlock); err != nil {
			return err
		}
	}
	bc.writeHeadBlock(newBlock)

	// Emit events
	logs := bc.collectLogs(newBlock.Hash(), false)
	bc.chainFeed.Send(ChainEvent{Block: newBlock, Hash: newBlock.Hash(), Logs: logs})
	if len(logs) > 0 {
		bc.logsFeed.Send(logs)
	}
	bc.chainHeadFeed.Send(ChainHeadEvent{Block: newBlock})
	log.Info("Set the chain head", "number", newBlock.Number(), "hash", newBlock.Hash())
	return nil
}

func (bc *BlockChain) updateFutureBlocks() {
	futureTimer := time.NewTicker(5 * time.Second)
	defer futureTimer.Stop()
	defer bc.wg.Done()
	for {
		select {
		case <-futureTimer.C:
			bc.procFutureBlocks()
		case <-bc.quit:
			return
		}
	}
}

func (bc *BlockChain) rewindInvalidHeaderBlockLoop() {
	recheck := time.NewTicker(rewindBadBlockInterval)
	defer recheck.Stop()
	for {
		select {
		case <-recheck.C:
			bc.tryRewindBadBlocks()
		case <-bc.quit:
			return
		}
	}
}

func (bc *BlockChain) trustedDiffLayerLoop() {
	recheck := time.NewTicker(diffLayerFreezerRecheckInterval)
	bc.wg.Add(1)
	defer func() {
		bc.wg.Done()
		recheck.Stop()
	}()
	for {
		select {
		case diff := <-bc.diffQueueBuffer:
			bc.diffQueue.Push(diff, -(int64(diff.Number)))
		case <-bc.quit:
			// Persist all diffLayers when shutdown, it will introduce redundant storage, but it is acceptable.
			// If the client been ungracefully shutdown, it will missing all cached diff layers, it is acceptable as well.
			var batch ethdb.Batch
			for !bc.diffQueue.Empty() {
				diff, _ := bc.diffQueue.Pop()
				diffLayer := diff.(*types.DiffLayer)
				if batch == nil {
					batch = bc.db.DiffStore().NewBatch()
				}
				rawdb.WriteDiffLayer(batch, diffLayer.BlockHash, diffLayer)
				if batch.ValueSize() > ethdb.IdealBatchSize {
					if err := batch.Write(); err != nil {
						log.Error("Failed to write diff layer", "err", err)
						return
					}
					batch.Reset()
				}
			}
			if batch != nil {
				// flush data
				if err := batch.Write(); err != nil {
					log.Error("Failed to write diff layer", "err", err)
					return
				}
				batch.Reset()
			}
			return
		case <-recheck.C:
			currentHeight := bc.CurrentBlock().NumberU64()
			var batch ethdb.Batch
			for !bc.diffQueue.Empty() {
				diff, prio := bc.diffQueue.Pop()
				diffLayer := diff.(*types.DiffLayer)

				// if the block not old enough
				if int64(currentHeight)+prio < int64(bc.triesInMemory) {
					bc.diffQueue.Push(diffLayer, prio)
					break
				}
				canonicalHash := bc.GetCanonicalHash(uint64(-prio))
				// on the canonical chain
				if canonicalHash == diffLayer.BlockHash {
					if batch == nil {
						batch = bc.db.DiffStore().NewBatch()
					}
					rawdb.WriteDiffLayer(batch, diffLayer.BlockHash, diffLayer)
					staleHash := bc.GetCanonicalHash(uint64(-prio) - bc.diffLayerFreezerBlockLimit)
					rawdb.DeleteDiffLayer(batch, staleHash)
				}
				if batch != nil && batch.ValueSize() > ethdb.IdealBatchSize {
					if err := batch.Write(); err != nil {
						panic(fmt.Sprintf("Failed to write diff layer, error %v", err))
					}
					batch.Reset()
				}
			}
			if batch != nil {
				if err := batch.Write(); err != nil {
					panic(fmt.Sprintf("Failed to write diff layer, error %v", err))
				}
				batch.Reset()
			}
		}
	}
}

func (bc *BlockChain) GetUnTrustedDiffLayer(blockHash common.Hash, pid string) *types.DiffLayer {
	bc.diffMux.RLock()
	defer bc.diffMux.RUnlock()
	if diffs, exist := bc.blockHashToDiffLayers[blockHash]; exist && len(diffs) != 0 {
		if len(diffs) == 1 {
			// return the only one diff layer
			for _, diff := range diffs {
				return diff
			}
		}
		// pick the one from exact same peer if we know where the block comes from
		if pid != "" {
			if diffHashes, exist := bc.diffPeersToDiffHashes[pid]; exist {
				for diff := range diffs {
					if _, overlap := diffHashes[diff]; overlap {
						return bc.blockHashToDiffLayers[blockHash][diff]
					}
				}
			}
		}
		// Do not find overlap, do random pick
		for _, diff := range diffs {
			return diff
		}
	}
	return nil
}

func (bc *BlockChain) removeDiffLayers(diffHash common.Hash) {
	bc.diffMux.Lock()
	defer bc.diffMux.Unlock()

	// Untrusted peers
	pids := bc.diffHashToPeers[diffHash]
	invalidDiffHashes := make(map[common.Hash]struct{})
	for pid := range pids {
		invaliDiffHashesPeer := bc.diffPeersToDiffHashes[pid]
		for invaliDiffHash := range invaliDiffHashesPeer {
			invalidDiffHashes[invaliDiffHash] = struct{}{}
		}
		delete(bc.diffPeersToDiffHashes, pid)
	}
	for invalidDiffHash := range invalidDiffHashes {
		delete(bc.diffHashToPeers, invalidDiffHash)
		affectedBlockHash := bc.diffHashToBlockHash[invalidDiffHash]
		if diffs, exist := bc.blockHashToDiffLayers[affectedBlockHash]; exist {
			delete(diffs, invalidDiffHash)
			if len(diffs) == 0 {
				delete(bc.blockHashToDiffLayers, affectedBlockHash)
			}
		}
		delete(bc.diffHashToBlockHash, invalidDiffHash)
	}
}

func (bc *BlockChain) untrustedDiffLayerPruneLoop() {
	recheck := time.NewTicker(diffLayerPruneRecheckInterval)
	bc.wg.Add(1)
	defer func() {
		bc.wg.Done()
		recheck.Stop()
	}()
	for {
		select {
		case <-bc.quit:
			return
		case <-recheck.C:
			bc.pruneDiffLayer()
		}
	}
}

func (bc *BlockChain) pruneDiffLayer() {
	currentHeight := bc.CurrentBlock().NumberU64()
	bc.diffMux.Lock()
	defer bc.diffMux.Unlock()
	sortNumbers := make([]uint64, 0, len(bc.diffNumToBlockHashes))
	for number := range bc.diffNumToBlockHashes {
		sortNumbers = append(sortNumbers, number)
	}
	sort.Slice(sortNumbers, func(i, j int) bool {
		return sortNumbers[i] <= sortNumbers[j]
	})
	staleBlockHashes := make(map[common.Hash]struct{})
	for _, number := range sortNumbers {
		if number >= currentHeight-maxDiffForkDist {
			break
		}
		affectedHashes := bc.diffNumToBlockHashes[number]
		if affectedHashes != nil {
			for affectedHash := range affectedHashes {
				staleBlockHashes[affectedHash] = struct{}{}
			}
			delete(bc.diffNumToBlockHashes, number)
		}
	}
	staleDiffHashes := make(map[common.Hash]struct{})
	for blockHash := range staleBlockHashes {
		if diffHashes, exist := bc.blockHashToDiffLayers[blockHash]; exist {
			for diffHash := range diffHashes {
				staleDiffHashes[diffHash] = struct{}{}
				delete(bc.diffHashToBlockHash, diffHash)
				delete(bc.diffHashToPeers, diffHash)
			}
		}
		delete(bc.blockHashToDiffLayers, blockHash)
	}
	for diffHash := range staleDiffHashes {
		for p, diffHashes := range bc.diffPeersToDiffHashes {
			delete(diffHashes, diffHash)
			if len(diffHashes) == 0 {
				delete(bc.diffPeersToDiffHashes, p)
			}
		}
	}
}

// Process received diff layers
func (bc *BlockChain) HandleDiffLayer(diffLayer *types.DiffLayer, pid string, fulfilled bool) error {
	// Basic check
	currentHeight := bc.CurrentBlock().NumberU64()
	if diffLayer.Number > currentHeight && diffLayer.Number-currentHeight > maxDiffQueueDist {
		log.Debug("diff layers too new from current", "pid", pid)
		return nil
	}
	if diffLayer.Number < currentHeight && currentHeight-diffLayer.Number > maxDiffForkDist {
		log.Debug("diff layers too old from current", "pid", pid)
		return nil
	}

	bc.diffMux.Lock()
	defer bc.diffMux.Unlock()
	if blockHash, exist := bc.diffHashToBlockHash[diffLayer.DiffHash]; exist && blockHash == diffLayer.BlockHash {
		return nil
	}

	if !fulfilled && len(bc.diffPeersToDiffHashes[pid]) > maxDiffLimitForBroadcast {
		log.Debug("too many accumulated diffLayers", "pid", pid)
		return nil
	}

	if len(bc.diffPeersToDiffHashes[pid]) > maxDiffLimit {
		log.Debug("too many accumulated diffLayers", "pid", pid)
		return nil
	}
	if _, exist := bc.diffPeersToDiffHashes[pid]; exist {
		if _, alreadyHas := bc.diffPeersToDiffHashes[pid][diffLayer.DiffHash]; alreadyHas {
			return nil
		}
	} else {
		bc.diffPeersToDiffHashes[pid] = make(map[common.Hash]struct{})
	}
	bc.diffPeersToDiffHashes[pid][diffLayer.DiffHash] = struct{}{}
	if _, exist := bc.diffNumToBlockHashes[diffLayer.Number]; !exist {
		bc.diffNumToBlockHashes[diffLayer.Number] = make(map[common.Hash]struct{})
	}
	bc.diffNumToBlockHashes[diffLayer.Number][diffLayer.BlockHash] = struct{}{}

	if _, exist := bc.diffHashToPeers[diffLayer.DiffHash]; !exist {
		bc.diffHashToPeers[diffLayer.DiffHash] = make(map[string]struct{})
	}
	bc.diffHashToPeers[diffLayer.DiffHash][pid] = struct{}{}

	if _, exist := bc.blockHashToDiffLayers[diffLayer.BlockHash]; !exist {
		bc.blockHashToDiffLayers[diffLayer.BlockHash] = make(map[common.Hash]*types.DiffLayer)
	}
	bc.blockHashToDiffLayers[diffLayer.BlockHash][diffLayer.DiffHash] = diffLayer
	bc.diffHashToBlockHash[diffLayer.DiffHash] = diffLayer.BlockHash

	return nil
}

// skipBlock returns 'true', if the block being imported can be skipped over, meaning
// that the block does not need to be processed but can be considered already fully 'done'.
func (bc *BlockChain) skipBlock(err error, it *insertIterator) bool {
	// We can only ever bypass processing if the only error returned by the validator
	// is ErrKnownBlock, which means all checks passed, but we already have the block
	// and state.
	if !errors.Is(err, ErrKnownBlock) {
		return false
	}
	// If we're not using snapshots, we can skip this, since we have both block
	// and (trie-) state
	if bc.snaps == nil {
		return true
	}
	var (
		header     = it.current() // header can't be nil
		parentRoot common.Hash
	)
	// If we also have the snapshot-state, we can skip the processing.
	if bc.snaps.Snapshot(header.Root) != nil {
		return true
	}
	// In this case, we have the trie-state but not snapshot-state. If the parent
	// snapshot-state exists, we need to process this in order to not get a gap
	// in the snapshot layers.
	// Resolve parent block
	if parent := it.previous(); parent != nil {
		parentRoot = parent.Root
	} else if parent = bc.GetHeaderByHash(header.ParentHash); parent != nil {
		parentRoot = parent.Root
	}
	if parentRoot == (common.Hash{}) {
		return false // Theoretically impossible case
	}
	// Parent is also missing snapshot: we can skip this. Otherwise process.
	if bc.snaps.Snapshot(parentRoot) == nil {
		return true
	}
	return false
}

// maintainTxIndex is responsible for the construction and deletion of the
// transaction index.
//
// User can use flag `txlookuplimit` to specify a "recentness" block, below
// which ancient tx indices get deleted. If `txlookuplimit` is 0, it means
// all tx indices will be reserved.
//
// The user can adjust the txlookuplimit value for each launch after fast
// sync, Geth will automatically construct the missing indices and delete
// the extra indices.
func (bc *BlockChain) maintainTxIndex(ancients uint64) {
	defer bc.wg.Done()

	// Before starting the actual maintenance, we need to handle a special case,
	// where user might init Geth with an external ancient database. If so, we
	// need to reindex all necessary transactions before starting to process any
	// pruning requests.
	if ancients > 0 {
		var from = uint64(0)
		if bc.txLookupLimit != 0 && ancients > bc.txLookupLimit {
			from = ancients - bc.txLookupLimit
		}
		rawdb.IndexTransactions(bc.db, from, ancients, bc.quit)
	}

	// indexBlocks reindexes or unindexes transactions depending on user configuration
	indexBlocks := func(tail *uint64, head uint64, done chan struct{}) {
		defer func() { done <- struct{}{} }()

		// If the user just upgraded Geth to a new version which supports transaction
		// index pruning, write the new tail and remove anything older.
		if tail == nil {
			if bc.txLookupLimit == 0 || head < bc.txLookupLimit {
				// Nothing to delete, write the tail and return
				rawdb.WriteTxIndexTail(bc.db, 0)
			} else {
				// Prune all stale tx indices and record the tx index tail
				rawdb.UnindexTransactions(bc.db, 0, head-bc.txLookupLimit+1, bc.quit)
			}
			return
		}
		// If a previous indexing existed, make sure that we fill in any missing entries
		if bc.txLookupLimit == 0 || head < bc.txLookupLimit {
			if *tail > 0 {
				// It can happen when chain is rewound to a historical point which
				// is even lower than the indexes tail, recap the indexing target
				// to new head to avoid reading non-existent block bodies.
				end := *tail
				if end > head+1 {
					end = head + 1
				}
				rawdb.IndexTransactions(bc.db, 0, end, bc.quit)
			}
			return
		}
		// Update the transaction index to the new chain state
		if head-bc.txLookupLimit+1 < *tail {
			// Reindex a part of missing indices and rewind index tail to HEAD-limit
			rawdb.IndexTransactions(bc.db, head-bc.txLookupLimit+1, *tail, bc.quit)
		} else {
			// Unindex a part of stale indices and forward index tail to HEAD-limit
			rawdb.UnindexTransactions(bc.db, *tail, head-bc.txLookupLimit+1, bc.quit)
		}
	}

	// Any reindexing done, start listening to chain events and moving the index window
	var (
		done   chan struct{}                  // Non-nil if background unindexing or reindexing routine is active.
		headCh = make(chan ChainHeadEvent, 1) // Buffered to avoid locking up the event feed
	)
	sub := bc.SubscribeChainHeadEvent(headCh)
	if sub == nil {
		return
	}
	defer sub.Unsubscribe()

	for {
		select {
		case head := <-headCh:
			if done == nil {
				done = make(chan struct{})
				go indexBlocks(rawdb.ReadTxIndexTail(bc.db), head.Block.NumberU64(), done)
			}
		case <-done:
			done = nil
		case <-bc.quit:
			if done != nil {
				log.Info("Waiting background transaction indexer to exit")
				<-done
			}
			return
		}
	}
}

func (bc *BlockChain) isCachedBadBlock(block *types.Block) bool {
	if timeAt, exist := bc.badBlockCache.Get(block.Hash()); exist {
		putAt := timeAt.(time.Time)
		if time.Since(putAt) >= badBlockCacheExpire {
			bc.badBlockCache.Remove(block.Hash())
			return false
		}
		return true
	}
	return false
}

// reportBlock logs a bad block error.
func (bc *BlockChain) reportBlock(block *types.Block, receipts types.Receipts, err error) {
	rawdb.WriteBadBlock(bc.db, block)

	var receiptString string
	for i, receipt := range receipts {
		receiptString += fmt.Sprintf("\t %d: cumulative: %v gas: %v contract: %v status: %v tx: %v logs: %v bloom: %x state: %x\n",
			i, receipt.CumulativeGasUsed, receipt.GasUsed, receipt.ContractAddress.Hex(),
			receipt.Status, receipt.TxHash.Hex(), receipt.Logs, receipt.Bloom, receipt.PostState)
	}
	log.Error(fmt.Sprintf(`
########## BAD BLOCK #########
Chain config: %v

Number: %v
Hash: 0x%x
%v

Error: %v
##############################
`, bc.chainConfig, block.Number(), block.Hash(), receiptString, err))
}

// InsertHeaderChain attempts to insert the given header chain in to the local
// chain, possibly creating a reorg. If an error is returned, it will return the
// index number of the failing header as well an error describing what went wrong.
//
// The verify parameter can be used to fine tune whether nonce verification
// should be done or not. The reason behind the optional check is because some
// of the header retrieval mechanisms already need to verify nonces, as well as
// because nonces can be verified sparsely, not needing to check each.
func (bc *BlockChain) InsertHeaderChain(chain []*types.Header, checkFreq int) (int, error) {
	start := time.Now()
	if i, err := bc.hc.ValidateHeaderChain(chain, checkFreq); err != nil {
		return i, err
	}

	if !bc.chainmu.TryLock() {
		return 0, errChainStopped
	}
	defer bc.chainmu.Unlock()
	_, err := bc.hc.InsertHeaderChain(chain, start, bc.forker)
	return 0, err
}

func (bc *BlockChain) TriesInMemory() uint64 { return bc.triesInMemory }

// Options
func EnableLightProcessor(bc *BlockChain) *BlockChain {
	bc.processor = NewLightStateProcessor(bc.Config(), bc, bc.engine)
	return bc
}

func EnablePipelineCommit(bc *BlockChain) *BlockChain {
	bc.pipeCommit = true
	return bc
}

func EnablePersistDiff(limit uint64) BlockChainOption {
	return func(chain *BlockChain) *BlockChain {
		chain.diffLayerFreezerBlockLimit = limit
		return chain
	}
}<|MERGE_RESOLUTION|>--- conflicted
+++ resolved
@@ -808,61 +808,11 @@
 	return nil
 }
 
-<<<<<<< HEAD
-=======
-// GasLimit returns the gas limit of the current HEAD block.
-func (bc *BlockChain) GasLimit() uint64 {
-	return bc.CurrentBlock().GasLimit()
-}
-
-// CurrentBlock retrieves the current head block of the canonical chain. The
-// block is retrieved from the blockchain's internal cache.
-func (bc *BlockChain) CurrentBlock() *types.Block {
-	return bc.currentBlock.Load().(*types.Block)
-}
-
-// Snapshots returns the blockchain snapshot tree.
-func (bc *BlockChain) Snapshots() *snapshot.Tree {
-	return bc.snaps
-}
-
-// CurrentFastBlock retrieves the current fast-sync head block of the canonical
-// chain. The block is retrieved from the blockchain's internal cache.
-func (bc *BlockChain) CurrentFastBlock() *types.Block {
-	return bc.currentFastBlock.Load().(*types.Block)
-}
-
-// Validator returns the current validator.
-func (bc *BlockChain) Validator() Validator {
-	return bc.validator
-}
-
-// Processor returns the current processor.
-func (bc *BlockChain) Processor() Processor {
-	return bc.processor
-}
-
-// State returns a new mutable state based on the current HEAD block.
-func (bc *BlockChain) State() (*state.StateDB, error) {
-	return bc.StateAt(bc.CurrentBlock().Root())
-}
-
-// StateAt returns a new mutable state based on a particular point in time.
-func (bc *BlockChain) StateAt(root common.Hash) (*state.StateDB, error) {
-	return state.New(root, bc.stateCache, bc.snaps)
-}
-
 // StateAtWithSharedPool returns a new mutable state based on a particular point in time with sharedStorage
 func (bc *BlockChain) StateAtWithSharedPool(root common.Hash) (*state.StateDB, error) {
 	return state.NewWithSharedPool(root, bc.stateCache, bc.snaps)
 }
 
-// StateCache returns the caching database underpinning the blockchain instance.
-func (bc *BlockChain) StateCache() state.Database {
-	return bc.stateCache
-}
-
->>>>>>> 4598334a
 // Reset purges the entire blockchain, restoring it to its genesis state.
 func (bc *BlockChain) Reset() error {
 	return bc.ResetWithGenesisBlock(bc.genesisBlock)
