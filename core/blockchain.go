--- conflicted
+++ resolved
@@ -1703,11 +1703,7 @@
 	writeLive := func(blockChain types.Blocks, receiptChain []rlp.RawValue) (int, error) {
 		var (
 			skipPresenceCheck = false
-<<<<<<< HEAD
 			batch             = bc.db.NewBatch()
-=======
-			blockBatch        = bc.db.NewBatch()
->>>>>>> c4c437b7
 		)
 		first := blockChain[0]
 		ptd := bc.GetTd(first.ParentHash(), first.NumberU64()-1)
@@ -1745,28 +1741,18 @@
 			// Write everything belongs to the blocks into the database. So that
 			// we can ensure all components of body is completed(body, receipts)
 			// except transaction indexes(will be created once sync is finished).
-<<<<<<< HEAD
 			if batch.ValueSize() >= ethdb.IdealBatchSize {
 				if err := batch.Write(); err != nil {
 					return 0, err
 				}
 				size += int64(batch.ValueSize())
 				batch.Reset()
-=======
-			if blockBatch.ValueSize() >= ethdb.IdealBatchSize {
-				if err := blockBatch.Write(); err != nil {
-					return 0, err
-				}
-				size += int64(blockBatch.ValueSize())
-				blockBatch.Reset()
->>>>>>> c4c437b7
 			}
 			stats.processed++
 		}
 		// Write everything belongs to the blocks into the database. So that
 		// we can ensure all components of body is completed(body, receipts,
 		// tx indexes)
-<<<<<<< HEAD
 		if batch.ValueSize() > 0 {
 			size += int64(batch.ValueSize())
 			if err := batch.Write(); err != nil {
@@ -1775,13 +1761,6 @@
 		}
 		if err := updateHead(blockChain[len(blockChain)-1].Header()); err != nil {
 			return 0, err
-=======
-		if blockBatch.ValueSize() > 0 {
-			size += int64(blockBatch.ValueSize())
-			if err := blockBatch.Write(); err != nil {
-				return 0, err
-			}
->>>>>>> c4c437b7
 		}
 		return 0, nil
 	}
