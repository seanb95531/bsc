// Copyright 2014 The go-ethereum Authors
// This file is part of the go-ethereum library.
//
// The go-ethereum library is free software: you can redistribute it and/or modify
// it under the terms of the GNU Lesser General Public License as published by
// the Free Software Foundation, either version 3 of the License, or
// (at your option) any later version.
//
// The go-ethereum library is distributed in the hope that it will be useful,
// but WITHOUT ANY WARRANTY; without even the implied warranty of
// MERCHANTABILITY or FITNESS FOR A PARTICULAR PURPOSE. See the
// GNU Lesser General Public License for more details.
//
// You should have received a copy of the GNU Lesser General Public License
// along with the go-ethereum library. If not, see <http://www.gnu.org/licenses/>.

package vm

import (
	"hash"
	"sync"

	"github.com/ethereum/go-ethereum/common"
	"github.com/ethereum/go-ethereum/common/math"
	"github.com/ethereum/go-ethereum/log"
)

var EVMInterpreterPool = sync.Pool{
	New: func() interface{} {
		return &EVMInterpreter{}
	},
}

// Config are the configuration options for the Interpreter
type Config struct {
	Debug                   bool      // Enables debugging
	Tracer                  EVMLogger // Opcode logger
<<<<<<< HEAD
	NoBaseFee               bool      // Forces the EIP-1559 baseFee to 0 (needed for 0 price calls)
=======
	NoRecursion             bool      // Disables call, callcode, delegate call and create
>>>>>>> 21a3b11d
	EnablePreimageRecording bool      // Enables recording of SHA3/keccak preimages

	JumpTable *JumpTable // EVM instruction table, automatically populated if unset

	ExtraEips []int // Additional EIPS that are to be enabled
}

// ScopeContext contains the things that are per-call, such as stack and memory,
// but not transients like pc and gas
type ScopeContext struct {
	Memory   *Memory
	Stack    *Stack
	Contract *Contract
}

// keccakState wraps sha3.state. In addition to the usual hash methods, it also supports
// Read to get a variable amount of data from the hash state. Read is faster than Sum
// because it doesn't copy the internal state, but also modifies the internal state.
type keccakState interface {
	hash.Hash
	Read([]byte) (int, error)
}

// EVMInterpreter represents an EVM interpreter
type EVMInterpreter struct {
	evm *EVM
	cfg Config

	hasher    keccakState // Keccak256 hasher instance shared across opcodes
	hasherBuf common.Hash // Keccak256 hasher result array shared aross opcodes

	readOnly   bool   // Whether to throw on stateful modifications
	returnData []byte // Last CALL's return data for subsequent reuse
}

// NewEVMInterpreter returns a new instance of the Interpreter.
func NewEVMInterpreter(evm *EVM, cfg Config) *EVMInterpreter {
	// If jump table was not initialised we set the default one.
	if cfg.JumpTable == nil {
		switch {
		case evm.chainRules.IsMerge:
			cfg.JumpTable = &mergeInstructionSet
		case evm.chainRules.IsLondon:
			cfg.JumpTable = &londonInstructionSet
		case evm.chainRules.IsBerlin:
			cfg.JumpTable = &berlinInstructionSet
		case evm.chainRules.IsIstanbul:
			cfg.JumpTable = &istanbulInstructionSet
		case evm.chainRules.IsConstantinople:
			cfg.JumpTable = &constantinopleInstructionSet
		case evm.chainRules.IsByzantium:
			cfg.JumpTable = &byzantiumInstructionSet
		case evm.chainRules.IsEIP158:
			cfg.JumpTable = &spuriousDragonInstructionSet
		case evm.chainRules.IsEIP150:
			cfg.JumpTable = &tangerineWhistleInstructionSet
		case evm.chainRules.IsHomestead:
			cfg.JumpTable = &homesteadInstructionSet
		default:
			cfg.JumpTable = &frontierInstructionSet
		}
		for i, eip := range cfg.ExtraEips {
			copy := *cfg.JumpTable
			if err := EnableEIP(eip, &copy); err != nil {
				// Disable it, so caller can check if it's activated or not
				cfg.ExtraEips = append(cfg.ExtraEips[:i], cfg.ExtraEips[i+1:]...)
				log.Error("EIP activation failed", "eip", eip, "error", err)
			}
			cfg.JumpTable = &copy
		}
	}
	evmInterpreter := EVMInterpreterPool.Get().(*EVMInterpreter)
	evmInterpreter.evm = evm
	evmInterpreter.cfg = cfg
	evmInterpreter.readOnly = false
	evmInterpreter.returnData = nil
	return evmInterpreter
}

// Run loops and evaluates the contract's code with the given input data and returns
// the return byte-slice and an error if one occurred.
//
// It's important to note that any errors returned by the interpreter should be
// considered a revert-and-consume-all-gas operation except for
// ErrExecutionReverted which means revert-and-keep-gas-left.
func (in *EVMInterpreter) Run(contract *Contract, input []byte, readOnly bool) (ret []byte, err error) {

	// Increment the call depth which is restricted to 1024
	in.evm.depth++
	defer func() { in.evm.depth-- }()

	// Make sure the readOnly is only set if we aren't in readOnly yet.
	// This also makes sure that the readOnly flag isn't removed for child calls.
	if readOnly && !in.readOnly {
		in.readOnly = true
		defer func() { in.readOnly = false }()
	}

	// Reset the previous call's return data. It's unimportant to preserve the old buffer
	// as every returning call will return new data anyway.
	in.returnData = nil

	// Don't bother with the execution if there's no code.
	if len(contract.Code) == 0 {
		return nil, nil
	}

	var (
		op          OpCode        // current opcode
		mem         = NewMemory() // bound memory
		stack       = newstack()  // local stack
		callContext = &ScopeContext{
			Memory:   mem,
			Stack:    stack,
			Contract: contract,
		}
		// For optimisation reason we're using uint64 as the program counter.
		// It's theoretically possible to go above 2^64. The YP defines the PC
		// to be uint256. Practically much less so feasible.
		pc   = uint64(0) // program counter
		cost uint64
		// copies used by tracer
		pcCopy  uint64 // needed for the deferred EVMLogger
		gasCopy uint64 // for EVMLogger to log gas remaining before execution
		logged  bool   // deferred EVMLogger should ignore already logged steps
		res     []byte // result of the opcode execution function
	)
	// Don't move this deferrred function, it's placed before the capturestate-deferred method,
	// so that it get's executed _after_: the capturestate needs the stacks before
	// they are returned to the pools
	defer func() {
		returnStack(stack)
	}()
	contract.Input = input

	if in.cfg.Debug {
		defer func() {
			if err != nil {
				if !logged {
					in.cfg.Tracer.CaptureState(pcCopy, op, gasCopy, cost, callContext, in.returnData, in.evm.depth, err)
				} else {
					in.cfg.Tracer.CaptureFault(pcCopy, op, gasCopy, cost, callContext, in.evm.depth, err)
				}
			}
		}()
	}
	// The Interpreter main run loop (contextual). This loop runs until either an
	// explicit STOP, RETURN or SELFDESTRUCT is executed, an error occurred during
	// the execution of one of the operations or until the done flag is set by the
	// parent context.
	for {
		if in.cfg.Debug {
			// Capture pre-execution values for tracing.
			logged, pcCopy, gasCopy = false, pc, contract.Gas
		}
		// Get the operation from the jump table and validate the stack to ensure there are
		// enough stack items available to perform the operation.
		op = contract.GetOp(pc)
		operation := in.cfg.JumpTable[op]
		cost = operation.constantGas // For tracing
		// Validate stack
		if sLen := stack.len(); sLen < operation.minStack {
			return nil, &ErrStackUnderflow{stackLen: sLen, required: operation.minStack}
		} else if sLen > operation.maxStack {
			return nil, &ErrStackOverflow{stackLen: sLen, limit: operation.maxStack}
		}
		if !contract.UseGas(cost) {
			return nil, ErrOutOfGas
		}
		if operation.dynamicGas != nil {
			// All ops with a dynamic memory usage also has a dynamic gas cost.
			var memorySize uint64
			// calculate the new memory size and expand the memory to fit
			// the operation
			// Memory check needs to be done prior to evaluating the dynamic gas portion,
			// to detect calculation overflows
			if operation.memorySize != nil {
				memSize, overflow := operation.memorySize(stack)
				if overflow {
					return nil, ErrGasUintOverflow
				}
				// memory is expanded in words of 32 bytes. Gas
				// is also calculated in words.
				if memorySize, overflow = math.SafeMul(toWordSize(memSize), 32); overflow {
					return nil, ErrGasUintOverflow
				}
			}
			// Consume the gas and return an error if not enough gas is available.
			// cost is explicitly set so that the capture state defer method can get the proper cost
			// cost is explicitly set so that the capture state defer method can get the proper cost
			var dynamicCost uint64
			dynamicCost, err = operation.dynamicGas(in.evm, contract, stack, mem, memorySize)
			cost += dynamicCost // for tracing
			if err != nil || !contract.UseGas(dynamicCost) {
				return nil, ErrOutOfGas
			}
			if memorySize > 0 {
				mem.Resize(memorySize)
			}
		}
		if in.cfg.Debug {
			in.cfg.Tracer.CaptureState(pc, op, gasCopy, cost, callContext, in.returnData, in.evm.depth, err)
			logged = true
		}
		// execute the operation
		res, err = operation.execute(&pc, in, callContext)
		if err != nil {
			break
		}
		pc++
	}

	if err == errStopToken {
		err = nil // clear stop token error
	}

	return res, err
}<|MERGE_RESOLUTION|>--- conflicted
+++ resolved
@@ -35,11 +35,8 @@
 type Config struct {
 	Debug                   bool      // Enables debugging
 	Tracer                  EVMLogger // Opcode logger
-<<<<<<< HEAD
 	NoBaseFee               bool      // Forces the EIP-1559 baseFee to 0 (needed for 0 price calls)
-=======
 	NoRecursion             bool      // Disables call, callcode, delegate call and create
->>>>>>> 21a3b11d
 	EnablePreimageRecording bool      // Enables recording of SHA3/keccak preimages
 
 	JumpTable *JumpTable // EVM instruction table, automatically populated if unset
