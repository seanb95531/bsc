--- conflicted
+++ resolved
@@ -24,7 +24,6 @@
 	"github.com/holiman/uint256"
 )
 
-<<<<<<< HEAD
 const codeBitmapCacheSize = 2000
 
 var (
@@ -34,25 +33,6 @@
 	contractCodeBitmapMissMeter = metrics.NewRegisteredMeter("vm/contract/code/bitmap/miss", nil)
 )
 
-// ContractRef is a reference to the contract's backing object
-type ContractRef interface {
-	Address() common.Address
-}
-
-// AccountRef implements ContractRef.
-//
-// Account references are used during EVM initialisation and
-// its primary use is to fetch addresses. Removing this object
-// proves difficult because of the cached jump destinations which
-// are fetched from the parent contract (i.e. the caller), which
-// is a ContractRef.
-type AccountRef common.Address
-
-// Address casts AccountRef to an Address
-func (ar AccountRef) Address() common.Address { return (common.Address)(ar) }
-
-=======
->>>>>>> 12b4131f
 // Contract represents an ethereum contract in the state database. It contains
 // the contract code, calling arguments. Contract implements ContractRef
 type Contract struct {
@@ -77,24 +57,6 @@
 	value *uint256.Int
 }
 
-<<<<<<< HEAD
-=======
-// NewContract returns a new contract environment for the execution of EVM.
-func NewContract(caller common.Address, address common.Address, value *uint256.Int, gas uint64, jumpDests map[common.Hash]bitvec) *Contract {
-	// Initialize the jump analysis map if it's nil, mostly for tests
-	if jumpDests == nil {
-		jumpDests = make(map[common.Hash]bitvec)
-	}
-	return &Contract{
-		caller:    caller,
-		address:   address,
-		jumpdests: jumpDests,
-		Gas:       gas,
-		value:     value,
-	}
-}
-
->>>>>>> 12b4131f
 func (c *Contract) validJumpdest(dest *uint256.Int) bool {
 	udest, overflow := dest.Uint64WithOverflow()
 	// PC cannot go beyond len(code) and certainly can't be bigger than 63bits.
