--- conflicted
+++ resolved
@@ -21,6 +21,7 @@
 	"fmt"
 	"math/big"
 	"sync"
+	"sync/atomic"
 	"time"
 
 	"github.com/ethereum/go-ethereum/common"
@@ -42,19 +43,13 @@
 	freezerBatchLimit = 30000
 )
 
-<<<<<<< HEAD
 var (
 	missFreezerEnvErr = errors.New("missing freezer env error")
 )
 
-// chainFreezer is a wrapper of freezer with additional chain freezing feature.
-// The background thread will keep moving ancient chain segments from key-value
-// database to flat files for saving space on live database.
-=======
 // chainFreezer is a wrapper of chain ancient store with additional chain freezing
 // feature. The background thread will keep moving ancient chain segments from
 // key-value database to flat files for saving space on live database.
->>>>>>> f3c696fa
 type chainFreezer struct {
 	ethdb.AncientStore // Ancient store for storing cold chain segment
 
@@ -62,24 +57,21 @@
 	wg      sync.WaitGroup
 	trigger chan chan struct{} // Manual blocking freeze trigger, test determinism
 
+	threshold atomic.Uint64 // Number of recent blocks not to freeze (params.FullImmutabilityThreshold apart from tests)
+
 	freezeEnv    atomic.Value
 	waitEnvTimes int
 
 	multiDatabase bool
 }
 
-<<<<<<< HEAD
-// newChainFreezer initializes the freezer for ancient chain data.
-func newChainFreezer(datadir string, namespace string, readonly bool, offset uint64, multiDatabase bool) (*chainFreezer, error) {
-	freezer, err := NewChainFreezer(datadir, namespace, readonly, offset)
-=======
 // newChainFreezer initializes the freezer for ancient chain segment.
 //
 //   - if the empty directory is given, initializes the pure in-memory
 //     state freezer (e.g. dev mode).
 //   - if non-empty directory is given, initializes the regular file-based
 //     state freezer.
-func newChainFreezer(datadir string, namespace string, readonly bool) (*chainFreezer, error) {
+func newChainFreezer(datadir string, namespace string, readonly bool, offset uint64, multiDatabase bool) (*chainFreezer, error) {
 	var (
 		err     error
 		freezer ethdb.AncientStore
@@ -87,17 +79,18 @@
 	if datadir == "" {
 		freezer = NewMemoryFreezer(readonly, chainFreezerNoSnappy)
 	} else {
-		freezer, err = NewFreezer(datadir, namespace, readonly, freezerTableSize, chainFreezerNoSnappy)
-	}
->>>>>>> f3c696fa
+		freezer, err = NewFreezer(datadir, namespace, readonly, offset, freezerTableSize, chainFreezerNoSnappy)
+	}
 	if err != nil {
 		return nil, err
 	}
-	return &chainFreezer{
+	cf := chainFreezer{
 		AncientStore: freezer,
 		quit:         make(chan struct{}),
 		trigger:      make(chan chan struct{}),
-	}, nil
+	}
+	cf.threshold.Store(params.FullImmutabilityThreshold)
+	return &cf, nil
 }
 
 // Close closes the chain freezer instance and terminates the background thread.
@@ -109,57 +102,6 @@
 	}
 	f.wg.Wait()
 	return f.AncientStore.Close()
-}
-
-// readHeadNumber returns the number of chain head block. 0 is returned if the
-// block is unknown or not available yet.
-func (f *chainFreezer) readHeadNumber(db ethdb.KeyValueReader) uint64 {
-	hash := ReadHeadBlockHash(db)
-	if hash == (common.Hash{}) {
-		log.Error("Head block is not reachable")
-		return 0
-	}
-	number := ReadHeaderNumber(db, hash)
-	if number == nil {
-		log.Error("Number of head block is missing")
-		return 0
-	}
-	return *number
-}
-
-// readFinalizedNumber returns the number of finalized block. 0 is returned
-// if the block is unknown or not available yet.
-func (f *chainFreezer) readFinalizedNumber(db ethdb.KeyValueReader) uint64 {
-	hash := ReadFinalizedBlockHash(db)
-	if hash == (common.Hash{}) {
-		return 0
-	}
-	number := ReadHeaderNumber(db, hash)
-	if number == nil {
-		log.Error("Number of finalized block is missing")
-		return 0
-	}
-	return *number
-}
-
-// freezeThreshold returns the threshold for chain freezing. It's determined
-// by formula: max(finality, HEAD-params.FullImmutabilityThreshold).
-func (f *chainFreezer) freezeThreshold(db ethdb.KeyValueReader) (uint64, error) {
-	var (
-		head      = f.readHeadNumber(db)
-		final     = f.readFinalizedNumber(db)
-		headLimit uint64
-	)
-	if head > params.FullImmutabilityThreshold {
-		headLimit = head - params.FullImmutabilityThreshold
-	}
-	if final == 0 && headLimit == 0 {
-		return 0, errors.New("freezing threshold is not available")
-	}
-	if final > headLimit {
-		return final, nil
-	}
-	return headLimit, nil
 }
 
 // readHeadNumber returns the number of chain head block. 0 is returned if the
@@ -250,7 +192,6 @@
 				return
 			}
 		}
-<<<<<<< HEAD
 
 		var (
 			frozen    uint64
@@ -272,7 +213,7 @@
 				log.Debug("Current full block not old enough to freeze", "err", err)
 				continue
 			}
-			frozen = f.frozen.Load()
+			frozen, _ := f.Ancients() // no error will occur, safe to ignore
 
 			// Short circuit if the blocks below threshold are already frozen.
 			if frozen != 0 && frozen-1 >= threshold {
@@ -315,7 +256,7 @@
 			}
 			number = ReadHeaderNumber(nfdb, hash)
 			threshold = f.threshold.Load()
-			frozen = f.frozen.Load()
+			frozen, _ := f.Ancients() // no error will occur, safe to ignore
 			switch {
 			case number == nil:
 				log.Error("Current full block number unavailable", "hash", hash)
@@ -362,42 +303,12 @@
 		)
 
 		ancients, err := f.freezeRangeWithBlobs(nfdb, first, last)
-=======
-		threshold, err := f.freezeThreshold(nfdb)
-		if err != nil {
-			backoff = true
-			log.Debug("Current full block not old enough to freeze", "err", err)
-			continue
-		}
-		frozen, _ := f.Ancients() // no error will occur, safe to ignore
-
-		// Short circuit if the blocks below threshold are already frozen.
-		if frozen != 0 && frozen-1 >= threshold {
-			backoff = true
-			log.Debug("Ancient blocks frozen already", "threshold", threshold, "frozen", frozen)
-			continue
-		}
-		// Seems we have data ready to be frozen, process in usable batches
-		var (
-			start = time.Now()
-			first = frozen    // the first block to freeze
-			last  = threshold // the last block to freeze
-		)
-		if last-first+1 > freezerBatchLimit {
-			last = freezerBatchLimit + first - 1
-		}
-		ancients, err := f.freezeRange(nfdb, first, last)
->>>>>>> f3c696fa
 		if err != nil {
 			log.Error("Error in block freeze operation", "err", err)
 			backoff = true
 			continue
 		}
-<<<<<<< HEAD
-		// Batch of blocks have been frozen, flush them before wiping from leveldb
-=======
 		// Batch of blocks have been frozen, flush them before wiping from key-value store
->>>>>>> f3c696fa
 		if err := f.Sync(); err != nil {
 			log.Crit("Failed to flush frozen tables", "err", err)
 		}
@@ -489,7 +400,6 @@
 	}
 }
 
-<<<<<<< HEAD
 func (f *chainFreezer) tryPruneBlobAncientTable(env *ethdb.FreezerEnv, num uint64) {
 	extraReserve := getBlobExtraReserveFromEnv(env)
 	// It means that there is no need for pruning
@@ -567,19 +477,13 @@
 	return hashes, err
 }
 
-=======
->>>>>>> f3c696fa
 // freezeRange moves a batch of chain segments from the fast database to the freezer.
 // The parameters (number, limit) specify the relevant block range, both of which
 // are included.
 func (f *chainFreezer) freezeRange(nfdb *nofreezedb, number, limit uint64) (hashes []common.Hash, err error) {
-<<<<<<< HEAD
 	if number > limit {
 		return nil, nil
 	}
-=======
-	hashes = make([]common.Hash, 0, limit-number+1)
->>>>>>> f3c696fa
 
 	env, _ := f.freezeEnv.Load().(*ethdb.FreezerEnv)
 	hashes = make([]common.Hash, 0, limit-number+1)
@@ -631,15 +535,12 @@
 			if err := op.AppendRaw(ChainFreezerDifficultyTable, number, td); err != nil {
 				return fmt.Errorf("can't write td to Freezer: %v", err)
 			}
-<<<<<<< HEAD
 			if isCancun(env, h.Number, h.Time) {
 				if err := op.AppendRaw(ChainFreezerBlobSidecarTable, number, sidecars); err != nil {
 					return fmt.Errorf("can't write blobs to Freezer: %v", err)
 				}
 			}
 
-=======
->>>>>>> f3c696fa
 			hashes = append(hashes, hash)
 		}
 		return nil
