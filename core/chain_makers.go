--- conflicted
+++ resolved
@@ -627,13 +627,8 @@
 	}
 
 	if cm.config.IsLondon(header.Number) {
-<<<<<<< HEAD
-		header.BaseFee = eip1559.CalcBaseFee(cm.config, parent.Header())
+		header.BaseFee = eip1559.CalcBaseFee(cm.config, parentHeader)
 		if cm.config.Parlia == nil && !cm.config.IsLondon(parent.Number()) {
-=======
-		header.BaseFee = eip1559.CalcBaseFee(cm.config, parentHeader)
-		if !cm.config.IsLondon(parent.Number()) {
->>>>>>> 756cca7c
 			parentGasLimit := parent.GasLimit() * cm.config.ElasticityMultiplier()
 			header.GasLimit = CalcGasLimit(parentGasLimit, parentGasLimit)
 		}
