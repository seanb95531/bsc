--- conflicted
+++ resolved
@@ -74,19 +74,12 @@
 // * Contracts
 // * Accounts
 type StateDB struct {
-<<<<<<< HEAD
-	db           Database
-	prefetcher   *triePrefetcher
-	originalRoot common.Hash // The pre-state root, before any changes were made
-	currentRoot  common.Hash // only used when noTrie is true
-=======
 	db             Database
 	prefetcherLock sync.Mutex
 	prefetcher     *triePrefetcher
 	originalRoot   common.Hash // The pre-state root, before any changes were made
 	expectedRoot   common.Hash // The state root in the block header
 	stateRoot      common.Hash // The calculation result of IntermediateRoot
->>>>>>> 1aeadc14
 
 	trie           Trie
 	noTrie         bool
@@ -181,15 +174,6 @@
 		journal:             newJournal(),
 		hasher:              crypto.NewKeccakState(),
 	}
-<<<<<<< HEAD
-	tr, err := db.OpenTrie(root)
-	if err != nil {
-		return nil, err
-	}
-	_, sdb.noTrie = tr.(*trie.EmptyTrie)
-	sdb.trie = tr
-=======
->>>>>>> 1aeadc14
 	if sdb.snaps != nil {
 		if sdb.snap = sdb.snaps.Snapshot(root); sdb.snap != nil {
 			sdb.snapDestructs = make(map[common.Address]struct{})
@@ -204,6 +188,7 @@
 	if err != nil && (sdb.snap == nil || snapVerified) {
 		return nil, err
 	}
+	_, sdb.noTrie = tr.(*trie.EmptyTrie)
 	sdb.trie = tr
 	return sdb, nil
 }
@@ -216,14 +201,11 @@
 // state trie concurrently while the state is mutated so that when we reach the
 // commit phase, most of the needed data is already hot.
 func (s *StateDB) StartPrefetcher(namespace string) {
-<<<<<<< HEAD
 	if s.noTrie {
 		return
 	}
-=======
 	s.prefetcherLock.Lock()
 	defer s.prefetcherLock.Unlock()
->>>>>>> 1aeadc14
 	if s.prefetcher != nil {
 		s.prefetcher.close()
 		s.prefetcher = nil
@@ -236,14 +218,11 @@
 // StopPrefetcher terminates a running prefetcher and reports any leftover stats
 // from the gathered metrics.
 func (s *StateDB) StopPrefetcher() {
-<<<<<<< HEAD
 	if s.noTrie {
 		return
 	}
-=======
 	s.prefetcherLock.Lock()
 	defer s.prefetcherLock.Unlock()
->>>>>>> 1aeadc14
 	if s.prefetcher != nil {
 		s.prefetcher.close()
 		s.prefetcher = nil
@@ -290,10 +269,6 @@
 
 func (s *StateDB) NoTrie() bool {
 	return s.noTrie
-}
-
-func (s *StateDB) SetCurrentRoot(root common.Hash) {
-	s.currentRoot = root
 }
 
 func (s *StateDB) Error() error {
@@ -1177,7 +1152,6 @@
 			prefetcher.used(s.originalRoot, usedAddrs)
 		}
 	}
-
 	if len(s.stateObjectsPending) > 0 {
 		s.stateObjectsPending = make(map[common.Address]struct{})
 	}
@@ -1186,7 +1160,7 @@
 		defer func(start time.Time) { s.AccountHashes += time.Since(start) }(time.Now())
 	}
 	if s.noTrie {
-		return s.currentRoot
+		return s.expectedRoot
 	} else {
 		return s.trie.Hash()
 	}
@@ -1414,18 +1388,14 @@
 				if obj := s.stateObjects[addr]; !obj.deleted {
 					// Write any contract code associated with the state object
 					tasks <- func() {
-						// Write any storage changes in the state object to its storage trie
-<<<<<<< HEAD
 						if !s.noTrie {
-							if err := obj.CommitTrie(s.db); err != nil {
-								taskResults <- err
-							}
+
+							// Write any storage changes in the state object to its storage trie
+							err := obj.CommitTrie(s.db)
+							taskResults <- err
+						} else {
+							taskResults <- nil
 						}
-						taskResults <- nil
-=======
-						err := obj.CommitTrie(s.db)
-						taskResults <- err
->>>>>>> 1aeadc14
 					}
 					tasksNum++
 				}
@@ -1456,25 +1426,13 @@
 				if err != nil {
 					return err
 				}
-				if metrics.EnabledExpensive {
-					s.AccountCommits += time.Since(start)
-				}
 				if root != emptyRoot {
 					s.db.CacheAccount(root, s.trie)
 				}
-<<<<<<< HEAD
-=======
-				return nil
-			})
-			if err != nil {
-				return err
-			}
-			if root != emptyRoot {
-				s.db.CacheAccount(root, s.trie)
->>>>>>> 1aeadc14
-			}
+			}
+
 			for _, postFunc := range postCommitFuncs {
-				err = postFunc()
+				err := postFunc()
 				if err != nil {
 					return err
 				}
