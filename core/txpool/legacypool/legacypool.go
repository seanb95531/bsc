// Copyright 2014 The go-ethereum Authors
// This file is part of the go-ethereum library.
//
// The go-ethereum library is free software: you can redistribute it and/or modify
// it under the terms of the GNU Lesser General Public License as published by
// the Free Software Foundation, either version 3 of the License, or
// (at your option) any later version.
//
// The go-ethereum library is distributed in the hope that it will be useful,
// but WITHOUT ANY WARRANTY; without even the implied warranty of
// MERCHANTABILITY or FITNESS FOR A PARTICULAR PURPOSE. See the
// GNU Lesser General Public License for more details.
//
// You should have received a copy of the GNU Lesser General Public License
// along with the go-ethereum library. If not, see <http://www.gnu.org/licenses/>.

// Package legacypool implements the normal EVM execution transaction pool.
package legacypool

import (
	"errors"
<<<<<<< HEAD
	"fmt"
=======
	"maps"
>>>>>>> 12b4131f
	"math"
	"math/big"
	"slices"
	"sort"
	"sync"
	"sync/atomic"
	"time"

	"github.com/ethereum/go-ethereum/common"
	"github.com/ethereum/go-ethereum/common/prque"
	"github.com/ethereum/go-ethereum/consensus/misc/eip1559"
	"github.com/ethereum/go-ethereum/core"
	"github.com/ethereum/go-ethereum/core/state"
	"github.com/ethereum/go-ethereum/core/txpool"
	"github.com/ethereum/go-ethereum/core/types"
	"github.com/ethereum/go-ethereum/event"
	"github.com/ethereum/go-ethereum/log"
	"github.com/ethereum/go-ethereum/metrics"
	"github.com/ethereum/go-ethereum/params"
	"github.com/ethereum/go-ethereum/rlp"
	"github.com/holiman/uint256"
)

const (
	// txSlotSize is used to calculate how many data slots a single transaction
	// takes up based on its size. The slots are used as DoS protection, ensuring
	// that validating a new transaction remains a constant operation (in reality
	// O(maxslots), where max slots are 4 currently).
	txSlotSize = 32 * 1024

	// txMaxSize is the maximum size a single transaction can have. This field has
	// non-trivial consequences: larger transactions are significantly harder and
	// more expensive to propagate; larger transactions also take more resources
	// to validate whether they fit into the pool or not.
	txMaxSize = 4 * txSlotSize // 128KB

	// txReannoMaxNum is the maximum number of transactions a reannounce action can include.
	txReannoMaxNum = 1024
)

var (
	// ErrTxPoolOverflow is returned if the transaction pool is full and can't accept
	// another remote transaction.
	ErrTxPoolOverflow = errors.New("txpool is full")

<<<<<<< HEAD
	// ErrInflightTxLimitReached is returned when the maximum number of in-flight
	// transactions is reached for specific accounts.
	ErrInflightTxLimitReached = errors.New("in-flight transaction limit reached for delegated accounts")

=======
>>>>>>> 12b4131f
	// ErrOutOfOrderTxFromDelegated is returned when the transaction with gapped
	// nonce received from the accounts with delegation or pending delegation.
	ErrOutOfOrderTxFromDelegated = errors.New("gapped-nonce tx from delegated accounts")

	// ErrAuthorityReserved is returned if a transaction has an authorization
	// signed by an address which already has in-flight transactions known to the
	// pool.
	ErrAuthorityReserved = errors.New("authority already reserved")

	// ErrFutureReplacePending is returned if a future transaction replaces a pending
	// one. Future transactions should only be able to replace other future transactions.
	ErrFutureReplacePending = errors.New("future transaction tries to replace pending")
)

var (
	evictionInterval    = time.Minute     // Time interval to check for evictable transactions
	statsReportInterval = 8 * time.Second // Time interval to report transaction pool stats
	reannounceInterval  = time.Minute     // Time interval to check for reannounce transactions
)

var (
	// Metrics for the pending pool
	pendingDiscardMeter   = metrics.NewRegisteredMeter("txpool/pending/discard", nil)
	pendingReplaceMeter   = metrics.NewRegisteredMeter("txpool/pending/replace", nil)
	pendingRateLimitMeter = metrics.NewRegisteredMeter("txpool/pending/ratelimit", nil) // Dropped due to rate limiting
	pendingNofundsMeter   = metrics.NewRegisteredMeter("txpool/pending/nofunds", nil)   // Dropped due to out-of-funds

	// Metrics for the queued pool
	queuedDiscardMeter   = metrics.NewRegisteredMeter("txpool/queued/discard", nil)
	queuedReplaceMeter   = metrics.NewRegisteredMeter("txpool/queued/replace", nil)
	queuedRateLimitMeter = metrics.NewRegisteredMeter("txpool/queued/ratelimit", nil) // Dropped due to rate limiting
	queuedNofundsMeter   = metrics.NewRegisteredMeter("txpool/queued/nofunds", nil)   // Dropped due to out-of-funds
	queuedEvictionMeter  = metrics.NewRegisteredMeter("txpool/queued/eviction", nil)  // Dropped due to lifetime

	// General tx metrics
	knownTxMeter       = metrics.NewRegisteredMeter("txpool/known", nil)
	validTxMeter       = metrics.NewRegisteredMeter("txpool/valid", nil)
	invalidTxMeter     = metrics.NewRegisteredMeter("txpool/invalid", nil)
	underpricedTxMeter = metrics.NewRegisteredMeter("txpool/underpriced", nil)
	overflowedTxMeter  = metrics.NewRegisteredMeter("txpool/overflowed", nil)

	// throttleTxMeter counts how many transactions are rejected due to too-many-changes between
	// txpool reorgs.
	throttleTxMeter = metrics.NewRegisteredMeter("txpool/throttle", nil)
	// reorgDurationTimer measures how long time a txpool reorg takes.
	reorgDurationTimer = metrics.NewRegisteredTimer("txpool/reorgtime", nil)
	// dropBetweenReorgHistogram counts how many drops we experience between two reorg runs. It is expected
	// that this number is pretty low, since txpool reorgs happen very frequently.
	dropBetweenReorgHistogram = metrics.NewRegisteredHistogram("txpool/dropbetweenreorg", nil, metrics.NewExpDecaySample(1028, 0.015))

	pendingGauge      = metrics.NewRegisteredGauge("txpool/pending", nil)
	queuedGauge       = metrics.NewRegisteredGauge("txpool/queued", nil)
	slotsGauge        = metrics.NewRegisteredGauge("txpool/slots", nil)
	OverflowPoolGauge = metrics.NewRegisteredGauge("txpool/overflowpool", nil)

	reheapTimer = metrics.NewRegisteredTimer("txpool/reheap", nil)
)

// BlockChain defines the minimal set of methods needed to back a tx pool with
// a chain. Exists to allow mocking the live chain out of tests.
type BlockChain interface {
	// Config retrieves the chain's fork configuration.
	Config() *params.ChainConfig

	// CurrentBlock returns the current head of the chain.
	CurrentBlock() *types.Header

	// GetBlock retrieves a specific block, used during pool resets.
	GetBlock(hash common.Hash, number uint64) *types.Block

	// StateAt returns a state database for a given root hash (generally the head).
	StateAt(root common.Hash) (*state.StateDB, error)
}

// Config are the configuration parameters of the transaction pool.
type Config struct {
	Locals    []common.Address // Addresses that should be treated by default as local
	NoLocals  bool             // Whether local transaction handling should be disabled
	Journal   string           // Journal of local transactions to survive node restarts
	Rejournal time.Duration    // Time interval to regenerate the local transaction journal

	PriceLimit uint64 // Minimum gas price to enforce for acceptance into the pool
	PriceBump  uint64 // Minimum price bump percentage to replace an already existing transaction (nonce)

	AccountSlots      uint64 // Number of executable transaction slots guaranteed per account
	GlobalSlots       uint64 // Maximum number of executable transaction slots for all accounts
	AccountQueue      uint64 // Maximum number of non-executable transaction slots permitted per account
	GlobalQueue       uint64 // Maximum number of non-executable transaction slots for all accounts
	OverflowPoolSlots uint64 // Maximum number of transaction slots in overflow pool

	Lifetime       time.Duration // Maximum amount of time non-executable transaction are queued
	ReannounceTime time.Duration // Duration for announcing local pending transactions again
}

// DefaultConfig contains the default configurations for the transaction pool.
var DefaultConfig = Config{
	Journal:   "transactions.rlp",
	Rejournal: time.Hour,

	PriceLimit: 1,
	PriceBump:  10,

	AccountSlots:      200,
	GlobalSlots:       8000,
	AccountQueue:      200,
	GlobalQueue:       4000,
	OverflowPoolSlots: 0,

	Lifetime:       10 * time.Minute,
	ReannounceTime: 10 * 365 * 24 * time.Hour,
}

// sanitize checks the provided user configurations and changes anything that's
// unreasonable or unworkable.
func (config *Config) sanitize() Config {
	conf := *config
	if conf.PriceLimit < 1 {
		log.Warn("Sanitizing invalid txpool price limit", "provided", conf.PriceLimit, "updated", DefaultConfig.PriceLimit)
		conf.PriceLimit = DefaultConfig.PriceLimit
	}
	if conf.PriceBump < 1 {
		log.Warn("Sanitizing invalid txpool price bump", "provided", conf.PriceBump, "updated", DefaultConfig.PriceBump)
		conf.PriceBump = DefaultConfig.PriceBump
	}
	if conf.AccountSlots < 1 {
		log.Warn("Sanitizing invalid txpool account slots", "provided", conf.AccountSlots, "updated", DefaultConfig.AccountSlots)
		conf.AccountSlots = DefaultConfig.AccountSlots
	}
	if conf.GlobalSlots < 1 {
		log.Warn("Sanitizing invalid txpool global slots", "provided", conf.GlobalSlots, "updated", DefaultConfig.GlobalSlots)
		conf.GlobalSlots = DefaultConfig.GlobalSlots
	}
	if conf.AccountQueue < 1 {
		log.Warn("Sanitizing invalid txpool account queue", "provided", conf.AccountQueue, "updated", DefaultConfig.AccountQueue)
		conf.AccountQueue = DefaultConfig.AccountQueue
	}
	if conf.GlobalQueue < 1 {
		log.Warn("Sanitizing invalid txpool global queue", "provided", conf.GlobalQueue, "updated", DefaultConfig.GlobalQueue)
		conf.GlobalQueue = DefaultConfig.GlobalQueue
	}
	if conf.Lifetime < 1 {
		log.Warn("Sanitizing invalid txpool lifetime", "provided", conf.Lifetime, "updated", DefaultConfig.Lifetime)
		conf.Lifetime = DefaultConfig.Lifetime
	}
	if conf.ReannounceTime < time.Minute {
		log.Warn("Sanitizing invalid txpool reannounce time", "provided", conf.ReannounceTime, "updated", time.Minute)
		conf.ReannounceTime = time.Minute
	}
	return conf
}

// LegacyPool contains all currently known transactions. Transactions
// enter the pool when they are received from the network or submitted
// locally. They exit the pool when they are included in the blockchain.
//
// The pool separates processable transactions (which can be applied to the
// current state) and future transactions. Transactions move between those
// two states over time as they are received and processed.
//
// In addition to tracking transactions, the pool also tracks a set of pending SetCode
// authorizations (EIP7702). This helps minimize number of transactions that can be
// trivially churned in the pool. As a standard rule, any account with a deployed
// delegation or an in-flight authorization to deploy a delegation will only be allowed a
// single transaction slot instead of the standard number. This is due to the possibility
// of the account being sweeped by an unrelated account.
//
// Because SetCode transactions can have many authorizations included, we avoid explicitly
// checking their validity to save the state lookup. So long as the encompassing
// transaction is valid, the authorization will be accepted and tracked by the pool. In
// case the pool is tracking a pending / queued transaction from a specific account, it
// will reject new transactions with delegations from that account with standard in-flight
// transactions.
type LegacyPool struct {
	config       Config
	chainconfig  *params.ChainConfig
	chain        BlockChain
	gasTip       atomic.Pointer[uint256.Int]
	txFeed       event.Feed
	reannoTxFeed event.Feed // Event feed for announcing transactions again
	scope        event.SubscriptionScope
	signer       types.Signer
	mu           sync.RWMutex
	maxGas       atomic.Uint64 // Currently accepted max gas, it will be modified by MinerAPI

	currentHead   atomic.Pointer[types.Header] // Current head of the blockchain
	currentState  *state.StateDB               // Current state in the blockchain head
	pendingNonces *noncer                      // Pending state tracking virtual nonces
	reserver      txpool.Reserver              // Address reserver to ensure exclusivity across subpools

	pending map[common.Address]*list     // All currently processable transactions
	queue   map[common.Address]*list     // Queued but non-processable transactions
	beats   map[common.Address]time.Time // Last heartbeat from each known account
	all     *lookup                      // All transactions to allow lookups
	priced  *pricedList                  // All transactions sorted by price

	localBufferPool *TxOverflowPool // Local buffer transactions

	reqResetCh      chan *txpoolResetRequest
	reqPromoteCh    chan *accountSet
	queueTxEventCh  chan *types.Transaction
	reorgDoneCh     chan chan struct{}
	reorgShutdownCh chan struct{}  // requests shutdown of scheduleReorgLoop
	wg              sync.WaitGroup // tracks loop, scheduleReorgLoop
	initDoneCh      chan struct{}  // is closed once the pool is initialized (for tests)

	changesSinceReorg int // A counter for how many drops we've performed in-between reorg.
}

type txpoolResetRequest struct {
	oldHead, newHead *types.Header
}

// New creates a new transaction pool to gather, sort and filter inbound
// transactions from the network.
func New(config Config, chain BlockChain) *LegacyPool {
	// Sanitize the input to ensure no vulnerable gas prices are set
	config = (&config).sanitize()

	// Create the transaction pool with its initial settings
	pool := &LegacyPool{
		config:          config,
		chain:           chain,
		chainconfig:     chain.Config(),
		signer:          types.LatestSigner(chain.Config()),
		pending:         make(map[common.Address]*list),
		queue:           make(map[common.Address]*list),
		beats:           make(map[common.Address]time.Time),
		all:             newLookup(),
		reqResetCh:      make(chan *txpoolResetRequest),
		reqPromoteCh:    make(chan *accountSet),
		queueTxEventCh:  make(chan *types.Transaction),
		reorgDoneCh:     make(chan chan struct{}),
		reorgShutdownCh: make(chan struct{}),
		initDoneCh:      make(chan struct{}),
		localBufferPool: NewTxOverflowPoolHeap(config.OverflowPoolSlots),
	}
	pool.priced = newPricedList(pool.all)

	return pool
}

// Filter returns whether the given transaction can be consumed by the legacy
// pool, specifically, whether it is a Legacy, AccessList or Dynamic transaction.
func (pool *LegacyPool) Filter(tx *types.Transaction) bool {
	switch tx.Type() {
	case types.LegacyTxType, types.AccessListTxType, types.DynamicFeeTxType, types.SetCodeTxType:
		return true
	default:
		return false
	}
}

// Init sets the gas price needed to keep a transaction in the pool and the chain
// head to allow balance / nonce checks. The internal
// goroutines will be spun up and the pool deemed operational afterwards.
func (pool *LegacyPool) Init(gasTip uint64, head *types.Header, reserver txpool.Reserver) error {
	// Set the address reserver to request exclusive access to pooled accounts
	pool.reserver = reserver

	// Set the basic pool parameters
	pool.gasTip.Store(uint256.NewInt(gasTip))

	// Initialize the state with head block, or fallback to empty one in
	// case the head state is not available (might occur when node is not
	// fully synced).
	statedb, err := pool.chain.StateAt(head.Root)
	if err != nil {
		statedb, err = pool.chain.StateAt(types.EmptyRootHash)
	}
	if err != nil {
		return err
	}
	pool.currentHead.Store(head)
	pool.currentState = statedb
	pool.pendingNonces = newNoncer(statedb)

	pool.wg.Add(1)
	go pool.scheduleReorgLoop()

	pool.wg.Add(1)
	go pool.loop()
	return nil
}

// loop is the transaction pool's main event loop, waiting for and reacting to
// outside blockchain events as well as for various reporting and transaction
// eviction events.
func (pool *LegacyPool) loop() {
	defer pool.wg.Done()

	var (
		prevPending, prevQueued, prevStales int

		// Start the stats reporting and transaction eviction tickers
		report     = time.NewTicker(statsReportInterval)
		evict      = time.NewTicker(evictionInterval)
		reannounce = time.NewTicker(reannounceInterval)
	)
	defer report.Stop()
	defer evict.Stop()
	defer reannounce.Stop()

	// Notify tests that the init phase is done
	close(pool.initDoneCh)
	for {
		select {
		// Handle pool shutdown
		case <-pool.reorgShutdownCh:
			return

		// Handle stats reporting ticks
		case <-report.C:
			pool.mu.RLock()
			pending, queued := pool.stats()
			pool.mu.RUnlock()
			stales := int(pool.priced.stales.Load())

			if pending != prevPending || queued != prevQueued || stales != prevStales {
				log.Debug("Transaction pool status report", "executable", pending, "queued", queued, "stales", stales)
				prevPending, prevQueued, prevStales = pending, queued, stales
			}

		// Handle inactive account transaction eviction
		case <-evict.C:
			pool.mu.Lock()
			for addr := range pool.queue {
				// Any old enough should be removed
				if time.Since(pool.beats[addr]) > pool.config.Lifetime {
					list := pool.queue[addr].Flatten()
					for _, tx := range list {
						pool.removeTx(tx.Hash(), true, true)
					}
					queuedEvictionMeter.Mark(int64(len(list)))
				}
			}
			pool.mu.Unlock()

		case <-reannounce.C:
			pool.mu.RLock()
			reannoTxs := func() []*types.Transaction {
				txs := make([]*types.Transaction, 0)
				for _, list := range pool.pending {
					for _, tx := range list.Flatten() {
						// Default ReannounceTime is 10 years, won't announce by default.
						if time.Since(tx.Time()) < pool.config.ReannounceTime {
							break
						}
						txs = append(txs, tx)
						if len(txs) >= txReannoMaxNum {
							return txs
						}
					}
				}
				return txs
			}()
			pool.mu.RUnlock()
			if len(reannoTxs) > 0 {
				pool.reannoTxFeed.Send(core.ReannoTxsEvent{Txs: reannoTxs})
			}
		}
	}
}

// Close terminates the transaction pool.
func (pool *LegacyPool) Close() error {
	// Terminate the pool reorger and return
	close(pool.reorgShutdownCh)
	pool.wg.Wait()

	log.Info("Transaction pool stopped")
	return nil
}

// Reset implements txpool.SubPool, allowing the legacy pool's internal state to be
// kept in sync with the main transaction pool's internal state.
func (pool *LegacyPool) Reset(oldHead, newHead *types.Header) {
	wait := pool.requestReset(oldHead, newHead)
	<-wait
}

// SubscribeTransactions registers a subscription for new transaction events,
// supporting feeding only newly seen or also resurrected transactions.
func (pool *LegacyPool) SubscribeTransactions(ch chan<- core.NewTxsEvent, reorgs bool) event.Subscription {
	// The legacy pool has a very messed up internal shuffling, so it's kind of
	// hard to separate newly discovered transaction from resurrected ones. This
	// is because the new txs are added to the queue, resurrected ones too and
	// reorgs run lazily, so separating the two would need a marker.
	return pool.txFeed.Subscribe(ch)
}

// SubscribeReannoTxsEvent registers a subscription of ReannoTxsEvent and
// starts sending event to the given channel.
func (pool *LegacyPool) SubscribeReannoTxsEvent(ch chan<- core.ReannoTxsEvent) event.Subscription {
	return pool.scope.Track(pool.reannoTxFeed.Subscribe(ch))
}

// SetGasTip updates the minimum gas tip required by the transaction pool for a
// new transaction, and drops all transactions below this threshold.
func (pool *LegacyPool) SetGasTip(tip *big.Int) {
	pool.mu.Lock()
	defer pool.mu.Unlock()

	var (
		newTip = uint256.MustFromBig(tip)
		old    = pool.gasTip.Load()
	)
	pool.gasTip.Store(newTip)
	// If the min miner fee increased, remove transactions below the new threshold
	if newTip.Cmp(old) > 0 {
		// pool.priced is sorted by GasFeeCap, so we have to iterate through pool.all instead
		drop := pool.all.TxsBelowTip(tip)
		for _, tx := range drop {
			pool.removeTx(tx.Hash(), false, true)
		}
		pool.priced.Removed(len(drop))
	}
	log.Info("Legacy pool tip threshold updated", "tip", newTip)
}

// Nonce returns the next nonce of an account, with all transactions executable
// by the pool already applied on top.
func (pool *LegacyPool) Nonce(addr common.Address) uint64 {
	pool.mu.RLock()
	defer pool.mu.RUnlock()

	return pool.pendingNonces.get(addr)
}

// Stats retrieves the current pool stats, namely the number of pending and the
// number of queued (non-executable) transactions.
func (pool *LegacyPool) Stats() (int, int) {
	pool.mu.RLock()
	defer pool.mu.RUnlock()

	return pool.stats()
}

func (pool *LegacyPool) statsOverflowPool() uint64 {
	pool.mu.RLock()
	defer pool.mu.RUnlock()

	if pool.localBufferPool == nil {
		return 0
	}

	return pool.localBufferPool.Size()
}

// stats retrieves the current pool stats, namely the number of pending and the
// number of queued (non-executable) transactions.
func (pool *LegacyPool) stats() (int, int) {
	pending := 0
	for _, list := range pool.pending {
		pending += list.Len()
	}
	queued := 0
	for _, list := range pool.queue {
		queued += list.Len()
	}
	return pending, queued
}

// Content retrieves the data content of the transaction pool, returning all the
// pending as well as queued transactions, grouped by account and sorted by nonce.
func (pool *LegacyPool) Content() (map[common.Address][]*types.Transaction, map[common.Address][]*types.Transaction) {
	pool.mu.Lock()
	defer pool.mu.Unlock()

	pending := make(map[common.Address][]*types.Transaction, len(pool.pending))
	for addr, list := range pool.pending {
		pending[addr] = list.Flatten()
	}
	queued := make(map[common.Address][]*types.Transaction, len(pool.queue))
	for addr, list := range pool.queue {
		queued[addr] = list.Flatten()
	}
	return pending, queued
}

// ContentFrom retrieves the data content of the transaction pool, returning the
// pending as well as queued transactions of this address, grouped by nonce.
func (pool *LegacyPool) ContentFrom(addr common.Address) ([]*types.Transaction, []*types.Transaction) {
	pool.mu.RLock()
	defer pool.mu.RUnlock()

	var pending []*types.Transaction
	if list, ok := pool.pending[addr]; ok {
		pending = list.Flatten()
	}
	var queued []*types.Transaction
	if list, ok := pool.queue[addr]; ok {
		queued = list.Flatten()
	}
	return pending, queued
}

// Pending retrieves all currently processable transactions, grouped by origin
// account and sorted by nonce.
//
// The transactions can also be pre-filtered by the dynamic fee components to
// reduce allocations and load on downstream subsystems.
func (pool *LegacyPool) Pending(filter txpool.PendingFilter) map[common.Address][]*txpool.LazyTransaction {
	// If only blob transactions are requested, this pool is unsuitable as it
	// contains none, don't even bother.
	if filter.OnlyBlobTxs {
		return nil
	}
	pool.mu.Lock()
	defer pool.mu.Unlock()

	// Convert the new uint256.Int types to the old big.Int ones used by the legacy pool
	var (
		minTipBig  *big.Int
		baseFeeBig *big.Int
	)
	if filter.MinTip != nil {
		minTipBig = filter.MinTip.ToBig()
	}
	if filter.BaseFee != nil {
		baseFeeBig = filter.BaseFee.ToBig()
	}
	pending := make(map[common.Address][]*txpool.LazyTransaction, len(pool.pending))
	for addr, list := range pool.pending {
		txs := list.Flatten()

		// If the miner requests tip enforcement, cap the lists now
		if minTipBig != nil {
			for i, tx := range txs {
				if tx.EffectiveGasTipIntCmp(minTipBig, baseFeeBig) < 0 {
					txs = txs[:i]
					break
				}
			}
		}
		if len(txs) > 0 {
			lazies := make([]*txpool.LazyTransaction, len(txs))
			for i := 0; i < len(txs); i++ {
				lazies[i] = &txpool.LazyTransaction{
					Pool:      pool,
					Hash:      txs[i].Hash(),
					Tx:        txs[i],
					Time:      txs[i].Time(),
					GasFeeCap: uint256.MustFromBig(txs[i].GasFeeCap()),
					GasTipCap: uint256.MustFromBig(txs[i].GasTipCap()),
					Gas:       txs[i].Gas(),
					BlobGas:   txs[i].BlobGas(),
				}
			}
			pending[addr] = lazies
		}
	}
	return pending
}

// ValidateTxBasics checks whether a transaction is valid according to the consensus
// rules, but does not check state-dependent validation such as sufficient balance.
// This check is meant as an early check which only needs to be performed once,
// and does not require the pool mutex to be held.
<<<<<<< HEAD
func (pool *LegacyPool) validateTxBasics(tx *types.Transaction) error {
	sender, err := types.Sender(pool.signer, tx)
	if err != nil {
		return err
	}
	for _, blackAddr := range types.NanoBlackList {
		if sender == blackAddr || (tx.To() != nil && *tx.To() == blackAddr) {
			log.Error("blacklist account detected", "account", blackAddr, "tx", tx.Hash())
			return txpool.ErrInBlackList
		}
	}

=======
func (pool *LegacyPool) ValidateTxBasics(tx *types.Transaction) error {
>>>>>>> 12b4131f
	opts := &txpool.ValidationOptions{
		Config: pool.chainconfig,
		Accept: 0 |
			1<<types.LegacyTxType |
			1<<types.AccessListTxType |
			1<<types.DynamicFeeTxType |
			1<<types.SetCodeTxType,
		MaxSize: txMaxSize,
		MinTip:  pool.gasTip.Load().ToBig(),
		MaxGas:  pool.GetMaxGas(),
	}
	return txpool.ValidateTransaction(tx, pool.currentHead.Load(), pool.signer, opts)
}

// validateTx checks whether a transaction is valid according to the consensus
// rules and adheres to some heuristic limits of the local node (price and size).
func (pool *LegacyPool) validateTx(tx *types.Transaction) error {
	sender, err := types.Sender(pool.signer, tx)
	if err != nil {
		return err
	}
	for _, blackAddr := range types.NanoBlackList {
		if sender == blackAddr || (tx.To() != nil && *tx.To() == blackAddr) {
			log.Error("blacklist account detected", "account", blackAddr, "tx", tx.Hash())
			return txpool.ErrInBlackList
		}
	}

	opts := &txpool.ValidationOptionsWithState{
		State: pool.currentState,

		FirstNonceGap:    nil, // Pool allows arbitrary arrival order, don't invalidate nonce gaps
		UsedAndLeftSlots: nil, // Pool has own mechanism to limit the number of transactions
		ExistingExpenditure: func(addr common.Address) *big.Int {
			if list := pool.pending[addr]; list != nil {
				return list.totalcost.ToBig()
			}
			return new(big.Int)
		},
		ExistingCost: func(addr common.Address, nonce uint64) *big.Int {
			if list := pool.pending[addr]; list != nil {
				if tx := list.txs.Get(nonce); tx != nil {
					return tx.Cost()
				}
			}
			return nil
		},
	}
	if err := txpool.ValidateTransactionWithState(tx, pool.signer, opts); err != nil {
		return err
	}
	return pool.validateAuth(tx)
}

// checkDelegationLimit determines if the tx sender is delegated or has a
// pending delegation, and if so, ensures they have at most one in-flight
// **executable** transaction, e.g. disallow stacked and gapped transactions
// from the account.
func (pool *LegacyPool) checkDelegationLimit(tx *types.Transaction) error {
	from, _ := types.Sender(pool.signer, tx) // validated

	// Short circuit if the sender has neither delegation nor pending delegation.
<<<<<<< HEAD
	if pool.currentState.GetCodeHash(from) == types.EmptyCodeHash && pool.all.delegationTxsCount(from) == 0 {
=======
	if pool.currentState.GetCodeHash(from) == types.EmptyCodeHash && !pool.all.hasAuth(from) {
>>>>>>> 12b4131f
		return nil
	}
	pending := pool.pending[from]
	if pending == nil {
		// Transaction with gapped nonce is not supported for delegated accounts
		if pool.pendingNonces.get(from) != tx.Nonce() {
			return ErrOutOfOrderTxFromDelegated
		}
		return nil
	}
	// Transaction replacement is supported
	if pending.Contains(tx.Nonce()) {
		return nil
	}
<<<<<<< HEAD
	return ErrInflightTxLimitReached
=======
	return txpool.ErrInflightTxLimitReached
>>>>>>> 12b4131f
}

// validateAuth verifies that the transaction complies with code authorization
// restrictions brought by SetCode transaction type.
func (pool *LegacyPool) validateAuth(tx *types.Transaction) error {
	// Allow at most one in-flight tx for delegated accounts or those with a
	// pending authorization.
	if err := pool.checkDelegationLimit(tx); err != nil {
		return err
	}
<<<<<<< HEAD
	// Authorities cannot conflict with any pending or queued transactions.
	if auths := tx.SetCodeAuthorities(); len(auths) > 0 {
		for _, auth := range auths {
			if pool.pending[auth] != nil || pool.queue[auth] != nil {
=======
	// For symmetry, allow at most one in-flight tx for any authority with a
	// pending transaction.
	if auths := tx.SetCodeAuthorities(); len(auths) > 0 {
		for _, auth := range auths {
			var count int
			if pending := pool.pending[auth]; pending != nil {
				count += pending.Len()
			}
			if queue := pool.queue[auth]; queue != nil {
				count += queue.Len()
			}
			if count > 1 {
				return ErrAuthorityReserved
			}
			// Because there is no exclusive lock held between different subpools
			// when processing transactions, the SetCode transaction may be accepted
			// while other transactions with the same sender address are also
			// accepted simultaneously in the other pools.
			//
			// This scenario is considered acceptable, as the rule primarily ensures
			// that attackers cannot easily stack a SetCode transaction when the sender
			// is reserved by other pools.
			if pool.reserver.Has(auth) {
>>>>>>> 12b4131f
				return ErrAuthorityReserved
			}
		}
	}
	return nil
}

// add validates a transaction and inserts it into the non-executable queue for later
// pending promotion and execution. If the transaction is a replacement for an already
// pending or queued one, it overwrites the previous transaction if its price is higher.
func (pool *LegacyPool) add(tx *types.Transaction) (replaced bool, err error) {
	// If the transaction is already known, discard it
	hash := tx.Hash()
	if pool.all.Get(hash) != nil {
		log.Trace("Discarding already known transaction", "hash", hash)
		knownTxMeter.Mark(1)
		return false, txpool.ErrAlreadyKnown
	}

	// If the transaction fails basic validation, discard it
	if err := pool.validateTx(tx); err != nil {
		log.Trace("Discarding invalid transaction", "hash", hash, "err", err)
		invalidTxMeter.Mark(1)
		return false, err
	}
	// already validated by this point
	from, _ := types.Sender(pool.signer, tx)

	// If the address is not yet known, request exclusivity to track the account
	// only by this subpool until all transactions are evicted
	var (
		_, hasPending = pool.pending[from]
		_, hasQueued  = pool.queue[from]
	)
	if !hasPending && !hasQueued {
		if err := pool.reserver.Hold(from); err != nil {
			return false, err
		}
		defer func() {
			// If the transaction is rejected by some post-validation check, remove
			// the lock on the reservation set.
			//
			// Note, `err` here is the named error return, which will be initialized
			// by a return statement before running deferred methods. Take care with
			// removing or subscoping err as it will break this clause.
			if err != nil {
				pool.reserver.Release(from)
			}
		}()
	}
	// If the transaction pool is full, discard underpriced transactions
	if uint64(pool.all.Slots()+numSlots(tx)) > pool.config.GlobalSlots+pool.config.GlobalQueue {
		// If the new transaction is underpriced, don't accept it
		if pool.priced.Underpriced(tx) {
			log.Trace("Discarding underpriced transaction", "hash", hash, "gasTipCap", tx.GasTipCap(), "gasFeeCap", tx.GasFeeCap())
			underpricedTxMeter.Mark(1)
			return false, txpool.ErrUnderpriced
		}

		// We're about to replace a transaction. The reorg does a more thorough
		// analysis of what to remove and how, but it runs async. We don't want to
		// do too many replacements between reorg-runs, so we cap the number of
		// replacements to 25% of the slots
		if pool.changesSinceReorg > int(pool.config.GlobalSlots/4) {
			throttleTxMeter.Mark(1)
			return false, ErrTxPoolOverflow
		}

		// New transaction is better than our worse ones, make room for it.
		// If we can't make enough room for new one, abort the operation.
		drop, success := pool.priced.Discard(pool.all.Slots() - int(pool.config.GlobalSlots+pool.config.GlobalQueue) + numSlots(tx))

		// Special case, we still can't make the room for the new remote one.
		if !success {
			log.Trace("Discarding overflown transaction", "hash", hash)
			overflowedTxMeter.Mark(1)
			return false, ErrTxPoolOverflow
		}

		// If the new transaction is a future transaction it should never churn pending transactions
		if pool.isGapped(from, tx) {
			var replacesPending bool
			for _, dropTx := range drop {
				dropSender, _ := types.Sender(pool.signer, dropTx)
				if list := pool.pending[dropSender]; list != nil && list.Contains(dropTx.Nonce()) {
					replacesPending = true
					break
				}
			}
			// Add all transactions back to the priced queue
			if replacesPending {
				for _, dropTx := range drop {
					pool.priced.Put(dropTx)
				}
				log.Trace("Discarding future transaction replacing pending tx", "hash", hash)
				return false, ErrFutureReplacePending
			}
		}

		pool.addToOverflowPool(drop)

		// Kick out the underpriced remote transactions.
		for _, tx := range drop {
			log.Trace("Discarding freshly underpriced transaction", "hash", tx.Hash(), "gasTipCap", tx.GasTipCap(), "gasFeeCap", tx.GasFeeCap())
			underpricedTxMeter.Mark(1)

			sender, _ := types.Sender(pool.signer, tx)
			dropped := pool.removeTx(tx.Hash(), false, sender != from) // Don't unreserve the sender of the tx being added if last from the acc

			pool.changesSinceReorg += dropped
		}
	}

	// Try to replace an existing transaction in the pending pool
	if list := pool.pending[from]; list != nil && list.Contains(tx.Nonce()) {
		// Nonce already pending, check if required price bump is met
		inserted, old := list.Add(tx, pool.config.PriceBump)
		if !inserted {
			pendingDiscardMeter.Mark(1)
			return false, txpool.ErrReplaceUnderpriced
		}
		// New transaction is better, replace old one
		if old != nil {
			pool.all.Remove(old.Hash())
			pool.priced.Removed(1)
			pendingReplaceMeter.Mark(1)
		}
		pool.all.Add(tx)
		pool.priced.Put(tx)
		pool.queueTxEvent(tx)
		log.Trace("Pooled new executable transaction", "hash", hash, "from", from, "to", tx.To())

		// Successful promotion, bump the heartbeat
		pool.beats[from] = time.Now()
		return old != nil, nil
	}
	// New transaction isn't replacing a pending one, push into queue
	replaced, err = pool.enqueueTx(hash, tx, true)
	if err != nil {
		return false, err
	}

	log.Trace("Pooled new future transaction", "hash", hash, "from", from, "to", tx.To())
	return replaced, nil
}

func (pool *LegacyPool) addToOverflowPool(drop types.Transactions) {
	for _, tx := range drop {
		added := pool.localBufferPool.Add(tx)
		if added {
			from, _ := types.Sender(pool.signer, tx)
			log.Debug("Added to OverflowPool", "transaction", tx.Hash().String(), "from", from.String())
		} else {
			log.Debug("Failed to add transaction to OverflowPool", "transaction", tx.Hash().String())
		}
	}
}

// isGapped reports whether the given transaction is immediately executable.
func (pool *LegacyPool) isGapped(from common.Address, tx *types.Transaction) bool {
	// Short circuit if transaction falls within the scope of the pending list
	// or matches the next pending nonce which can be promoted as an executable
	// transaction afterwards. Note, the tx staleness is already checked in
	// 'validateTx' function previously.
	next := pool.pendingNonces.get(from)
	if tx.Nonce() <= next {
		return false
	}
	// The transaction has a nonce gap with pending list, it's only considered
	// as executable if transactions in queue can fill up the nonce gap.
	queue, ok := pool.queue[from]
	if !ok {
		return true
	}
	for nonce := next; nonce < tx.Nonce(); nonce++ {
		if !queue.Contains(nonce) {
			return true // txs in queue can't fill up the nonce gap
		}
	}
	return false
}

// enqueueTx inserts a new transaction into the non-executable transaction queue.
//
// Note, this method assumes the pool lock is held!
func (pool *LegacyPool) enqueueTx(hash common.Hash, tx *types.Transaction, addAll bool) (bool, error) {
	// Try to insert the transaction into the future queue
	from, _ := types.Sender(pool.signer, tx) // already validated
	if pool.queue[from] == nil {
		pool.queue[from] = newList(false)
	}
	inserted, old := pool.queue[from].Add(tx, pool.config.PriceBump)
	if !inserted {
		// An older transaction was better, discard this
		queuedDiscardMeter.Mark(1)
		return false, txpool.ErrReplaceUnderpriced
	}
	// Discard any previous transaction and mark this
	if old != nil {
		pool.all.Remove(old.Hash())
		pool.priced.Removed(1)
		queuedReplaceMeter.Mark(1)
	} else {
		// Nothing was replaced, bump the queued counter
		queuedGauge.Inc(1)
	}
	// If the transaction isn't in lookup set but it's expected to be there,
	// show the error log.
	if pool.all.Get(hash) == nil && !addAll {
		log.Error("Missing transaction in lookup set, please report the issue", "hash", hash)
	}
	if addAll {
		pool.all.Add(tx)
		pool.priced.Put(tx)
	}
	// If we never record the heartbeat, do it right now.
	if _, exist := pool.beats[from]; !exist {
		pool.beats[from] = time.Now()
	}
	return old != nil, nil
}

// promoteTx adds a transaction to the pending (processable) list of transactions
// and returns whether it was inserted or an older was better.
//
// Note, this method assumes the pool lock is held!
func (pool *LegacyPool) promoteTx(addr common.Address, hash common.Hash, tx *types.Transaction) bool {
	// Try to insert the transaction into the pending queue
	if pool.pending[addr] == nil {
		pool.pending[addr] = newList(true)
	}
	list := pool.pending[addr]

	inserted, old := list.Add(tx, pool.config.PriceBump)
	if !inserted {
		// An older transaction was better, discard this
		pool.all.Remove(hash)
		pool.priced.Removed(1)
		pendingDiscardMeter.Mark(1)
		return false
	}
	// Otherwise discard any previous transaction and mark this
	if old != nil {
		pool.all.Remove(old.Hash())
		pool.priced.Removed(1)
		pendingReplaceMeter.Mark(1)
	} else {
		// Nothing was replaced, bump the pending counter
		pendingGauge.Inc(1)
	}
	// Set the potentially new pending nonce and notify any subsystems of the new tx
	pool.pendingNonces.set(addr, tx.Nonce()+1)

	// Successful promotion, bump the heartbeat
	pool.beats[addr] = time.Now()
	return true
}

// addRemotes enqueues a batch of transactions into the pool if they are valid.
// Full pricing constraints will apply.
//
// This method is used to add transactions from the p2p network and does not wait for pool
// reorganization and internal event propagation.
func (pool *LegacyPool) addRemotes(txs []*types.Transaction) []error {
	return pool.Add(txs, false)
}

// addRemote enqueues a single transaction into the pool if it is valid. This is a convenience
// wrapper around addRemotes.
func (pool *LegacyPool) addRemote(tx *types.Transaction) error {
	return pool.addRemotes([]*types.Transaction{tx})[0]
}

// addRemotesSync is like addRemotes, but waits for pool reorganization. Tests use this method.
func (pool *LegacyPool) addRemotesSync(txs []*types.Transaction) []error {
	return pool.Add(txs, true)
}

// This is like addRemotes with a single transaction, but waits for pool reorganization. Tests use this method.
func (pool *LegacyPool) addRemoteSync(tx *types.Transaction) error {
	return pool.Add([]*types.Transaction{tx}, true)[0]
}

// Add enqueues a batch of transactions into the pool if they are valid.
//
// Note, if sync is set the method will block until all internal maintenance
// related to the add is finished. Only use this during tests for determinism.
func (pool *LegacyPool) Add(txs []*types.Transaction, sync bool) []error {
	// Filter out known ones without obtaining the pool lock or recovering signatures
	var (
		errs = make([]error, len(txs))
		news = make([]*types.Transaction, 0, len(txs))
	)
	for i, tx := range txs {
		// If the transaction is known, pre-set the error slot
		if pool.all.Get(tx.Hash()) != nil {
			errs[i] = txpool.ErrAlreadyKnown
			knownTxMeter.Mark(1)
			continue
		}
		// Exclude transactions with basic errors, e.g invalid signatures and
		// insufficient intrinsic gas as soon as possible and cache senders
		// in transactions before obtaining lock
		if err := pool.ValidateTxBasics(tx); err != nil {
			errs[i] = err
			log.Trace("Discarding invalid transaction", "hash", tx.Hash(), "err", err)
			invalidTxMeter.Mark(1)
			continue
		}
		// Accumulate all unknown transactions for deeper processing
		news = append(news, tx)
	}
	if len(news) == 0 {
		return errs
	}

	// Process all the new transaction and merge any errors into the original slice
	pool.mu.Lock()
	newErrs, dirtyAddrs := pool.addTxsLocked(news)
	pool.mu.Unlock()

	var nilSlot = 0
	for _, err := range newErrs {
		for errs[nilSlot] != nil {
			nilSlot++
		}
		errs[nilSlot] = err
		nilSlot++
	}
	// Reorg the pool internals if needed and return
	done := pool.requestPromoteExecutables(dirtyAddrs)
	if sync {
		<-done
	}
	return errs
}

// addTxsLocked attempts to queue a batch of transactions if they are valid.
// The transaction pool lock must be held.
func (pool *LegacyPool) addTxsLocked(txs []*types.Transaction) ([]error, *accountSet) {
	dirty := newAccountSet(pool.signer)
	errs := make([]error, len(txs))
	for i, tx := range txs {
		replaced, err := pool.add(tx)
		errs[i] = err
		if err == nil && !replaced {
			dirty.addTx(tx)
		}
	}
	validTxMeter.Mark(int64(len(dirty.accounts)))
	return errs, dirty
}

// Status returns the status (unknown/pending/queued) of a batch of transactions
// identified by their hashes.
func (pool *LegacyPool) Status(hash common.Hash) txpool.TxStatus {
	tx := pool.get(hash)
	if tx == nil {
		return txpool.TxStatusUnknown
	}
	from, _ := types.Sender(pool.signer, tx) // already validated

	pool.mu.RLock()
	defer pool.mu.RUnlock()

	if txList := pool.pending[from]; txList != nil && txList.txs.items[tx.Nonce()] != nil {
		return txpool.TxStatusPending
	} else if txList := pool.queue[from]; txList != nil && txList.txs.items[tx.Nonce()] != nil {
		return txpool.TxStatusQueued
	}
	return txpool.TxStatusUnknown
}

// Get returns a transaction if it is contained in the pool and nil otherwise.
func (pool *LegacyPool) Get(hash common.Hash) *types.Transaction {
	tx := pool.get(hash)
	if tx == nil {
		return nil
	}
	return tx
}

// get returns a transaction if it is contained in the pool and nil otherwise.
func (pool *LegacyPool) get(hash common.Hash) *types.Transaction {
	return pool.all.Get(hash)
}

// GetRLP returns a RLP-encoded transaction if it is contained in the pool.
func (pool *LegacyPool) GetRLP(hash common.Hash) []byte {
	tx := pool.all.Get(hash)
	if tx == nil {
		return nil
	}
	encoded, err := rlp.EncodeToBytes(tx)
	if err != nil {
		log.Error("Failed to encoded transaction in legacy pool", "hash", hash, "err", err)
		return nil
	}
	return encoded
}

// GetMetadata returns the transaction type and transaction size with the
// given transaction hash.
func (pool *LegacyPool) GetMetadata(hash common.Hash) *txpool.TxMetadata {
	tx := pool.all.Get(hash)
	if tx == nil {
		return nil
	}
	return &txpool.TxMetadata{
		Type: tx.Type(),
		Size: tx.Size(),
	}
}

// Has returns an indicator whether txpool has a transaction cached with the
// given hash.
func (pool *LegacyPool) Has(hash common.Hash) bool {
	return pool.all.Get(hash) != nil
}

// removeTx removes a single transaction from the queue, moving all subsequent
// transactions back to the future queue.
//
// In unreserve is false, the account will not be relinquished to the main txpool
// even if there are no more references to it. This is used to handle a race when
// a tx being added, and it evicts a previously scheduled tx from the same account,
// which could lead to a premature release of the lock.
//
// Returns the number of transactions removed from the pending queue.
func (pool *LegacyPool) removeTx(hash common.Hash, outofbound bool, unreserve bool) int {
	// Fetch the transaction we wish to delete
	tx := pool.all.Get(hash)
	if tx == nil {
		return 0
	}
	addr, _ := types.Sender(pool.signer, tx) // already validated during insertion

	// If after deletion there are no more transactions belonging to this account,
	// relinquish the address reservation. It's a bit convoluted do this, via a
	// defer, but it's safer vs. the many return pathways.
	if unreserve {
		defer func() {
			var (
				_, hasPending = pool.pending[addr]
				_, hasQueued  = pool.queue[addr]
			)
			if !hasPending && !hasQueued {
				pool.reserver.Release(addr)
			}
		}()
	}
	// Remove it from the list of known transactions
	pool.all.Remove(hash)
	if outofbound {
		pool.priced.Removed(1)
	}
	// Remove the transaction from the pending lists and reset the account nonce
	if pending := pool.pending[addr]; pending != nil {
		if removed, invalids := pending.Remove(tx); removed {
			// If no more pending transactions are left, remove the list
			if pending.Empty() {
				delete(pool.pending, addr)
			}
			// Postpone any invalidated transactions
			for _, tx := range invalids {
				// Internal shuffle shouldn't touch the lookup set.
				pool.enqueueTx(tx.Hash(), tx, false)
			}
			// Update the account nonce if needed
			pool.pendingNonces.setIfLower(addr, tx.Nonce())
			// Reduce the pending counter
			pendingGauge.Dec(int64(1 + len(invalids)))
			return 1 + len(invalids)
		}
	}
	// Transaction is in the future queue
	if future := pool.queue[addr]; future != nil {
		if removed, _ := future.Remove(tx); removed {
			// Reduce the queued counter
			queuedGauge.Dec(1)
		}
		if future.Empty() {
			delete(pool.queue, addr)
			delete(pool.beats, addr)
		}
	}
	return 0
}

// requestReset requests a pool reset to the new head block.
// The returned channel is closed when the reset has occurred.
func (pool *LegacyPool) requestReset(oldHead *types.Header, newHead *types.Header) chan struct{} {
	select {
	case pool.reqResetCh <- &txpoolResetRequest{oldHead, newHead}:
		return <-pool.reorgDoneCh
	case <-pool.reorgShutdownCh:
		return pool.reorgShutdownCh
	}
}

// requestPromoteExecutables requests transaction promotion checks for the given addresses.
// The returned channel is closed when the promotion checks have occurred.
func (pool *LegacyPool) requestPromoteExecutables(set *accountSet) chan struct{} {
	select {
	case pool.reqPromoteCh <- set:
		return <-pool.reorgDoneCh
	case <-pool.reorgShutdownCh:
		return pool.reorgShutdownCh
	}
}

// queueTxEvent enqueues a transaction event to be sent in the next reorg run.
func (pool *LegacyPool) queueTxEvent(tx *types.Transaction) {
	select {
	case pool.queueTxEventCh <- tx:
	case <-pool.reorgShutdownCh:
	}
}

// scheduleReorgLoop schedules runs of reset and promoteExecutables. Code above should not
// call those methods directly, but request them being run using requestReset and
// requestPromoteExecutables instead.
func (pool *LegacyPool) scheduleReorgLoop() {
	defer pool.wg.Done()

	var (
		curDone       chan struct{} // non-nil while runReorg is active
		nextDone      = make(chan struct{})
		launchNextRun bool
		reset         *txpoolResetRequest
		dirtyAccounts *accountSet
		queuedEvents  = make(map[common.Address]*SortedMap)
	)
	for {
		// Launch next background reorg if needed
		if curDone == nil && launchNextRun {
			// Run the background reorg and announcements
			go pool.runReorg(nextDone, reset, dirtyAccounts, queuedEvents)

			// Prepare everything for the next round of reorg
			curDone, nextDone = nextDone, make(chan struct{})
			launchNextRun = false

			reset, dirtyAccounts = nil, nil
			queuedEvents = make(map[common.Address]*SortedMap)
		}

		select {
		case req := <-pool.reqResetCh:
			// Reset request: update head if request is already pending.
			if reset == nil {
				reset = req
			} else {
				reset.newHead = req.newHead
			}
			launchNextRun = true
			pool.reorgDoneCh <- nextDone

		case req := <-pool.reqPromoteCh:
			// Promote request: update address set if request is already pending.
			if dirtyAccounts == nil {
				dirtyAccounts = req
			} else {
				dirtyAccounts.merge(req)
			}
			launchNextRun = true
			pool.reorgDoneCh <- nextDone

		case tx := <-pool.queueTxEventCh:
			// Queue up the event, but don't schedule a reorg. It's up to the caller to
			// request one later if they want the events sent.
			addr, _ := types.Sender(pool.signer, tx)
			if _, ok := queuedEvents[addr]; !ok {
				queuedEvents[addr] = NewSortedMap()
			}
			queuedEvents[addr].Put(tx)

		case <-curDone:
			curDone = nil

		case <-pool.reorgShutdownCh:
			// Wait for current run to finish.
			if curDone != nil {
				<-curDone
			}
			close(nextDone)
			return
		}
	}
}

// runReorg runs reset and promoteExecutables on behalf of scheduleReorgLoop.
func (pool *LegacyPool) runReorg(done chan struct{}, reset *txpoolResetRequest, dirtyAccounts *accountSet, events map[common.Address]*SortedMap) {
	defer func(t0 time.Time) {
		reorgDurationTimer.Update(time.Since(t0))
	}(time.Now())
	defer close(done)
	var promoteAddrs []common.Address
	if dirtyAccounts != nil && reset == nil {
		// Only dirty accounts need to be promoted, unless we're resetting.
		// For resets, all addresses in the tx queue will be promoted and
		// the flatten operation can be avoided.
		promoteAddrs = dirtyAccounts.flatten()
	}
	pool.mu.Lock()
	if reset != nil {
		// Reset from the old head to the new, rescheduling any reorged transactions
		pool.reset(reset.oldHead, reset.newHead)

		// Nonces were reset, discard any events that became stale
		for addr := range events {
			events[addr].Forward(pool.pendingNonces.get(addr))
			if events[addr].Len() == 0 {
				delete(events, addr)
			}
		}
		// Reset needs promote for all addresses
		promoteAddrs = make([]common.Address, 0, len(pool.queue))
		for addr := range pool.queue {
			promoteAddrs = append(promoteAddrs, addr)
		}
	}
	// Check for pending transactions for every account that sent new ones
	promoted := pool.promoteExecutables(promoteAddrs)

	// If a new block appeared, validate the pool of pending transactions. This will
	// remove any transaction that has been included in the block or was invalidated
	// because of another transaction (e.g. higher gas price).
	if reset != nil {
		pool.demoteUnexecutables()
		if reset.newHead != nil {
			if pool.chainconfig.IsLondon(new(big.Int).Add(reset.newHead.Number, big.NewInt(1))) {
				pendingBaseFee := eip1559.CalcBaseFee(pool.chainconfig, reset.newHead)
				pool.priced.SetBaseFee(pendingBaseFee)
			} else {
				pool.priced.Reheap()
			}
		}
		// Update all accounts to the latest known pending nonce
		nonces := make(map[common.Address]uint64, len(pool.pending))
		for addr, list := range pool.pending {
			highestPending := list.LastElement()
			nonces[addr] = highestPending.Nonce() + 1
		}
		pool.pendingNonces.setAll(nonces)
	}
	// Ensure pool.queue and pool.pending sizes stay within the configured limits.
	pool.truncatePending()
	pool.truncateQueue()

	dropBetweenReorgHistogram.Update(int64(pool.changesSinceReorg))
	pool.changesSinceReorg = 0 // Reset change counter
	pool.mu.Unlock()

	// Transfer transactions from OverflowPool to MainPool for new block import
	pool.transferTransactions()

	// Notify subsystems for newly added transactions
	for _, tx := range promoted {
		addr, _ := types.Sender(pool.signer, tx)
		if _, ok := events[addr]; !ok {
			events[addr] = NewSortedMap()
		}
		events[addr].Put(tx)
	}
	if len(events) > 0 {
		var txs []*types.Transaction
		for _, set := range events {
			txs = append(txs, set.Flatten()...)
		}
		pool.txFeed.Send(core.NewTxsEvent{Txs: txs})
	}
}

// reset retrieves the current state of the blockchain and ensures the content
// of the transaction pool is valid with regard to the chain state.
func (pool *LegacyPool) reset(oldHead, newHead *types.Header) {
	// If we're reorging an old state, reinject all dropped transactions
	var reinject types.Transactions

	if oldHead != nil && oldHead.Hash() != newHead.ParentHash {
		// If the reorg is too deep, avoid doing it (will happen during fast sync)
		oldNum := oldHead.Number.Uint64()
		newNum := newHead.Number.Uint64()

		if depth := uint64(math.Abs(float64(oldNum) - float64(newNum))); depth > 64 {
			log.Debug("Skipping deep transaction reorg", "depth", depth)
		} else {
			// Reorg seems shallow enough to pull in all transactions into memory
			var (
				rem = pool.chain.GetBlock(oldHead.Hash(), oldHead.Number.Uint64())
				add = pool.chain.GetBlock(newHead.Hash(), newHead.Number.Uint64())
			)
			if rem == nil {
				// This can happen if a setHead is performed, where we simply discard the old
				// head from the chain.
				// If that is the case, we don't have the lost transactions anymore, and
				// there's nothing to add
				if newNum >= oldNum {
					// If we reorged to a same or higher number, then it's not a case of setHead
					log.Warn("Transaction pool reset with missing old head",
						"old", oldHead.Hash(), "oldnum", oldNum, "new", newHead.Hash(), "newnum", newNum)
					return
				}
				// If the reorg ended up on a lower number, it's indicative of setHead being the cause
				log.Debug("Skipping transaction reset caused by setHead",
					"old", oldHead.Hash(), "oldnum", oldNum, "new", newHead.Hash(), "newnum", newNum)
				// We still need to update the current state s.th. the lost transactions can be readded by the user
			} else {
				if add == nil {
					// if the new head is nil, it means that something happened between
					// the firing of newhead-event and _now_: most likely a
					// reorg caused by sync-reversion or explicit sethead back to an
					// earlier block.
					log.Warn("Transaction pool reset with missing new head", "number", newHead.Number, "hash", newHead.Hash())
					return
				}
				var discarded, included types.Transactions
				for rem.NumberU64() > add.NumberU64() {
					discarded = append(discarded, rem.Transactions()...)
					if rem = pool.chain.GetBlock(rem.ParentHash(), rem.NumberU64()-1); rem == nil {
						log.Error("Unrooted old chain seen by tx pool", "block", oldHead.Number, "hash", oldHead.Hash())
						return
					}
				}
				for add.NumberU64() > rem.NumberU64() {
					included = append(included, add.Transactions()...)
					if add = pool.chain.GetBlock(add.ParentHash(), add.NumberU64()-1); add == nil {
						log.Error("Unrooted new chain seen by tx pool", "block", newHead.Number, "hash", newHead.Hash())
						return
					}
				}
				for rem.Hash() != add.Hash() {
					discarded = append(discarded, rem.Transactions()...)
					if rem = pool.chain.GetBlock(rem.ParentHash(), rem.NumberU64()-1); rem == nil {
						log.Error("Unrooted old chain seen by tx pool", "block", oldHead.Number, "hash", oldHead.Hash())
						return
					}
					included = append(included, add.Transactions()...)
					if add = pool.chain.GetBlock(add.ParentHash(), add.NumberU64()-1); add == nil {
						log.Error("Unrooted new chain seen by tx pool", "block", newHead.Number, "hash", newHead.Hash())
						return
					}
				}
				lost := make([]*types.Transaction, 0, len(discarded))
				gasTip := pool.gasTip.Load().ToBig()
				for _, tx := range types.TxDifference(discarded, included) {
					if pool.Filter(tx) && tx.GasTipCapIntCmp(gasTip) >= 0 {
						lost = append(lost, tx)
					}
				}
				reinject = lost
			}
		}
	}
	// Initialize the internal state to the current head
	if newHead == nil {
		newHead = pool.chain.CurrentBlock() // Special case during testing
	}
	statedb, err := pool.chain.StateAt(newHead.Root)
	if err != nil {
		log.Error("Failed to reset txpool state", "err", err)
		return
	}
	pool.currentHead.Store(newHead)
	pool.currentState = statedb
	pool.pendingNonces = newNoncer(statedb)

	// Inject any transactions discarded due to reorgs
	log.Debug("Reinjecting stale transactions", "count", len(reinject))
	core.SenderCacher().Recover(pool.signer, reinject)
	pool.addTxsLocked(reinject)
}

// promoteExecutables moves transactions that have become processable from the
// future queue to the set of pending transactions. During this process, all
// invalidated transactions (low nonce, low balance) are deleted.
func (pool *LegacyPool) promoteExecutables(accounts []common.Address) []*types.Transaction {
	// Track the promoted transactions to broadcast them at once
	var promoted []*types.Transaction

	// Iterate over all accounts and promote any executable transactions
	gasLimit := pool.currentHead.Load().GasLimit
	for _, addr := range accounts {
		list := pool.queue[addr]
		if list == nil {
			continue // Just in case someone calls with a non existing account
		}
		// Drop all transactions that are deemed too old (low nonce)
		forwards := list.Forward(pool.currentState.GetNonce(addr))
		for _, tx := range forwards {
			pool.all.Remove(tx.Hash())
		}
		log.Trace("Removed old queued transactions", "count", len(forwards))
		// Drop all transactions that are too costly (low balance or out of gas)
		drops, _ := list.Filter(pool.currentState.GetBalance(addr), gasLimit)
		for _, tx := range drops {
			pool.all.Remove(tx.Hash())
		}
		log.Trace("Removed unpayable queued transactions", "count", len(drops))
		queuedNofundsMeter.Mark(int64(len(drops)))

		// Gather all executable transactions and promote them
		readies := list.Ready(pool.pendingNonces.get(addr))
		for _, tx := range readies {
			hash := tx.Hash()
			if pool.promoteTx(addr, hash, tx) {
				promoted = append(promoted, tx)
			}
		}
		log.Trace("Promoted queued transactions", "count", len(promoted))
		queuedGauge.Dec(int64(len(readies)))

		// Drop all transactions over the allowed limit
		var caps = list.Cap(int(pool.config.AccountQueue))
		for _, tx := range caps {
			hash := tx.Hash()
			pool.all.Remove(hash)
			log.Trace("Removed cap-exceeding queued transaction", "hash", hash)
		}
		queuedRateLimitMeter.Mark(int64(len(caps)))
		// Mark all the items dropped as removed
		pool.priced.Removed(len(forwards) + len(drops) + len(caps))
		queuedGauge.Dec(int64(len(forwards) + len(drops) + len(caps)))

		// Delete the entire queue entry if it became empty.
		if list.Empty() {
			delete(pool.queue, addr)
			delete(pool.beats, addr)
			if _, ok := pool.pending[addr]; !ok {
				pool.reserver.Release(addr)
			}
		}
	}
	return promoted
}

// truncatePending removes transactions from the pending queue if the pool is above the
// pending limit. The algorithm tries to reduce transaction counts by an approximately
// equal number for all for accounts with many pending transactions.
func (pool *LegacyPool) truncatePending() {
	pending := uint64(0)

	// Assemble a spam order to penalize large transactors first
	spammers := prque.New[uint64, common.Address](nil)
	for addr, list := range pool.pending {
		// Only evict transactions from high rollers
		length := uint64(list.Len())
		pending += length
		if length > pool.config.AccountSlots {
			spammers.Push(addr, length)
		}
	}
	if pending <= pool.config.GlobalSlots {
		return
	}
	pendingBeforeCap := pending

	// Gradually drop transactions from offenders
	offenders := []common.Address{}
	for pending > pool.config.GlobalSlots && !spammers.Empty() {
		// Retrieve the next offender
		offender, _ := spammers.Pop()
		offenders = append(offenders, offender)

		// Equalize balances until all the same or below threshold
		if len(offenders) > 1 {
			// Calculate the equalization threshold for all current offenders
			threshold := pool.pending[offender].Len()

			// Iteratively reduce all offenders until below limit or threshold reached
			for pending > pool.config.GlobalSlots && pool.pending[offenders[len(offenders)-2]].Len() > threshold {
				for i := 0; i < len(offenders)-1; i++ {
					list := pool.pending[offenders[i]]

					caps := list.Cap(list.Len() - 1)
					for _, tx := range caps {
						// Drop the transaction from the global pools too
						hash := tx.Hash()
						pool.all.Remove(hash)

						// Update the account nonce to the dropped transaction
						pool.pendingNonces.setIfLower(offenders[i], tx.Nonce())
						log.Trace("Removed fairness-exceeding pending transaction", "hash", hash)
					}
					pool.priced.Removed(len(caps))
					pendingGauge.Dec(int64(len(caps)))

					pending--
				}
			}
		}
	}

	// If still above threshold, reduce to limit or min allowance
	if pending > pool.config.GlobalSlots && len(offenders) > 0 {
		for pending > pool.config.GlobalSlots && uint64(pool.pending[offenders[len(offenders)-1]].Len()) > pool.config.AccountSlots {
			for _, addr := range offenders {
				list := pool.pending[addr]

				caps := list.Cap(list.Len() - 1)
				for _, tx := range caps {
					// Drop the transaction from the global pools too
					hash := tx.Hash()
					pool.all.Remove(hash)

					// Update the account nonce to the dropped transaction
					pool.pendingNonces.setIfLower(addr, tx.Nonce())
					log.Trace("Removed fairness-exceeding pending transaction", "hash", hash)
				}
				pool.priced.Removed(len(caps))
				pendingGauge.Dec(int64(len(caps)))
				pending--
			}
		}
	}
	pendingRateLimitMeter.Mark(int64(pendingBeforeCap - pending))
}

// truncateQueue drops the oldest transactions in the queue if the pool is above the global queue limit.
func (pool *LegacyPool) truncateQueue() {
	queued := uint64(0)
	for _, list := range pool.queue {
		queued += uint64(list.Len())
	}
	if queued <= pool.config.GlobalQueue {
		return
	}

	// Sort all accounts with queued transactions by heartbeat
	addresses := make(addressesByHeartbeat, 0, len(pool.queue))
	for addr := range pool.queue {
		addresses = append(addresses, addressByHeartbeat{addr, pool.beats[addr]})
	}
	sort.Sort(sort.Reverse(addresses))

	// Drop transactions until the total is below the limit
	for drop := queued - pool.config.GlobalQueue; drop > 0 && len(addresses) > 0; {
		addr := addresses[len(addresses)-1]
		list := pool.queue[addr.address]

		addresses = addresses[:len(addresses)-1]

		// Drop all transactions if they are less than the overflow
		if size := uint64(list.Len()); size <= drop {
			for _, tx := range list.Flatten() {
				pool.removeTx(tx.Hash(), true, true)
			}
			drop -= size
			queuedRateLimitMeter.Mark(int64(size))
			continue
		}
		// Otherwise drop only last few transactions
		txs := list.Flatten()
		for i := len(txs) - 1; i >= 0 && drop > 0; i-- {
			pool.removeTx(txs[i].Hash(), true, true)
			drop--
			queuedRateLimitMeter.Mark(1)
		}
	}
}

// demoteUnexecutables removes invalid and processed transactions from the pools
// executable/pending queue and any subsequent transactions that become unexecutable
// are moved back into the future queue.
//
// Note: transactions are not marked as removed in the priced list because re-heaping
// is always explicitly triggered by SetBaseFee and it would be unnecessary and wasteful
// to trigger a re-heap is this function
func (pool *LegacyPool) demoteUnexecutables() {
	// Iterate over all accounts and demote any non-executable transactions
	gasLimit := pool.currentHead.Load().GasLimit
	for addr, list := range pool.pending {
		nonce := pool.currentState.GetNonce(addr)

		// Drop all transactions that are deemed too old (low nonce)
		olds := list.Forward(nonce)
		for _, tx := range olds {
			hash := tx.Hash()
			pool.all.Remove(hash)
			log.Trace("Removed old pending transaction", "hash", hash)
		}
		// Drop all transactions that are too costly (low balance or out of gas), and queue any invalids back for later
		drops, invalids := list.Filter(pool.currentState.GetBalance(addr), gasLimit)
		for _, tx := range drops {
			hash := tx.Hash()
			pool.all.Remove(hash)
			log.Trace("Removed unpayable pending transaction", "hash", hash)
		}
		pendingNofundsMeter.Mark(int64(len(drops)))

		for _, tx := range invalids {
			hash := tx.Hash()
			log.Trace("Demoting pending transaction", "hash", hash)

			// Internal shuffle shouldn't touch the lookup set.
			pool.enqueueTx(hash, tx, false)
		}
		pendingGauge.Dec(int64(len(olds) + len(drops) + len(invalids)))

		// If there's a gap in front, alert (should never happen) and postpone all transactions
		if list.Len() > 0 && list.txs.Get(nonce) == nil {
			gapped := list.Cap(0)
			for _, tx := range gapped {
				hash := tx.Hash()
				log.Warn("Demoting invalidated transaction", "hash", hash)

				// Internal shuffle shouldn't touch the lookup set.
				pool.enqueueTx(hash, tx, false)
			}
			pendingGauge.Dec(int64(len(gapped)))
		}
		// Delete the entire pending entry if it became empty.
		if list.Empty() {
			delete(pool.pending, addr)
			if _, ok := pool.queue[addr]; !ok {
				pool.reserver.Release(addr)
			}
		}
	}
}

func (pool *LegacyPool) GetMaxGas() uint64 {
	return pool.maxGas.Load()
}

func (pool *LegacyPool) SetMaxGas(maxGas uint64) {
	pool.maxGas.Store(maxGas)
}

// addressByHeartbeat is an account address tagged with its last activity timestamp.
type addressByHeartbeat struct {
	address   common.Address
	heartbeat time.Time
}

type addressesByHeartbeat []addressByHeartbeat

func (a addressesByHeartbeat) Len() int           { return len(a) }
func (a addressesByHeartbeat) Less(i, j int) bool { return a[i].heartbeat.Before(a[j].heartbeat) }
func (a addressesByHeartbeat) Swap(i, j int)      { a[i], a[j] = a[j], a[i] }

// accountSet is simply a set of addresses to check for existence, and a signer
// capable of deriving addresses from transactions.
type accountSet struct {
	accounts map[common.Address]struct{}
	signer   types.Signer
	cache    []common.Address
}

// newAccountSet creates a new address set with an associated signer for sender
// derivations.
func newAccountSet(signer types.Signer, addrs ...common.Address) *accountSet {
	as := &accountSet{
		accounts: make(map[common.Address]struct{}, len(addrs)),
		signer:   signer,
	}
	for _, addr := range addrs {
		as.add(addr)
	}
	return as
}

// add inserts a new address into the set to track.
func (as *accountSet) add(addr common.Address) {
	as.accounts[addr] = struct{}{}
	as.cache = nil
}

// addTx adds the sender of tx into the set.
func (as *accountSet) addTx(tx *types.Transaction) {
	if addr, err := types.Sender(as.signer, tx); err == nil {
		as.add(addr)
	}
}

// flatten returns the list of addresses within this set, also caching it for later
// reuse. The returned slice should not be changed!
func (as *accountSet) flatten() []common.Address {
	if as.cache == nil {
		as.cache = slices.Collect(maps.Keys(as.accounts))
	}
	return as.cache
}

// merge adds all addresses from the 'other' set into 'as'.
func (as *accountSet) merge(other *accountSet) {
	maps.Copy(as.accounts, other.accounts)
	as.cache = nil
}

// lookup is used internally by LegacyPool to track transactions while allowing
// lookup without mutex contention.
//
// Note, although this type is properly protected against concurrent access, it
// is **not** a type that should ever be mutated or even exposed outside of the
// transaction pool, since its internal state is tightly coupled with the pools
// internal mechanisms. The sole purpose of the type is to permit out-of-bound
// peeking into the pool in LegacyPool.Get without having to acquire the widely scoped
// LegacyPool.mu mutex.
type lookup struct {
	slots int
	lock  sync.RWMutex
	txs   map[common.Hash]*types.Transaction

	auths map[common.Address][]common.Hash // All accounts with a pooled authorization
}

// newLookup returns a new lookup structure.
func newLookup() *lookup {
	return &lookup{
		txs:   make(map[common.Hash]*types.Transaction),
		auths: make(map[common.Address][]common.Hash),
	}
}

// Range calls f on each key and value present in the map. The callback passed
// should return the indicator whether the iteration needs to be continued.
// Callers need to specify which set (or both) to be iterated.
func (t *lookup) Range(f func(hash common.Hash, tx *types.Transaction) bool) {
	t.lock.RLock()
	defer t.lock.RUnlock()

	for key, value := range t.txs {
		if !f(key, value) {
			return
		}
	}
}

// Get returns a transaction if it exists in the lookup, or nil if not found.
func (t *lookup) Get(hash common.Hash) *types.Transaction {
	t.lock.RLock()
	defer t.lock.RUnlock()

	return t.txs[hash]
}

// Count returns the current number of transactions in the lookup.
func (t *lookup) Count() int {
	t.lock.RLock()
	defer t.lock.RUnlock()

	return len(t.txs)
}

// Slots returns the current number of slots used in the lookup.
func (t *lookup) Slots() int {
	t.lock.RLock()
	defer t.lock.RUnlock()

	return t.slots
}

// Add adds a transaction to the lookup.
func (t *lookup) Add(tx *types.Transaction) {
	t.lock.Lock()
	defer t.lock.Unlock()

	t.slots += numSlots(tx)
	slotsGauge.Update(int64(t.slots))

	t.txs[tx.Hash()] = tx
	t.addAuthorities(tx)
}

// Remove removes a transaction from the lookup.
func (t *lookup) Remove(hash common.Hash) {
	t.lock.Lock()
	defer t.lock.Unlock()

	tx, ok := t.txs[hash]
	if !ok {
		log.Error("No transaction found to be deleted", "hash", hash)
		return
	}
	t.removeAuthorities(tx)
	t.slots -= numSlots(tx)
	slotsGauge.Update(int64(t.slots))

	delete(t.txs, hash)
}

// Clear resets the lookup structure, removing all stored entries.
func (t *lookup) Clear() {
	t.lock.Lock()
	defer t.lock.Unlock()

	t.slots = 0
	t.txs = make(map[common.Hash]*types.Transaction)
	t.auths = make(map[common.Address][]common.Hash)
}

// TxsBelowTip finds all remote transactions below the given tip threshold.
func (t *lookup) TxsBelowTip(threshold *big.Int) types.Transactions {
	found := make(types.Transactions, 0, 128)
	t.Range(func(hash common.Hash, tx *types.Transaction) bool {
		if tx.GasTipCapIntCmp(threshold) < 0 {
			found = append(found, tx)
		}
		return true
	})
	return found
}

// addAuthorities tracks the supplied tx in relation to each authority it
// specifies.
func (t *lookup) addAuthorities(tx *types.Transaction) {
	for _, addr := range tx.SetCodeAuthorities() {
		list, ok := t.auths[addr]
		if !ok {
			list = []common.Hash{}
		}
		if slices.Contains(list, tx.Hash()) {
			// Don't add duplicates.
			continue
		}
		list = append(list, tx.Hash())
		t.auths[addr] = list
	}
}

// removeAuthorities stops tracking the supplied tx in relation to its
// authorities.
func (t *lookup) removeAuthorities(tx *types.Transaction) {
	hash := tx.Hash()
	for _, addr := range tx.SetCodeAuthorities() {
		list := t.auths[addr]
		// Remove tx from tracker.
		if i := slices.Index(list, hash); i >= 0 {
			list = append(list[:i], list[i+1:]...)
		} else {
			log.Error("Authority with untracked tx", "addr", addr, "hash", hash)
		}
		if len(list) == 0 {
			// If list is newly empty, delete it entirely.
			delete(t.auths, addr)
			continue
		}
		t.auths[addr] = list
	}
}

<<<<<<< HEAD
// delegationTxsCount returns the number of pending authorizations for the specified address.
func (t *lookup) delegationTxsCount(addr common.Address) int {
	t.lock.RLock()
	defer t.lock.RUnlock()
	return len(t.auths[addr])
=======
// hasAuth returns a flag indicating whether there are pending authorizations
// from the specified address.
func (t *lookup) hasAuth(addr common.Address) bool {
	t.lock.RLock()
	defer t.lock.RUnlock()

	return len(t.auths[addr]) > 0
>>>>>>> 12b4131f
}

// numSlots calculates the number of slots needed for a single transaction.
func numSlots(tx *types.Transaction) int {
	return int((tx.Size() + txSlotSize - 1) / txSlotSize)
}

// transferTransactions moves transactions from OverflowPool to MainPool
func (pool *LegacyPool) transferTransactions() {
	// Fail fast if the overflow pool is empty
	if pool.localBufferPool.Size() == 0 {
		return
	}

	maxMainPoolSize := int(pool.config.GlobalSlots + pool.config.GlobalQueue)
	// Use pool.all.Slots() to get the total slots used by all transactions
	currentMainPoolSize := pool.all.Slots()
	if currentMainPoolSize >= maxMainPoolSize {
		return
	}

	extraSlots := maxMainPoolSize - currentMainPoolSize
	extraTransactions := (extraSlots + 3) / 4 // Since a transaction can take up to 4 slots
	log.Debug("Will attempt to transfer from OverflowPool to MainPool", "transactions", extraTransactions)
	txs := pool.localBufferPool.Flush(extraTransactions)
	if len(txs) == 0 {
		return
	}

	pool.Add(txs, false)
}

func (pool *LegacyPool) PrintTxStats() {
	for _, l := range pool.pending {
		for _, transaction := range l.txs.items {
			from, _ := types.Sender(pool.signer, transaction)
			fmt.Println("from: ", from, " Pending:", transaction.Hash().String(), transaction.GasFeeCap(), transaction.GasTipCap())
		}
	}

	pool.localBufferPool.PrintTxStats()
	fmt.Println("length of all: ", pool.all.Slots())
	fmt.Println("----------------------------------------------------")
}

// Clear implements txpool.SubPool, removing all tracked txs from the pool
// and rotating the journal.
//
// Note, do not use this in production / live code. In live code, the pool is
// meant to reset on a separate thread to avoid DoS vectors.
func (pool *LegacyPool) Clear() {
	pool.mu.Lock()
	defer pool.mu.Unlock()

	// unreserve each tracked account. Ideally, we could just clear the
	// reservation map in the parent txpool context. However, if we clear in
	// parent context, to avoid exposing the subpool lock, we have to lock the
	// reservations and then lock each subpool.
	//
	// This creates the potential for a deadlock situation:
	//
	// * TxPool.Clear locks the reservations
	// * a new transaction is received which locks the subpool mutex
	// * TxPool.Clear attempts to lock subpool mutex
	//
	// The transaction addition may attempt to reserve the sender addr which
	// can't happen until Clear releases the reservation lock. Clear cannot
	// acquire the subpool lock until the transaction addition is completed.

	for addr := range pool.pending {
		if _, ok := pool.queue[addr]; !ok {
			pool.reserver.Release(addr)
		}
	}
	for addr := range pool.queue {
		pool.reserver.Release(addr)
	}
	pool.all.Clear()
	pool.priced.Reheap()
	pool.pending = make(map[common.Address]*list)
	pool.queue = make(map[common.Address]*list)
	pool.pendingNonces = newNoncer(pool.currentState)
}

// HasPendingAuth returns a flag indicating whether there are pending
// authorizations from the specific address cached in the pool.
func (pool *LegacyPool) HasPendingAuth(addr common.Address) bool {
	return pool.all.hasAuth(addr)
}<|MERGE_RESOLUTION|>--- conflicted
+++ resolved
@@ -19,11 +19,8 @@
 
 import (
 	"errors"
-<<<<<<< HEAD
 	"fmt"
-=======
 	"maps"
->>>>>>> 12b4131f
 	"math"
 	"math/big"
 	"slices"
@@ -69,13 +66,6 @@
 	// another remote transaction.
 	ErrTxPoolOverflow = errors.New("txpool is full")
 
-<<<<<<< HEAD
-	// ErrInflightTxLimitReached is returned when the maximum number of in-flight
-	// transactions is reached for specific accounts.
-	ErrInflightTxLimitReached = errors.New("in-flight transaction limit reached for delegated accounts")
-
-=======
->>>>>>> 12b4131f
 	// ErrOutOfOrderTxFromDelegated is returned when the transaction with gapped
 	// nonce received from the accounts with delegation or pending delegation.
 	ErrOutOfOrderTxFromDelegated = errors.New("gapped-nonce tx from delegated accounts")
@@ -634,8 +624,7 @@
 // rules, but does not check state-dependent validation such as sufficient balance.
 // This check is meant as an early check which only needs to be performed once,
 // and does not require the pool mutex to be held.
-<<<<<<< HEAD
-func (pool *LegacyPool) validateTxBasics(tx *types.Transaction) error {
+func (pool *LegacyPool) ValidateTxBasics(tx *types.Transaction) error {
 	sender, err := types.Sender(pool.signer, tx)
 	if err != nil {
 		return err
@@ -647,9 +636,6 @@
 		}
 	}
 
-=======
-func (pool *LegacyPool) ValidateTxBasics(tx *types.Transaction) error {
->>>>>>> 12b4131f
 	opts := &txpool.ValidationOptions{
 		Config: pool.chainconfig,
 		Accept: 0 |
@@ -712,11 +698,7 @@
 	from, _ := types.Sender(pool.signer, tx) // validated
 
 	// Short circuit if the sender has neither delegation nor pending delegation.
-<<<<<<< HEAD
-	if pool.currentState.GetCodeHash(from) == types.EmptyCodeHash && pool.all.delegationTxsCount(from) == 0 {
-=======
 	if pool.currentState.GetCodeHash(from) == types.EmptyCodeHash && !pool.all.hasAuth(from) {
->>>>>>> 12b4131f
 		return nil
 	}
 	pending := pool.pending[from]
@@ -731,11 +713,7 @@
 	if pending.Contains(tx.Nonce()) {
 		return nil
 	}
-<<<<<<< HEAD
-	return ErrInflightTxLimitReached
-=======
 	return txpool.ErrInflightTxLimitReached
->>>>>>> 12b4131f
 }
 
 // validateAuth verifies that the transaction complies with code authorization
@@ -746,12 +724,6 @@
 	if err := pool.checkDelegationLimit(tx); err != nil {
 		return err
 	}
-<<<<<<< HEAD
-	// Authorities cannot conflict with any pending or queued transactions.
-	if auths := tx.SetCodeAuthorities(); len(auths) > 0 {
-		for _, auth := range auths {
-			if pool.pending[auth] != nil || pool.queue[auth] != nil {
-=======
 	// For symmetry, allow at most one in-flight tx for any authority with a
 	// pending transaction.
 	if auths := tx.SetCodeAuthorities(); len(auths) > 0 {
@@ -775,7 +747,6 @@
 			// that attackers cannot easily stack a SetCode transaction when the sender
 			// is reserved by other pools.
 			if pool.reserver.Has(auth) {
->>>>>>> 12b4131f
 				return ErrAuthorityReserved
 			}
 		}
@@ -2019,13 +1990,6 @@
 	}
 }
 
-<<<<<<< HEAD
-// delegationTxsCount returns the number of pending authorizations for the specified address.
-func (t *lookup) delegationTxsCount(addr common.Address) int {
-	t.lock.RLock()
-	defer t.lock.RUnlock()
-	return len(t.auths[addr])
-=======
 // hasAuth returns a flag indicating whether there are pending authorizations
 // from the specified address.
 func (t *lookup) hasAuth(addr common.Address) bool {
@@ -2033,7 +1997,6 @@
 	defer t.lock.RUnlock()
 
 	return len(t.auths[addr]) > 0
->>>>>>> 12b4131f
 }
 
 // numSlots calculates the number of slots needed for a single transaction.
