--- conflicted
+++ resolved
@@ -142,11 +142,7 @@
 		}
 		statedb.SetTxContext(tx.Hash(), i)
 
-<<<<<<< HEAD
-		receipt, err := ApplyTransactionWithEVM(msg, gp, statedb, blockNumber, blockHash, tx, usedGas, evm, bloomProcessors)
-=======
-		receipt, err := ApplyTransactionWithEVM(msg, gp, statedb, blockNumber, blockHash, context.Time, tx, usedGas, evm)
->>>>>>> 12b4131f
+		receipt, err := ApplyTransactionWithEVM(msg, gp, statedb, blockNumber, blockHash, context.Time, tx, usedGas, evm, bloomProcessors)
 		if err != nil {
 			bloomProcessors.Close()
 			return nil, fmt.Errorf("could not apply tx %d [%v]: %w", i, tx.Hash().Hex(), err)
@@ -198,8 +194,7 @@
 // ApplyTransactionWithEVM attempts to apply a transaction to the given state database
 // and uses the input parameters for its environment similar to ApplyTransaction. However,
 // this method takes an already created EVM instance as input.
-<<<<<<< HEAD
-func ApplyTransactionWithEVM(msg *Message, gp *GasPool, statedb *state.StateDB, blockNumber *big.Int, blockHash common.Hash, tx *types.Transaction, usedGas *uint64, evm *vm.EVM, receiptProcessors ...ReceiptProcessor) (receipt *types.Receipt, err error) {
+func ApplyTransactionWithEVM(msg *Message, gp *GasPool, statedb *state.StateDB, blockNumber *big.Int, blockHash common.Hash, blockTime uint64, tx *types.Transaction, usedGas *uint64, evm *vm.EVM, receiptProcessors ...ReceiptProcessor) (receipt *types.Receipt, err error) {
 	// Add timing measurement
 	var result *ExecutionResult
 	if tx.Gas() > largeTxGasLimit {
@@ -212,9 +207,6 @@
 		}()
 	}
 
-=======
-func ApplyTransactionWithEVM(msg *Message, gp *GasPool, statedb *state.StateDB, blockNumber *big.Int, blockHash common.Hash, blockTime uint64, tx *types.Transaction, usedGas *uint64, evm *vm.EVM) (receipt *types.Receipt, err error) {
->>>>>>> 12b4131f
 	if hooks := evm.Config.Tracer; hooks != nil {
 		if hooks.OnTxStart != nil {
 			hooks.OnTxStart(evm.GetVMContext(), tx, msg.From)
@@ -242,20 +234,12 @@
 	if statedb.Database().TrieDB().IsVerkle() {
 		statedb.AccessEvents().Merge(evm.AccessEvents)
 	}
-<<<<<<< HEAD
-
-	return MakeReceipt(evm, result, statedb, blockNumber, blockHash, tx, *usedGas, root, receiptProcessors...), nil
+
+	return MakeReceipt(evm, result, statedb, blockNumber, blockHash, blockTime, tx, *usedGas, root, receiptProcessors...), nil
 }
 
 // MakeReceipt generates the receipt object for a transaction given its execution result.
-func MakeReceipt(evm *vm.EVM, result *ExecutionResult, statedb *state.StateDB, blockNumber *big.Int, blockHash common.Hash, tx *types.Transaction, usedGas uint64, root []byte, receiptProcessors ...ReceiptProcessor) *types.Receipt {
-=======
-	return MakeReceipt(evm, result, statedb, blockNumber, blockHash, blockTime, tx, *usedGas, root), nil
-}
-
-// MakeReceipt generates the receipt object for a transaction given its execution result.
-func MakeReceipt(evm *vm.EVM, result *ExecutionResult, statedb *state.StateDB, blockNumber *big.Int, blockHash common.Hash, blockTime uint64, tx *types.Transaction, usedGas uint64, root []byte) *types.Receipt {
->>>>>>> 12b4131f
+func MakeReceipt(evm *vm.EVM, result *ExecutionResult, statedb *state.StateDB, blockNumber *big.Int, blockHash common.Hash, blockTime uint64, tx *types.Transaction, usedGas uint64, root []byte, receiptProcessors ...ReceiptProcessor) *types.Receipt {
 	// Create a new receipt for the transaction, storing the intermediate root and gas used
 	// by the tx.
 	receipt := &types.Receipt{Type: tx.Type(), PostState: root, CumulativeGasUsed: usedGas}
@@ -278,12 +262,7 @@
 	}
 
 	// Set the receipt logs and create the bloom filter.
-<<<<<<< HEAD
-	receipt.Logs = statedb.GetLogs(tx.Hash(), blockNumber.Uint64(), blockHash)
-=======
 	receipt.Logs = statedb.GetLogs(tx.Hash(), blockNumber.Uint64(), blockHash, blockTime)
-	receipt.Bloom = types.CreateBloom(receipt)
->>>>>>> 12b4131f
 	receipt.BlockHash = blockHash
 	receipt.BlockNumber = blockNumber
 	receipt.TransactionIndex = uint(statedb.TxIndex())
@@ -303,11 +282,7 @@
 		return nil, err
 	}
 	// Create a new context to be used in the EVM environment
-<<<<<<< HEAD
-	return ApplyTransactionWithEVM(msg, gp, statedb, header.Number, header.Hash(), tx, usedGas, evm, receiptProcessors...)
-=======
-	return ApplyTransactionWithEVM(msg, gp, statedb, header.Number, header.Hash(), header.Time, tx, usedGas, evm)
->>>>>>> 12b4131f
+	return ApplyTransactionWithEVM(msg, gp, statedb, header.Number, header.Hash(), header.Time, tx, usedGas, evm, receiptProcessors...)
 }
 
 // ProcessBeaconBlockRoot applies the EIP-4788 system call to the beacon block root
