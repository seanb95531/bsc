// Copyright 2015 The go-ethereum Authors
// This file is part of the go-ethereum library.
//
// The go-ethereum library is free software: you can redistribute it and/or modify
// it under the terms of the GNU Lesser General Public License as published by
// the Free Software Foundation, either version 3 of the License, or
// (at your option) any later version.
//
// The go-ethereum library is distributed in the hope that it will be useful,
// but WITHOUT ANY WARRANTY; without even the implied warranty of
// MERCHANTABILITY or FITNESS FOR A PARTICULAR PURPOSE. See the
// GNU Lesser General Public License for more details.
//
// You should have received a copy of the GNU Lesser General Public License
// along with the go-ethereum library. If not, see <http://www.gnu.org/licenses/>.

package core

import (
	"fmt"
	"math/big"

	"github.com/ethereum/go-ethereum/common"
	"github.com/ethereum/go-ethereum/consensus"
	"github.com/ethereum/go-ethereum/consensus/misc"
	"github.com/ethereum/go-ethereum/core/state"
	"github.com/ethereum/go-ethereum/core/systemcontracts"
	"github.com/ethereum/go-ethereum/core/types"
	"github.com/ethereum/go-ethereum/core/vm"
	"github.com/ethereum/go-ethereum/crypto"
	"github.com/ethereum/go-ethereum/params"
)

// StateProcessor is a basic Processor, which takes care of transitioning
// state from one point to another.
//
// StateProcessor implements Processor.
type StateProcessor struct {
	config *params.ChainConfig // Chain configuration options
	bc     *BlockChain         // Canonical block chain
	engine consensus.Engine    // Consensus engine used for block rewards
}

// NewStateProcessor initialises a new StateProcessor.
func NewStateProcessor(config *params.ChainConfig, bc *BlockChain, engine consensus.Engine) *StateProcessor {
	return &StateProcessor{
		config: config,
		bc:     bc,
		engine: engine,
	}
}

// Process processes the state changes according to the Ethereum rules by running
// the transaction messages using the statedb and applying any rewards to both
// the processor (coinbase) and any included uncles.
//
// Process returns the receipts and logs accumulated during the process and
// returns the amount of gas that was used in the process. If any of the
// transactions failed to execute due to insufficient gas it will return an error.
func (p *StateProcessor) Process(block *types.Block, statedb *state.StateDB, cfg vm.Config) (types.Receipts, []*types.Log, uint64, error) {
	var (
		usedGas     = new(uint64)
		header      = block.Header()
		blockHash   = block.Hash()
		blockNumber = block.Number()
		allLogs     []*types.Log
		gp          = new(GasPool).AddGas(block.GasLimit())
	)
	var receipts = make([]*types.Receipt, 0)
	// Mutate the block and state according to any hard-fork specs
	if p.config.DAOForkSupport && p.config.DAOForkBlock != nil && p.config.DAOForkBlock.Cmp(block.Number()) == 0 {
		misc.ApplyDAOHardFork(statedb)
	}
	// Handle upgrade build-in system contract code
	systemcontracts.UpgradeBuildInSystemContract(p.config, block.Number(), statedb)

	blockContext := NewEVMBlockContext(header, p.bc, nil)
	vmenv := vm.NewEVM(blockContext, vm.TxContext{}, statedb, p.config, cfg)

	// Iterate over and process the individual transactions
	posa, isPoSA := p.engine.(consensus.PoSA)
	commonTxs := make([]*types.Transaction, 0, len(block.Transactions()))
	// usually do have two tx, one for validator set contract, another for system reward contract.
	systemTxs := make([]*types.Transaction, 0, 2)
	signer := types.MakeSigner(p.config, header.Number)
	for i, tx := range block.Transactions() {
		if isPoSA {
			if isSystemTx, err := posa.IsSystemTransaction(tx, block.Header()); err != nil {
				return nil, nil, 0, err
			} else if isSystemTx {
				systemTxs = append(systemTxs, tx)
				continue
			}
		}

<<<<<<< HEAD
		msg, err := tx.AsMessage(types.MakeSigner(p.config, header.Number), header.BaseFee)
=======
		msg, err := tx.AsMessage(signer)
>>>>>>> 69ce7f1e
		if err != nil {
			return nil, nil, 0, fmt.Errorf("could not apply tx %d [%v]: %w", i, tx.Hash().Hex(), err)
		}
		statedb.Prepare(tx.Hash(), i)
		receipt, err := applyTransaction(msg, p.config, p.bc, nil, gp, statedb, blockNumber, blockHash, tx, usedGas, vmenv)
		if err != nil {
			return nil, nil, 0, fmt.Errorf("could not apply tx %d [%v]: %w", i, tx.Hash().Hex(), err)
		}

		commonTxs = append(commonTxs, tx)
		receipts = append(receipts, receipt)
	}

	// Finalize the block, applying any consensus engine specific extras (e.g. block rewards)
	err := p.engine.Finalize(p.bc, header, statedb, &commonTxs, block.Uncles(), &receipts, &systemTxs, usedGas)
	if err != nil {
		return receipts, allLogs, *usedGas, err
	}
	for _, receipt := range receipts {
		allLogs = append(allLogs, receipt.Logs...)
	}

	return receipts, allLogs, *usedGas, nil
}

func applyTransaction(msg types.Message, config *params.ChainConfig, bc ChainContext, author *common.Address, gp *GasPool, statedb *state.StateDB, blockNumber *big.Int, blockHash common.Hash, tx *types.Transaction, usedGas *uint64, evm *vm.EVM) (*types.Receipt, error) {
	// Create a new context to be used in the EVM environment.
	txContext := NewEVMTxContext(msg)
	evm.Reset(txContext, statedb)

	// Apply the transaction to the current state (included in the env).
	result, err := ApplyMessage(evm, msg, gp)
	if err != nil {
		return nil, err
	}

	// Update the state with pending changes.
	var root []byte
	if config.IsByzantium(blockNumber) {
		statedb.Finalise(true)
	} else {
		root = statedb.IntermediateRoot(config.IsEIP158(blockNumber)).Bytes()
	}
	*usedGas += result.UsedGas

	// Create a new receipt for the transaction, storing the intermediate root and gas used
	// by the tx.
	receipt := &types.Receipt{Type: tx.Type(), PostState: root, CumulativeGasUsed: *usedGas}
	if result.Failed() {
		receipt.Status = types.ReceiptStatusFailed
	} else {
		receipt.Status = types.ReceiptStatusSuccessful
	}
	receipt.TxHash = tx.Hash()
	receipt.GasUsed = result.UsedGas

	// If the transaction created a contract, store the creation address in the receipt.
	if msg.To() == nil {
		receipt.ContractAddress = crypto.CreateAddress(evm.TxContext.Origin, tx.Nonce())
	}

	// Set the receipt logs and create the bloom filter.
	receipt.Logs = statedb.GetLogs(tx.Hash(), blockHash)
	receipt.Bloom = types.CreateBloom(types.Receipts{receipt})
	receipt.BlockHash = blockHash
	receipt.BlockNumber = blockNumber
	receipt.TransactionIndex = uint(statedb.TxIndex())
	return receipt, err
}

// ApplyTransaction attempts to apply a transaction to the given state database
// and uses the input parameters for its environment. It returns the receipt
// for the transaction, gas used and an error if the transaction failed,
// indicating the block was invalid.
func ApplyTransaction(config *params.ChainConfig, bc ChainContext, author *common.Address, gp *GasPool, statedb *state.StateDB, header *types.Header, tx *types.Transaction, usedGas *uint64, cfg vm.Config) (*types.Receipt, error) {
	msg, err := tx.AsMessage(types.MakeSigner(config, header.Number), header.BaseFee)
	if err != nil {
		return nil, err
	}
	// Create a new context to be used in the EVM environment
	blockContext := NewEVMBlockContext(header, bc, author)
	vmenv := vm.NewEVM(blockContext, vm.TxContext{}, statedb, config, cfg)
<<<<<<< HEAD
	return applyTransaction(msg, config, bc, author, gp, statedb, header.Number, header.Hash(), tx, usedGas, vmenv)
=======
	defer func() {
		ite := vmenv.Interpreter()
		vm.EVMInterpreterPool.Put(ite)
		vm.EvmPool.Put(vmenv)
	}()
	return applyTransaction(msg, config, bc, author, gp, statedb, header, tx, usedGas, vmenv)
>>>>>>> 69ce7f1e
}<|MERGE_RESOLUTION|>--- conflicted
+++ resolved
@@ -93,11 +93,7 @@
 			}
 		}
 
-<<<<<<< HEAD
-		msg, err := tx.AsMessage(types.MakeSigner(p.config, header.Number), header.BaseFee)
-=======
-		msg, err := tx.AsMessage(signer)
->>>>>>> 69ce7f1e
+		msg, err := tx.AsMessage(systemTxs, header.BaseFee)
 		if err != nil {
 			return nil, nil, 0, fmt.Errorf("could not apply tx %d [%v]: %w", i, tx.Hash().Hex(), err)
 		}
@@ -180,14 +176,10 @@
 	// Create a new context to be used in the EVM environment
 	blockContext := NewEVMBlockContext(header, bc, author)
 	vmenv := vm.NewEVM(blockContext, vm.TxContext{}, statedb, config, cfg)
-<<<<<<< HEAD
-	return applyTransaction(msg, config, bc, author, gp, statedb, header.Number, header.Hash(), tx, usedGas, vmenv)
-=======
 	defer func() {
 		ite := vmenv.Interpreter()
 		vm.EVMInterpreterPool.Put(ite)
 		vm.EvmPool.Put(vmenv)
 	}()
-	return applyTransaction(msg, config, bc, author, gp, statedb, header, tx, usedGas, vmenv)
->>>>>>> 69ce7f1e
+	return applyTransaction(msg, config, bc, author, gp, statedb, header.Number, header.Hash(), tx, usedGas, vmenv)
 }