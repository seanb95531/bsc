// Copyright 2024 The go-ethereum Authors
// This file is part of the go-ethereum library.
//
// The go-ethereum library is free software: you can redistribute it and/or modify
// it under the terms of the GNU Lesser General Public License as published by
// the Free Software Foundation, either version 3 of the License, or
// (at your option) any later version.
//
// The go-ethereum library is distributed in the hope that it will be useful,
// but WITHOUT ANY WARRANTY; without even the implied warranty of
// MERCHANTABILITY or FITNESS FOR A PARTICULAR PURPOSE. See the
// GNU Lesser General Public License for more details.
//
// You should have received a copy of the GNU Lesser General Public License
// along with the go-ethereum library. If not, see <http://www.gnu.org/licenses/>.

// Package tracing defines hooks for 'live tracing' of block processing and transaction
// execution. Here we define the low-level [Hooks] object that carries hooks which are
// invoked by the go-ethereum core at various points in the state transition.
//
// To create a tracer that can be invoked with Geth, you need to register it using
// [github.com/ethereum/go-ethereum/eth/tracers.LiveDirectory.Register].
//
// See https://geth.ethereum.org/docs/developers/evm-tracing/live-tracing for a tutorial.
package tracing

import (
	"math/big"

	"github.com/ethereum/go-ethereum/common"
	"github.com/ethereum/go-ethereum/core/types"
	"github.com/ethereum/go-ethereum/params"
	"github.com/holiman/uint256"
)

// OpContext provides the context at which the opcode is being
// executed in, including the memory, stack and various contract-level information.
type OpContext interface {
	MemoryData() []byte
	StackData() []uint256.Int
	Caller() common.Address
	Address() common.Address
	CallValue() *uint256.Int
	CallInput() []byte
	ContractCode() []byte
}

// StateDB gives tracers access to the whole state.
type StateDB interface {
	GetBalance(common.Address) *uint256.Int
	GetNonce(common.Address) uint64
	GetCode(common.Address) []byte
	GetCodeHash(common.Address) common.Hash
	GetState(common.Address, common.Hash) common.Hash
	GetTransientState(common.Address, common.Hash) common.Hash
	Exist(common.Address) bool
	GetRefund() uint64
}

// VMContext provides the context for the EVM execution.
type VMContext struct {
	Coinbase    common.Address
	BlockNumber *big.Int
	Time        uint64
	Random      *common.Hash
	BaseFee     *big.Int
	StateDB     StateDB
}

// BlockEvent is emitted upon tracing an incoming block.
// It contains the block as well as consensus related information.
type BlockEvent struct {
	Block     *types.Block
	TD        *big.Int
	Finalized *types.Header
	Safe      *types.Header
}

type (
	/*
		- VM events -
	*/

	// TxStartHook is called before the execution of a transaction starts.
	// Call simulations don't come with a valid signature. `from` field
	// to be used for address of the caller.
	TxStartHook = func(vm *VMContext, tx *types.Transaction, from common.Address)

	// TxEndHook is called after the execution of a transaction ends.
	TxEndHook = func(receipt *types.Receipt, err error)

	// EnterHook is invoked when the processing of a message starts.
	//
	// Take note that EnterHook, when in the context of a live tracer, can be invoked
	// outside of the `OnTxStart` and `OnTxEnd` hooks when dealing with system calls,
	// see [OnSystemCallStartHook] and [OnSystemCallEndHook] for more information.
	EnterHook = func(depth int, typ byte, from common.Address, to common.Address, input []byte, gas uint64, value *big.Int)

	// ExitHook is invoked when the processing of a message ends.
	// `revert` is true when there was an error during the execution.
	// Exceptionally, before the homestead hardfork a contract creation that
	// ran out of gas when attempting to persist the code to database did not
	// count as a call failure and did not cause a revert of the call. This will
	// be indicated by `reverted == false` and `err == ErrCodeStoreOutOfGas`.
	//
	// Take note that ExitHook, when in the context of a live tracer, can be invoked
	// outside of the `OnTxStart` and `OnTxEnd` hooks when dealing with system calls,
	// see [OnSystemCallStartHook] and [OnSystemCallEndHook] for more information.
	ExitHook = func(depth int, output []byte, gasUsed uint64, err error, reverted bool)

	// OpcodeHook is invoked just prior to the execution of an opcode.
	OpcodeHook = func(pc uint64, op byte, gas, cost uint64, scope OpContext, rData []byte, depth int, err error)

	// FaultHook is invoked when an error occurs during the execution of an opcode.
	FaultHook = func(pc uint64, op byte, gas, cost uint64, scope OpContext, depth int, err error)

	// GasChangeHook is invoked when the gas changes.
	GasChangeHook = func(old, new uint64, reason GasChangeReason)

	/*
		- Chain events -
	*/

	// BlockchainInitHook is called when the blockchain is initialized.
	BlockchainInitHook = func(chainConfig *params.ChainConfig)

	// CloseHook is called when the blockchain closes.
	CloseHook = func()

	// BlockStartHook is called before executing `block`.
	// `td` is the total difficulty prior to `block`.
	BlockStartHook = func(event BlockEvent)

	// BlockEndHook is called after executing a block.
	BlockEndHook = func(err error)

	// SkippedBlockHook indicates a block was skipped during processing
	// due to it being known previously. This can happen e.g. when recovering
	// from a crash.
	SkippedBlockHook = func(event BlockEvent)

	// GenesisBlockHook is called when the genesis block is being processed.
	GenesisBlockHook = func(genesis *types.Block, alloc types.GenesisAlloc)

	// OnSystemCallStartHook is called when a system call is about to be executed. Today,
	// this hook is invoked when the EIP-4788 system call is about to be executed to set the
	// beacon block root.
	//
	// After this hook, the EVM call tracing will happened as usual so you will receive a `OnEnter/OnExit`
	// as well as state hooks between this hook and the `OnSystemCallEndHook`.
	//
	// Note that system call happens outside normal transaction execution, so the `OnTxStart/OnTxEnd` hooks
	// will not be invoked.
	OnSystemCallStartHook = func()

	// OnSystemCallStartHookV2 is called when a system call is about to be executed. Refer
	// to `OnSystemCallStartHook` for more information.
	OnSystemCallStartHookV2 = func(vm *VMContext)

	// OnSystemCallEndHook is called when a system call has finished executing. Today,
	// this hook is invoked when the EIP-4788 system call is about to be executed to set the
	// beacon block root.
	OnSystemCallEndHook = func()

	// OnSystemTxFixIntrinsicGasHook is called when tracing a system transaction, which does not calculate intrinsic gas during execution.
	// this hook will subtract intrinsic gas from the total gas used.
	OnSystemTxFixIntrinsicGasHook = func(uint64)

	// OnSystemTxStartHook is called when a system transaction is about to be executed within the Parlia consensus
	// engine, like before upgrading system contracts, distribution of rewards, and other "chain" related transactions.
	//
	// This will be called in addition to the `OnTxStart` hook so the flow of event you will receive in your tracer will
	// look kike this:
	//
	// - OnSystemTxStart
	// - OnTxStart
	// - OnTxEnd
	// - OnSystemTxEnd
	//
	// This event flow enables transactions to be traced correctly with just OnTxStart/End being set but also
	// enables special routing of those transactions by having OnSystemTxStart/End defined and keeping a special
	// system state to do something different when OnTxEnd is called.
	OnSystemTxStartHook func()

	// OnSystemTxEnd is called when a system transaction is about to completed its execution within the Parlia consensus
	// engine, like after upgrading system contracts, distribution of rewards, and other "chain" related transactions.
	//
	// This will be called in addition to the `OnTxStart` hook so the flow of event you will receive in your tracer will
	// look kike this:
	//
	// - OnSystemTxStart
	// - OnTxStart
	// - OnTxEnd
	// - OnSystemTxEnd
	//
	// This event flow enables transactions to be traced correctly with just OnTxStart/End being set but also
	// enables special routing of those transactions by having OnSystemTxStart/End defined and keeping a special
	// system state to do something different when OnTxEnd is called.
	OnSystemTxEndHook func()

	/*
		- State events -
	*/

	// BalanceChangeHook is called when the balance of an account changes.
	BalanceChangeHook = func(addr common.Address, prev, new *big.Int, reason BalanceChangeReason)

	// NonceChangeHook is called when the nonce of an account changes.
	NonceChangeHook = func(addr common.Address, prev, new uint64)

	// NonceChangeHookV2 is called when the nonce of an account changes.
	NonceChangeHookV2 = func(addr common.Address, prev, new uint64, reason NonceChangeReason)

	// CodeChangeHook is called when the code of an account changes.
	CodeChangeHook = func(addr common.Address, prevCodeHash common.Hash, prevCode []byte, codeHash common.Hash, code []byte)

	// StorageChangeHook is called when the storage of an account changes.
	StorageChangeHook = func(addr common.Address, slot common.Hash, prev, new common.Hash)

	// LogHook is called when a log is emitted.
	LogHook = func(log *types.Log)

	// BlockHashReadHook is called when EVM reads the blockhash of a block.
	BlockHashReadHook = func(blockNumber uint64, hash common.Hash)
)

type Hooks struct {
	// VM events
	OnTxStart   TxStartHook
	OnTxEnd     TxEndHook
	OnEnter     EnterHook
	OnExit      ExitHook
	OnOpcode    OpcodeHook
	OnFault     FaultHook
	OnGasChange GasChangeHook
	// Chain events
	OnBlockchainInit    BlockchainInitHook
	OnClose             CloseHook
	OnBlockStart        BlockStartHook
	OnBlockEnd          BlockEndHook
	OnSkippedBlock      SkippedBlockHook
	OnGenesisBlock      GenesisBlockHook
	OnSystemCallStart   OnSystemCallStartHook
	OnSystemCallStartV2 OnSystemCallStartHookV2
	OnSystemCallEnd     OnSystemCallEndHook

	OnSystemTxStart           OnSystemTxStartHook
	OnSystemTxEnd             OnSystemTxEndHook
	OnSystemTxFixIntrinsicGas OnSystemTxFixIntrinsicGasHook

	// State events
	OnBalanceChange BalanceChangeHook
	OnNonceChange   NonceChangeHook
	OnNonceChangeV2 NonceChangeHookV2
	OnCodeChange    CodeChangeHook
	OnStorageChange StorageChangeHook
	OnLog           LogHook
	// Block hash read
	OnBlockHashRead BlockHashReadHook
}

// BalanceChangeReason is used to indicate the reason for a balance change, useful
// for tracing and reporting.
type BalanceChangeReason byte

//go:generate go run golang.org/x/tools/cmd/stringer -type=BalanceChangeReason -output gen_balance_change_reason_stringer.go

const (
	BalanceChangeUnspecified BalanceChangeReason = 0

	// Issuance
	// BalanceIncreaseRewardMineUncle is a reward for mining an uncle block.
	BalanceIncreaseRewardMineUncle BalanceChangeReason = 1
	// BalanceIncreaseRewardMineBlock is a reward for mining a block.
	BalanceIncreaseRewardMineBlock BalanceChangeReason = 2
	// BalanceIncreaseWithdrawal is ether withdrawn from the beacon chain.
	BalanceIncreaseWithdrawal BalanceChangeReason = 3
	// BalanceIncreaseGenesisBalance is ether allocated at the genesis block.
	BalanceIncreaseGenesisBalance BalanceChangeReason = 4

	// Transaction fees
	// BalanceIncreaseRewardTransactionFee is the transaction tip increasing block builder's balance.
	BalanceIncreaseRewardTransactionFee BalanceChangeReason = 5
	// BalanceDecreaseGasBuy is spent to purchase gas for execution a transaction.
	// Part of this gas will be burnt as per EIP-1559 rules.
	BalanceDecreaseGasBuy BalanceChangeReason = 6
	// BalanceIncreaseGasReturn is ether returned for unused gas at the end of execution.
	BalanceIncreaseGasReturn BalanceChangeReason = 7

	// DAO fork
	// BalanceIncreaseDaoContract is ether sent to the DAO refund contract.
	BalanceIncreaseDaoContract BalanceChangeReason = 8
	// BalanceDecreaseDaoAccount is ether taken from a DAO account to be moved to the refund contract.
	BalanceDecreaseDaoAccount BalanceChangeReason = 9

	// BalanceChangeTransfer is ether transferred via a call.
	// it is a decrease for the sender and an increase for the recipient.
	BalanceChangeTransfer BalanceChangeReason = 10
	// BalanceChangeTouchAccount is a transfer of zero value. It is only there to
	// touch-create an account.
	BalanceChangeTouchAccount BalanceChangeReason = 11

	// BalanceIncreaseSelfdestruct is added to the recipient as indicated by a selfdestructing account.
	BalanceIncreaseSelfdestruct BalanceChangeReason = 12
	// BalanceDecreaseSelfdestruct is deducted from a contract due to self-destruct.
	BalanceDecreaseSelfdestruct BalanceChangeReason = 13
	// BalanceDecreaseSelfdestructBurn is ether that is sent to an already self-destructed
	// account within the same tx (captured at end of tx).
	// Note it doesn't account for a self-destruct which appoints itself as recipient.
	BalanceDecreaseSelfdestructBurn BalanceChangeReason = 14

<<<<<<< HEAD
	// BSC specific balance changes

	// BalanceDecreaseBSCDistributeReward is a balance change that decreases system address' balance and happens
	// when BSC is distributing rewards to validator.
	BalanceDecreaseBSCDistributeReward BalanceChangeReason = 210
	// BalanceIncreaseBSCDistributeReward is a balance change that increases the block validator's balance and
	// happens when BSC is distributing rewards to validator.
	BalanceIncreaseBSCDistributeReward BalanceChangeReason = 211
=======
	// BalanceChangeRevert is emitted when the balance is reverted back to a previous value due to call failure.
	// It is only emitted when the tracer has opted in to use the journaling wrapper (WrapWithJournal).
	BalanceChangeRevert BalanceChangeReason = 15
>>>>>>> 756cca7c
)

// GasChangeReason is used to indicate the reason for a gas change, useful
// for tracing and reporting.
//
// There is essentially two types of gas changes, those that can be emitted once per transaction
// and those that can be emitted on a call basis, so possibly multiple times per transaction.
//
// They can be recognized easily by their name, those that start with `GasChangeTx` are emitted
// once per transaction, while those that start with `GasChangeCall` are emitted on a call basis.
type GasChangeReason byte

const (
	GasChangeUnspecified GasChangeReason = 0

	// GasChangeTxInitialBalance is the initial balance for the call which will be equal to the gasLimit of the call. There is only
	// one such gas change per transaction.
	GasChangeTxInitialBalance GasChangeReason = 1
	// GasChangeTxIntrinsicGas is the amount of gas that will be charged for the intrinsic cost of the transaction, there is
	// always exactly one of those per transaction.
	GasChangeTxIntrinsicGas GasChangeReason = 2
	// GasChangeTxRefunds is the sum of all refunds which happened during the tx execution (e.g. storage slot being cleared)
	// this generates an increase in gas. There is at most one of such gas change per transaction.
	GasChangeTxRefunds GasChangeReason = 3
	// GasChangeTxLeftOverReturned is the amount of gas left over at the end of transaction's execution that will be returned
	// to the chain. This change will always be a negative change as we "drain" left over gas towards 0. If there was no gas
	// left at the end of execution, no such even will be emitted. The returned gas's value in Wei is returned to caller.
	// There is at most one of such gas change per transaction.
	GasChangeTxLeftOverReturned GasChangeReason = 4

	// GasChangeCallInitialBalance is the initial balance for the call which will be equal to the gasLimit of the call. There is only
	// one such gas change per call.
	GasChangeCallInitialBalance GasChangeReason = 5
	// GasChangeCallLeftOverReturned is the amount of gas left over that will be returned to the caller, this change will always
	// be a negative change as we "drain" left over gas towards 0. If there was no gas left at the end of execution, no such even
	// will be emitted.
	GasChangeCallLeftOverReturned GasChangeReason = 6
	// GasChangeCallLeftOverRefunded is the amount of gas that will be refunded to the call after the child call execution it
	// executed completed. This value is always positive as we are giving gas back to the you, the left over gas of the child.
	// If there was no gas left to be refunded, no such even will be emitted.
	GasChangeCallLeftOverRefunded GasChangeReason = 7
	// GasChangeCallContractCreation is the amount of gas that will be burned for a CREATE.
	GasChangeCallContractCreation GasChangeReason = 8
	// GasChangeCallContractCreation2 is the amount of gas that will be burned for a CREATE2.
	GasChangeCallContractCreation2 GasChangeReason = 9
	// GasChangeCallCodeStorage is the amount of gas that will be charged for code storage.
	GasChangeCallCodeStorage GasChangeReason = 10
	// GasChangeCallOpCode is the amount of gas that will be charged for an opcode executed by the EVM, exact opcode that was
	// performed can be check by `OnOpcode` handling.
	GasChangeCallOpCode GasChangeReason = 11
	// GasChangeCallPrecompiledContract is the amount of gas that will be charged for a precompiled contract execution.
	GasChangeCallPrecompiledContract GasChangeReason = 12
	// GasChangeCallStorageColdAccess is the amount of gas that will be charged for a cold storage access as controlled by EIP2929 rules.
	GasChangeCallStorageColdAccess GasChangeReason = 13
	// GasChangeCallFailedExecution is the burning of the remaining gas when the execution failed without a revert.
	GasChangeCallFailedExecution GasChangeReason = 14
	// GasChangeWitnessContractInit flags the event of adding to the witness during the contract creation initialization step.
	GasChangeWitnessContractInit GasChangeReason = 15
	// GasChangeWitnessContractCreation flags the event of adding to the witness during the contract creation finalization step.
	GasChangeWitnessContractCreation GasChangeReason = 16
	// GasChangeWitnessCodeChunk flags the event of adding one or more contract code chunks to the witness.
	GasChangeWitnessCodeChunk GasChangeReason = 17
	// GasChangeWitnessContractCollisionCheck flags the event of adding to the witness when checking for contract address collision.
	GasChangeWitnessContractCollisionCheck GasChangeReason = 18
	// GasChangeTxDataFloor is the amount of extra gas the transaction has to pay to reach the minimum gas requirement for the
	// transaction data. This change will always be a negative change.
	GasChangeTxDataFloor GasChangeReason = 19

	// GasChangeIgnored is a special value that can be used to indicate that the gas change should be ignored as
	// it will be "manually" tracked by a direct emit of the gas change event.
	GasChangeIgnored GasChangeReason = 0xFF
)

// NonceChangeReason is used to indicate the reason for a nonce change.
type NonceChangeReason byte

const (
	NonceChangeUnspecified NonceChangeReason = 0

	// NonceChangeGenesis is the nonce allocated to accounts at genesis.
	NonceChangeGenesis NonceChangeReason = 1

	// NonceChangeEoACall is the nonce change due to an EoA call.
	NonceChangeEoACall NonceChangeReason = 2

	// NonceChangeContractCreator is the nonce change of an account creating a contract.
	NonceChangeContractCreator NonceChangeReason = 3

	// NonceChangeNewContract is the nonce change of a newly created contract.
	NonceChangeNewContract NonceChangeReason = 4

	// NonceChangeTransaction is the nonce change due to a EIP-7702 authorization.
	NonceChangeAuthorization NonceChangeReason = 5

	// NonceChangeRevert is emitted when the nonce is reverted back to a previous value due to call failure.
	// It is only emitted when the tracer has opted in to use the journaling wrapper (WrapWithJournal).
	NonceChangeRevert NonceChangeReason = 6
)<|MERGE_RESOLUTION|>--- conflicted
+++ resolved
@@ -309,7 +309,10 @@
 	// Note it doesn't account for a self-destruct which appoints itself as recipient.
 	BalanceDecreaseSelfdestructBurn BalanceChangeReason = 14
 
-<<<<<<< HEAD
+	// BalanceChangeRevert is emitted when the balance is reverted back to a previous value due to call failure.
+	// It is only emitted when the tracer has opted in to use the journaling wrapper (WrapWithJournal).
+	BalanceChangeRevert BalanceChangeReason = 15
+
 	// BSC specific balance changes
 
 	// BalanceDecreaseBSCDistributeReward is a balance change that decreases system address' balance and happens
@@ -318,11 +321,6 @@
 	// BalanceIncreaseBSCDistributeReward is a balance change that increases the block validator's balance and
 	// happens when BSC is distributing rewards to validator.
 	BalanceIncreaseBSCDistributeReward BalanceChangeReason = 211
-=======
-	// BalanceChangeRevert is emitted when the balance is reverted back to a previous value due to call failure.
-	// It is only emitted when the tracer has opted in to use the journaling wrapper (WrapWithJournal).
-	BalanceChangeRevert BalanceChangeReason = 15
->>>>>>> 756cca7c
 )
 
 // GasChangeReason is used to indicate the reason for a gas change, useful
