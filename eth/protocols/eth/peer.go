// Copyright 2020 The go-ethereum Authors
// This file is part of the go-ethereum library.
//
// The go-ethereum library is free software: you can redistribute it and/or modify
// it under the terms of the GNU Lesser General Public License as published by
// the Free Software Foundation, either version 3 of the License, or
// (at your option) any later version.
//
// The go-ethereum library is distributed in the hope that it will be useful,
// but WITHOUT ANY WARRANTY; without even the implied warranty of
// MERCHANTABILITY or FITNESS FOR A PARTICULAR PURPOSE. See the
// GNU Lesser General Public License for more details.
//
// You should have received a copy of the GNU Lesser General Public License
// along with the go-ethereum library. If not, see <http://www.gnu.org/licenses/>.

package eth

import (
	"math/big"
	"math/rand"
	"sync"

	mapset "github.com/deckarep/golang-set"

	"github.com/ethereum/go-ethereum/common"
	"github.com/ethereum/go-ethereum/core/types"
	"github.com/ethereum/go-ethereum/p2p"
	"github.com/ethereum/go-ethereum/rlp"
)

const (
	// maxKnownTxs is the maximum transactions hashes to keep in the known list
	// before starting to randomly evict them.
	maxKnownTxs = 32768

	// maxKnownBlocks is the maximum block hashes to keep in the known list
	// before starting to randomly evict them.
	maxKnownBlocks = 1024

	// maxQueuedTxs is the maximum number of transactions to queue up before dropping
	// older broadcasts.
	maxQueuedTxs = 4096

	// maxQueuedTxAnns is the maximum number of transaction announcements to queue up
	// before dropping older announcements.
	maxQueuedTxAnns = 4096

	// maxQueuedBlocks is the maximum number of block propagations to queue up before
	// dropping broadcasts. There's not much point in queueing stale blocks, so a few
	// that might cover uncles should be enough.
	maxQueuedBlocks = 4

	// maxQueuedBlockAnns is the maximum number of block announcements to queue up before
	// dropping broadcasts. Similarly to block propagations, there's no point to queue
	// above some healthy uncle limit, so use that.
	maxQueuedBlockAnns = 4
)

// max is a helper function which returns the larger of the two given integers.
func max(a, b int) int {
	if a > b {
		return a
	}
	return b
}

// Peer is a collection of relevant information we have about a `eth` peer.
type Peer struct {
	id string // Unique ID for the peer, cached

	*p2p.Peer                         // The embedded P2P package peer
	rw              p2p.MsgReadWriter // Input/output streams for snap
	version         uint              // Protocol version negotiated
	statusExtension *UpgradeStatusExtension

	head common.Hash // Latest advertised head block hash
	td   *big.Int    // Latest advertised head block total difficulty

	knownBlocks     *knownCache            // Set of block hashes known to be known by this peer
	queuedBlocks    chan *blockPropagation // Queue of blocks to broadcast to the peer
	queuedBlockAnns chan *types.Block      // Queue of blocks to announce to the peer

	txpool      TxPool             // Transaction pool used by the broadcasters for liveness checks
	knownTxs    *knownCache        // Set of transaction hashes known to be known by this peer
	txBroadcast chan []common.Hash // Channel used to queue transaction propagation requests
	txAnnounce  chan []common.Hash // Channel used to queue transaction announcement requests

<<<<<<< HEAD
	reqDispatch chan *request  // Dispatch channel to send requests and track then until fulfilment
	reqCancel   chan *cancel   // Dispatch channel to cancel pending requests and untrack them
	resDispatch chan *response // Dispatch channel to fulfil pending requests and untrack them

	term chan struct{} // Termination channel to stop the broadcasters
	lock sync.RWMutex  // Mutex protecting the internal fields
=======
	term   chan struct{} // Termination channel to stop the broadcasters
	txTerm chan struct{} // Termination channel to stop the tx broadcasters
	lock   sync.RWMutex  // Mutex protecting the internal fields
>>>>>>> 3a419246
}

// NewPeer create a wrapper for a network connection and negotiated  protocol
// version.
func NewPeer(version uint, p *p2p.Peer, rw p2p.MsgReadWriter, txpool TxPool) *Peer {
	peer := &Peer{
		id:              p.ID().String(),
		Peer:            p,
		rw:              rw,
		version:         version,
		knownTxs:        newKnownCache(maxKnownTxs),
		knownBlocks:     newKnownCache(maxKnownBlocks),
		queuedBlocks:    make(chan *blockPropagation, maxQueuedBlocks),
		queuedBlockAnns: make(chan *types.Block, maxQueuedBlockAnns),
		txBroadcast:     make(chan []common.Hash),
		txAnnounce:      make(chan []common.Hash),
		reqDispatch:     make(chan *request),
		reqCancel:       make(chan *cancel),
		resDispatch:     make(chan *response),
		txpool:          txpool,
		term:            make(chan struct{}),
		txTerm:          make(chan struct{}),
	}
	// Start up all the broadcasters
	go peer.broadcastBlocks()
	go peer.broadcastTransactions()
	go peer.announceTransactions()
	go peer.dispatcher()

	return peer
}

// Close signals the broadcast goroutine to terminate. Only ever call this if
// you created the peer yourself via NewPeer. Otherwise let whoever created it
// clean it up!
func (p *Peer) Close() {
	close(p.term)

	p.CloseTxBroadcast()
}

// CloseTxBroadcast signals the tx broadcast goroutine to terminate.
func (p *Peer) CloseTxBroadcast() {
	select {
	case <-p.txTerm:
	default:
		close(p.txTerm)
	}
}

// ID retrieves the peer's unique identifier.
func (p *Peer) ID() string {
	return p.id
}

// Version retrieves the peer's negoatiated `eth` protocol version.
func (p *Peer) Version() uint {
	return p.version
}

// Head retrieves the current head hash and total difficulty of the peer.
func (p *Peer) Head() (hash common.Hash, td *big.Int) {
	p.lock.RLock()
	defer p.lock.RUnlock()

	copy(hash[:], p.head[:])
	return hash, new(big.Int).Set(p.td)
}

// SetHead updates the head hash and total difficulty of the peer.
func (p *Peer) SetHead(hash common.Hash, td *big.Int) {
	p.lock.Lock()
	defer p.lock.Unlock()

	copy(p.head[:], hash[:])
	p.td.Set(td)
}

// KnownBlock returns whether peer is known to already have a block.
func (p *Peer) KnownBlock(hash common.Hash) bool {
	return p.knownBlocks.Contains(hash)
}

// KnownTransaction returns whether peer is known to already have a transaction.
func (p *Peer) KnownTransaction(hash common.Hash) bool {
	return p.knownTxs.Contains(hash)
}

// markBlock marks a block as known for the peer, ensuring that the block will
// never be propagated to this particular peer.
func (p *Peer) markBlock(hash common.Hash) {
	// If we reached the memory allowance, drop a previously known block hash
	p.knownBlocks.Add(hash)
}

// markTransaction marks a transaction as known for the peer, ensuring that it
// will never be propagated to this particular peer.
func (p *Peer) markTransaction(hash common.Hash) {
	// If we reached the memory allowance, drop a previously known transaction hash
	p.knownTxs.Add(hash)
}

// SendTransactions sends transactions to the peer and includes the hashes
// in its transaction hash set for future reference.
//
// This method is a helper used by the async transaction sender. Don't call it
// directly as the queueing (memory) and transmission (bandwidth) costs should
// not be managed directly.
//
// The reasons this is public is to allow packages using this protocol to write
// tests that directly send messages without having to do the asyn queueing.
func (p *Peer) SendTransactions(txs types.Transactions) error {
	// Mark all the transactions as known, but ensure we don't overflow our limits
	for _, tx := range txs {
		p.knownTxs.Add(tx.Hash())
	}
	return p2p.Send(p.rw, TransactionsMsg, txs)
}

// AsyncSendTransactions queues a list of transactions (by hash) to eventually
// propagate to a remote peer. The number of pending sends are capped (new ones
// will force old sends to be dropped)
func (p *Peer) AsyncSendTransactions(hashes []common.Hash) {
	select {
	case p.txBroadcast <- hashes:
		// Mark all the transactions as known, but ensure we don't overflow our limits
<<<<<<< HEAD
		p.knownTxs.Add(hashes...)
=======
		for p.knownTxs.Cardinality() > max(0, maxKnownTxs-len(hashes)) {
			p.knownTxs.Pop()
		}
		for _, hash := range hashes {
			p.knownTxs.Add(hash)
		}

	case <-p.txTerm:
		p.Log().Debug("Dropping transaction propagation", "count", len(hashes))

>>>>>>> 3a419246
	case <-p.term:
		p.Log().Debug("Dropping transaction propagation", "count", len(hashes))
	}
}

// sendPooledTransactionHashes sends transaction hashes to the peer and includes
// them in its transaction hash set for future reference.
//
// This method is a helper used by the async transaction announcer. Don't call it
// directly as the queueing (memory) and transmission (bandwidth) costs should
// not be managed directly.
func (p *Peer) sendPooledTransactionHashes(hashes []common.Hash) error {
	// Mark all the transactions as known, but ensure we don't overflow our limits
	p.knownTxs.Add(hashes...)
	return p2p.Send(p.rw, NewPooledTransactionHashesMsg, NewPooledTransactionHashesPacket(hashes))
}

// AsyncSendPooledTransactionHashes queues a list of transactions hashes to eventually
// announce to a remote peer.  The number of pending sends are capped (new ones
// will force old sends to be dropped)
func (p *Peer) AsyncSendPooledTransactionHashes(hashes []common.Hash) {
	select {
	case p.txAnnounce <- hashes:
		// Mark all the transactions as known, but ensure we don't overflow our limits
<<<<<<< HEAD
		p.knownTxs.Add(hashes...)
=======
		for p.knownTxs.Cardinality() > max(0, maxKnownTxs-len(hashes)) {
			p.knownTxs.Pop()
		}
		for _, hash := range hashes {
			p.knownTxs.Add(hash)
		}

	case <-p.txTerm:
		p.Log().Debug("Dropping transaction announcement", "count", len(hashes))

>>>>>>> 3a419246
	case <-p.term:
		p.Log().Debug("Dropping transaction announcement", "count", len(hashes))
	}
}

// ReplyPooledTransactionsRLP is the eth/66 version of SendPooledTransactionsRLP.
func (p *Peer) ReplyPooledTransactionsRLP(id uint64, hashes []common.Hash, txs []rlp.RawValue) error {
	// Mark all the transactions as known, but ensure we don't overflow our limits
	p.knownTxs.Add(hashes...)

	// Not packed into PooledTransactionsPacket to avoid RLP decoding
	return p2p.Send(p.rw, PooledTransactionsMsg, PooledTransactionsRLPPacket66{
		RequestId:                   id,
		PooledTransactionsRLPPacket: txs,
	})
}

// SendNewBlockHashes announces the availability of a number of blocks through
// a hash notification.
func (p *Peer) SendNewBlockHashes(hashes []common.Hash, numbers []uint64) error {
	// Mark all the block hashes as known, but ensure we don't overflow our limits
	p.knownBlocks.Add(hashes...)

	request := make(NewBlockHashesPacket, len(hashes))
	for i := 0; i < len(hashes); i++ {
		request[i].Hash = hashes[i]
		request[i].Number = numbers[i]
	}
	return p2p.Send(p.rw, NewBlockHashesMsg, request)
}

// AsyncSendNewBlockHash queues the availability of a block for propagation to a
// remote peer. If the peer's broadcast queue is full, the event is silently
// dropped.
func (p *Peer) AsyncSendNewBlockHash(block *types.Block) {
	select {
	case p.queuedBlockAnns <- block:
		// Mark all the block hash as known, but ensure we don't overflow our limits
		p.knownBlocks.Add(block.Hash())
	default:
		p.Log().Debug("Dropping block announcement", "number", block.NumberU64(), "hash", block.Hash())
	}
}

// SendNewBlock propagates an entire block to a remote peer.
func (p *Peer) SendNewBlock(block *types.Block, td *big.Int) error {
	// Mark all the block hash as known, but ensure we don't overflow our limits
	p.knownBlocks.Add(block.Hash())
	return p2p.Send(p.rw, NewBlockMsg, &NewBlockPacket{
		Block: block,
		TD:    td,
	})
}

// AsyncSendNewBlock queues an entire block for propagation to a remote peer. If
// the peer's broadcast queue is full, the event is silently dropped.
func (p *Peer) AsyncSendNewBlock(block *types.Block, td *big.Int) {
	select {
	case p.queuedBlocks <- &blockPropagation{block: block, td: td}:
		// Mark all the block hash as known, but ensure we don't overflow our limits
		p.knownBlocks.Add(block.Hash())
	default:
		p.Log().Debug("Dropping block propagation", "number", block.NumberU64(), "hash", block.Hash())
	}
}

// ReplyBlockHeaders is the eth/66 version of SendBlockHeaders.
func (p *Peer) ReplyBlockHeadersRLP(id uint64, headers []rlp.RawValue) error {
	return p2p.Send(p.rw, BlockHeadersMsg, BlockHeadersRLPPacket66{
		RequestId:             id,
		BlockHeadersRLPPacket: headers,
	})
}

// ReplyBlockBodiesRLP is the eth/66 version of SendBlockBodiesRLP.
func (p *Peer) ReplyBlockBodiesRLP(id uint64, bodies []rlp.RawValue) error {
	// Not packed into BlockBodiesPacket to avoid RLP decoding
	return p2p.Send(p.rw, BlockBodiesMsg, BlockBodiesRLPPacket66{
		RequestId:            id,
		BlockBodiesRLPPacket: bodies,
	})
}

// ReplyNodeData is the eth/66 response to GetNodeData.
func (p *Peer) ReplyNodeData(id uint64, data [][]byte) error {
	return p2p.Send(p.rw, NodeDataMsg, NodeDataPacket66{
		RequestId:      id,
		NodeDataPacket: data,
	})
}

// ReplyReceiptsRLP is the eth/66 response to GetReceipts.
func (p *Peer) ReplyReceiptsRLP(id uint64, receipts []rlp.RawValue) error {
	return p2p.Send(p.rw, ReceiptsMsg, ReceiptsRLPPacket66{
		RequestId:         id,
		ReceiptsRLPPacket: receipts,
	})
}

// RequestOneHeader is a wrapper around the header query functions to fetch a
// single header. It is used solely by the fetcher.
func (p *Peer) RequestOneHeader(hash common.Hash, sink chan *Response) (*Request, error) {
	p.Log().Debug("Fetching single header", "hash", hash)
	id := rand.Uint64()

	req := &Request{
		id:   id,
		sink: sink,
		code: GetBlockHeadersMsg,
		want: BlockHeadersMsg,
		data: &GetBlockHeadersPacket66{
			RequestId: id,
			GetBlockHeadersPacket: &GetBlockHeadersPacket{
				Origin:  HashOrNumber{Hash: hash},
				Amount:  uint64(1),
				Skip:    uint64(0),
				Reverse: false,
			},
		},
	}
	if err := p.dispatchRequest(req); err != nil {
		return nil, err
	}
	return req, nil
}

// RequestHeadersByHash fetches a batch of blocks' headers corresponding to the
// specified header query, based on the hash of an origin block.
func (p *Peer) RequestHeadersByHash(origin common.Hash, amount int, skip int, reverse bool, sink chan *Response) (*Request, error) {
	p.Log().Debug("Fetching batch of headers", "count", amount, "fromhash", origin, "skip", skip, "reverse", reverse)
	id := rand.Uint64()

	req := &Request{
		id:   id,
		sink: sink,
		code: GetBlockHeadersMsg,
		want: BlockHeadersMsg,
		data: &GetBlockHeadersPacket66{
			RequestId: id,
			GetBlockHeadersPacket: &GetBlockHeadersPacket{
				Origin:  HashOrNumber{Hash: origin},
				Amount:  uint64(amount),
				Skip:    uint64(skip),
				Reverse: reverse,
			},
		},
	}
	if err := p.dispatchRequest(req); err != nil {
		return nil, err
	}
	return req, nil
}

// RequestHeadersByNumber fetches a batch of blocks' headers corresponding to the
// specified header query, based on the number of an origin block.
func (p *Peer) RequestHeadersByNumber(origin uint64, amount int, skip int, reverse bool, sink chan *Response) (*Request, error) {
	p.Log().Debug("Fetching batch of headers", "count", amount, "fromnum", origin, "skip", skip, "reverse", reverse)
	id := rand.Uint64()

	req := &Request{
		id:   id,
		sink: sink,
		code: GetBlockHeadersMsg,
		want: BlockHeadersMsg,
		data: &GetBlockHeadersPacket66{
			RequestId: id,
			GetBlockHeadersPacket: &GetBlockHeadersPacket{
				Origin:  HashOrNumber{Number: origin},
				Amount:  uint64(amount),
				Skip:    uint64(skip),
				Reverse: reverse,
			},
		},
	}
	if err := p.dispatchRequest(req); err != nil {
		return nil, err
	}
	return req, nil
}

// RequestBodies fetches a batch of blocks' bodies corresponding to the hashes
// specified.
func (p *Peer) RequestBodies(hashes []common.Hash, sink chan *Response) (*Request, error) {
	p.Log().Debug("Fetching batch of block bodies", "count", len(hashes))
	id := rand.Uint64()

	req := &Request{
		id:   id,
		sink: sink,
		code: GetBlockBodiesMsg,
		want: BlockBodiesMsg,
		data: &GetBlockBodiesPacket66{
			RequestId:            id,
			GetBlockBodiesPacket: hashes,
		},
	}
	if err := p.dispatchRequest(req); err != nil {
		return nil, err
	}
	return req, nil
}

// RequestNodeData fetches a batch of arbitrary data from a node's known state
// data, corresponding to the specified hashes.
func (p *Peer) RequestNodeData(hashes []common.Hash, sink chan *Response) (*Request, error) {
	p.Log().Debug("Fetching batch of state data", "count", len(hashes))
	id := rand.Uint64()

	req := &Request{
		id:   id,
		sink: sink,
		code: GetNodeDataMsg,
		want: NodeDataMsg,
		data: &GetNodeDataPacket66{
			RequestId:         id,
			GetNodeDataPacket: hashes,
		},
	}
	if err := p.dispatchRequest(req); err != nil {
		return nil, err
	}
	return req, nil
}

// RequestReceipts fetches a batch of transaction receipts from a remote node.
func (p *Peer) RequestReceipts(hashes []common.Hash, sink chan *Response) (*Request, error) {
	p.Log().Debug("Fetching batch of receipts", "count", len(hashes))
	id := rand.Uint64()

	req := &Request{
		id:   id,
		sink: sink,
		code: GetReceiptsMsg,
		want: ReceiptsMsg,
		data: &GetReceiptsPacket66{
			RequestId:         id,
			GetReceiptsPacket: hashes,
		},
	}
	if err := p.dispatchRequest(req); err != nil {
		return nil, err
	}
	return req, nil
}

// RequestTxs fetches a batch of transactions from a remote node.
func (p *Peer) RequestTxs(hashes []common.Hash) error {
	p.Log().Debug("Fetching batch of transactions", "count", len(hashes))
	id := rand.Uint64()

	requestTracker.Track(p.id, p.version, GetPooledTransactionsMsg, PooledTransactionsMsg, id)
	return p2p.Send(p.rw, GetPooledTransactionsMsg, &GetPooledTransactionsPacket66{
		RequestId:                   id,
		GetPooledTransactionsPacket: hashes,
	})
}

// knownCache is a cache for known hashes.
type knownCache struct {
	hashes mapset.Set
	max    int
}

// newKnownCache creates a new knownCache with a max capacity.
func newKnownCache(max int) *knownCache {
	return &knownCache{
		max:    max,
		hashes: mapset.NewSet(),
	}
}

// Add adds a list of elements to the set.
func (k *knownCache) Add(hashes ...common.Hash) {
	for k.hashes.Cardinality() > max(0, k.max-len(hashes)) {
		k.hashes.Pop()
	}
	for _, hash := range hashes {
		k.hashes.Add(hash)
	}
}

// Contains returns whether the given item is in the set.
func (k *knownCache) Contains(hash common.Hash) bool {
	return k.hashes.Contains(hash)
}

// Cardinality returns the number of elements in the set.
func (k *knownCache) Cardinality() int {
	return k.hashes.Cardinality()
}<|MERGE_RESOLUTION|>--- conflicted
+++ resolved
@@ -86,18 +86,13 @@
 	txBroadcast chan []common.Hash // Channel used to queue transaction propagation requests
 	txAnnounce  chan []common.Hash // Channel used to queue transaction announcement requests
 
-<<<<<<< HEAD
 	reqDispatch chan *request  // Dispatch channel to send requests and track then until fulfilment
 	reqCancel   chan *cancel   // Dispatch channel to cancel pending requests and untrack them
 	resDispatch chan *response // Dispatch channel to fulfil pending requests and untrack them
 
-	term chan struct{} // Termination channel to stop the broadcasters
-	lock sync.RWMutex  // Mutex protecting the internal fields
-=======
 	term   chan struct{} // Termination channel to stop the broadcasters
 	txTerm chan struct{} // Termination channel to stop the tx broadcasters
 	lock   sync.RWMutex  // Mutex protecting the internal fields
->>>>>>> 3a419246
 }
 
 // NewPeer create a wrapper for a network connection and negotiated  protocol
@@ -224,20 +219,9 @@
 	select {
 	case p.txBroadcast <- hashes:
 		// Mark all the transactions as known, but ensure we don't overflow our limits
-<<<<<<< HEAD
 		p.knownTxs.Add(hashes...)
-=======
-		for p.knownTxs.Cardinality() > max(0, maxKnownTxs-len(hashes)) {
-			p.knownTxs.Pop()
-		}
-		for _, hash := range hashes {
-			p.knownTxs.Add(hash)
-		}
-
 	case <-p.txTerm:
 		p.Log().Debug("Dropping transaction propagation", "count", len(hashes))
-
->>>>>>> 3a419246
 	case <-p.term:
 		p.Log().Debug("Dropping transaction propagation", "count", len(hashes))
 	}
@@ -262,20 +246,9 @@
 	select {
 	case p.txAnnounce <- hashes:
 		// Mark all the transactions as known, but ensure we don't overflow our limits
-<<<<<<< HEAD
 		p.knownTxs.Add(hashes...)
-=======
-		for p.knownTxs.Cardinality() > max(0, maxKnownTxs-len(hashes)) {
-			p.knownTxs.Pop()
-		}
-		for _, hash := range hashes {
-			p.knownTxs.Add(hash)
-		}
-
 	case <-p.txTerm:
 		p.Log().Debug("Dropping transaction announcement", "count", len(hashes))
-
->>>>>>> 3a419246
 	case <-p.term:
 		p.Log().Debug("Dropping transaction announcement", "count", len(hashes))
 	}
