// Copyright 2015 The go-ethereum Authors
// This file is part of the go-ethereum library.
//
// The go-ethereum library is free software: you can redistribute it and/or modify
// it under the terms of the GNU Lesser General Public License as published by
// the Free Software Foundation, either version 3 of the License, or
// (at your option) any later version.
//
// The go-ethereum library is distributed in the hope that it will be useful,
// but WITHOUT ANY WARRANTY; without even the implied warranty of
// MERCHANTABILITY or FITNESS FOR A PARTICULAR PURPOSE. See the
// GNU Lesser General Public License for more details.
//
// You should have received a copy of the GNU Lesser General Public License
// along with the go-ethereum library. If not, see <http://www.gnu.org/licenses/>.

// Package downloader contains the manual full chain synchronisation.
package downloader

import (
	"errors"
	"fmt"
	"math/big"
	"sync"
	"sync/atomic"
	"time"

	"github.com/ethereum/go-ethereum"
	"github.com/ethereum/go-ethereum/common"
	"github.com/ethereum/go-ethereum/core/rawdb"
	"github.com/ethereum/go-ethereum/core/state/snapshot"
	"github.com/ethereum/go-ethereum/core/types"
	"github.com/ethereum/go-ethereum/eth/protocols/eth"
	"github.com/ethereum/go-ethereum/eth/protocols/snap"
	"github.com/ethereum/go-ethereum/ethdb"
	"github.com/ethereum/go-ethereum/event"
	"github.com/ethereum/go-ethereum/log"
	"github.com/ethereum/go-ethereum/params"
)

var (
	MaxBlockFetch   = 128 // Amount of blocks to be fetched per retrieval request
	MaxHeaderFetch  = 192 // Amount of block headers to be fetched per retrieval request
	MaxSkeletonSize = 128 // Number of header fetches to need for a skeleton assembly
	MaxReceiptFetch = 256 // Amount of transaction receipts to allow fetching per request
<<<<<<< HEAD
=======
	MaxStateFetch   = 384 // Amount of node state values to allow fetching per request

	rttMinEstimate   = 2 * time.Second  // Minimum round-trip time to target for download requests
	rttMaxEstimate   = 20 * time.Second // Maximum round-trip time to target for download requests
	rttMinConfidence = 0.1              // Worse confidence factor in our estimated RTT value
	ttlScaling       = 3                // Constant scaling factor for RTT -> TTL conversion
	ttlLimit         = time.Minute      // Maximum TTL allowance to prevent reaching crazy timeouts

	diffFetchTick  = 10 * time.Millisecond
	diffFetchLimit = 5

	qosTuningPeers   = 5    // Number of peers to tune based on (best peers)
	qosConfidenceCap = 10   // Number of peers above which not to modify RTT confidence
	qosTuningImpact  = 0.25 // Impact that a new tuning target has on the previous value
>>>>>>> 3a419246

	maxQueuedHeaders            = 32 * 1024                         // [eth/62] Maximum number of headers to queue for import (DOS protection)
	maxHeadersProcess           = 2048                              // Number of header download results to import at once into the chain
	maxResultsProcess           = 2048                              // Number of content download results to import at once into the chain
	fullMaxForkAncestry  uint64 = params.FullImmutabilityThreshold  // Maximum chain reorganisation (locally redeclared so tests can reduce it)
	lightMaxForkAncestry uint64 = params.LightImmutabilityThreshold // Maximum chain reorganisation (locally redeclared so tests can reduce it)

	reorgProtThreshold   = 48 // Threshold number of recent blocks to disable mini reorg protection
	reorgProtHeaderDelay = 2  // Number of headers to delay delivering to cover mini reorgs

	fsHeaderCheckFrequency = 100             // Verification frequency of the downloaded headers during snap sync
	fsHeaderSafetyNet      = 2048            // Number of headers to discard in case a chain violation is detected
	fsHeaderForceVerify    = 24              // Number of headers to verify before and after the pivot to accept it
	fsHeaderContCheck      = 3 * time.Second // Time interval to check for header continuations during state download
	fsMinFullBlocks        = 64              // Number of blocks to retrieve fully even in snap sync
)

var (
	errBusy                    = errors.New("busy")
	errUnknownPeer             = errors.New("peer is unknown or unhealthy")
	errBadPeer                 = errors.New("action from bad peer ignored")
	errStallingPeer            = errors.New("peer is stalling")
	errUnsyncedPeer            = errors.New("unsynced peer")
	errNoPeers                 = errors.New("no peers to keep download active")
	errTimeout                 = errors.New("timeout")
	errEmptyHeaderSet          = errors.New("empty header set by peer")
	errPeersUnavailable        = errors.New("no peers available or all tried for download")
	errInvalidAncestor         = errors.New("retrieved ancestor is invalid")
	errInvalidChain            = errors.New("retrieved hash chain is invalid")
	errInvalidBody             = errors.New("retrieved block body is invalid")
	errInvalidReceipt          = errors.New("retrieved receipt is invalid")
	errCancelStateFetch        = errors.New("state data download canceled (requested)")
	errCancelContentProcessing = errors.New("content processing canceled (requested)")
	errCanceled                = errors.New("syncing canceled (requested)")
	errTooOld                  = errors.New("peer's protocol version too old")
	errNoAncestorFound         = errors.New("no common ancestor found")
)

// peerDropFn is a callback type for dropping a peer detected as malicious.
type peerDropFn func(id string)

// headerTask is a set of downloaded headers to queue along with their precomputed
// hashes to avoid constant rehashing.
type headerTask struct {
	headers []*types.Header
	hashes  []common.Hash
}

type Downloader struct {
	mode uint32         // Synchronisation mode defining the strategy used (per sync cycle), use d.getMode() to get the SyncMode
	mux  *event.TypeMux // Event multiplexer to announce sync operation events

	checkpoint uint64   // Checkpoint block number to enforce head against (e.g. snap sync)
	genesis    uint64   // Genesis block number to limit sync to (e.g. light client CHT)
	queue      *queue   // Scheduler for selecting the hashes to download
	peers      *peerSet // Set of active peers from which download can proceed

	stateDB ethdb.Database // Database to state sync into (and deduplicate via)

	// Statistics
	syncStatsChainOrigin uint64       // Origin block number where syncing started at
	syncStatsChainHeight uint64       // Highest block number known when syncing started
	syncStatsLock        sync.RWMutex // Lock protecting the sync stats fields

	lightchain LightChain
	blockchain BlockChain

	// Callbacks
	dropPeer peerDropFn // Drops a peer for misbehaving

	// Status
	synchroniseMock func(id string, hash common.Hash) error // Replacement for synchronise during testing
	synchronising   int32
	notified        int32
	committed       int32
	ancientLimit    uint64 // The maximum block number which can be regarded as ancient data.

	// Channels
	headerProcCh chan *headerTask // Channel to feed the header processor new tasks

	// State sync
	pivotHeader *types.Header // Pivot block header to dynamically push the syncing state root
	pivotLock   sync.RWMutex  // Lock protecting pivot header reads from updates

	snapSync       bool         // Whether to run state sync over the snap protocol
	SnapSyncer     *snap.Syncer // TODO(karalabe): make private! hack for now
	stateSyncStart chan *stateSync

	// Cancellation and termination
	cancelPeer string         // Identifier of the peer currently being used as the master (cancel on drop)
	cancelCh   chan struct{}  // Channel to cancel mid-flight syncs
	cancelLock sync.RWMutex   // Lock to protect the cancel channel and peer in delivers
	cancelWg   sync.WaitGroup // Make sure all fetcher goroutines have exited.

	quitCh   chan struct{} // Quit channel to signal termination
	quitLock sync.Mutex    // Lock to prevent double closes

	// Testing hooks
	syncInitHook     func(uint64, uint64)                // Method to call upon initiating a new sync run
	bodyFetchHook    func([]*types.Header)               // Method to call upon starting a block body fetch
	receiptFetchHook func([]*types.Header)               // Method to call upon starting a receipt fetch
	chainInsertHook  func([]*fetchResult, chan struct{}) // Method to call upon inserting a chain of blocks (possibly in multiple invocations)
}

// LightChain encapsulates functions required to synchronise a light chain.
type LightChain interface {
	// HasHeader verifies a header's presence in the local chain.
	HasHeader(common.Hash, uint64) bool

	// GetHeaderByHash retrieves a header from the local chain.
	GetHeaderByHash(common.Hash) *types.Header

	// CurrentHeader retrieves the head header from the local chain.
	CurrentHeader() *types.Header

	// GetTd returns the total difficulty of a local block.
	GetTd(common.Hash, uint64) *big.Int

	// InsertHeaderChain inserts a batch of headers into the local chain.
	InsertHeaderChain([]*types.Header, int) (int, error)

	// SetHead rewinds the local chain to a new head.
	SetHead(uint64) error
}

// BlockChain encapsulates functions required to sync a (full or snap) blockchain.
type BlockChain interface {
	LightChain

	// HasBlock verifies a block's presence in the local chain.
	HasBlock(common.Hash, uint64) bool

	// HasFastBlock verifies a snap block's presence in the local chain.
	HasFastBlock(common.Hash, uint64) bool

	// GetBlockByHash retrieves a block from the local chain.
	GetBlockByHash(common.Hash) *types.Block

	// CurrentBlock retrieves the head block from the local chain.
	CurrentBlock() *types.Block

	// CurrentFastBlock retrieves the head snap block from the local chain.
	CurrentFastBlock() *types.Block

	// SnapSyncCommitHead directly commits the head block to a certain entity.
	SnapSyncCommitHead(common.Hash) error

	// InsertChain inserts a batch of blocks into the local chain.
	InsertChain(types.Blocks) (int, error)

	// InsertReceiptChain inserts a batch of receipts into the local chain.
	InsertReceiptChain(types.Blocks, []types.Receipts, uint64) (int, error)

	// Snapshots returns the blockchain snapshot tree to paused it during sync.
	Snapshots() *snapshot.Tree
}

type DownloadOption func(downloader *Downloader) *Downloader

type IDiffPeer interface {
	RequestDiffLayers([]common.Hash) error
}

type IPeerSet interface {
	GetDiffPeer(string) IDiffPeer
}

func EnableDiffFetchOp(peers IPeerSet) DownloadOption {
	return func(dl *Downloader) *Downloader {
		var hook = func(results []*fetchResult, stop chan struct{}) {
			if dl.getMode() == FullSync {
				go func() {
					ticker := time.NewTicker(diffFetchTick)
					defer ticker.Stop()
					for _, r := range results {
					Wait:
						for {
							select {
							case <-stop:
								return
							case <-ticker.C:
								if dl.blockchain.CurrentHeader().Number.Int64()+int64(diffFetchLimit) > r.Header.Number.Int64() {
									break Wait
								}
							}
						}
						if ep := peers.GetDiffPeer(r.pid); ep != nil {
							// It turns out a diff layer is 5x larger than block, we just request one diffLayer each time
							err := ep.RequestDiffLayers([]common.Hash{r.Header.Hash()})
							if err != nil {
								return
							}
						}
					}
				}()
			}
		}
		dl.chainInsertHook = hook
		return dl
	}
}

// New creates a new downloader to fetch hashes and blocks from remote peers.
<<<<<<< HEAD
func New(checkpoint uint64, stateDb ethdb.Database, mux *event.TypeMux, chain BlockChain, lightchain LightChain, dropPeer peerDropFn) *Downloader {
=======
func New(checkpoint uint64, stateDb ethdb.Database, stateBloom *trie.SyncBloom, mux *event.TypeMux, chain BlockChain, lightchain LightChain, dropPeer peerDropFn, options ...DownloadOption) *Downloader {
>>>>>>> 3a419246
	if lightchain == nil {
		lightchain = chain
	}
	dl := &Downloader{
		stateDB:        stateDb,
		mux:            mux,
		checkpoint:     checkpoint,
		queue:          newQueue(blockCacheMaxItems, blockCacheInitialItems),
		peers:          newPeerSet(),
		blockchain:     chain,
		lightchain:     lightchain,
		dropPeer:       dropPeer,
		headerProcCh:   make(chan *headerTask, 1),
		quitCh:         make(chan struct{}),
		SnapSyncer:     snap.NewSyncer(stateDb),
		stateSyncStart: make(chan *stateSync),
	}
<<<<<<< HEAD
=======
	for _, option := range options {
		if dl != nil {
			dl = option(dl)
		}
	}
	go dl.qosTuner()
>>>>>>> 3a419246
	go dl.stateFetcher()
	return dl
}

// Progress retrieves the synchronisation boundaries, specifically the origin
// block where synchronisation started at (may have failed/suspended); the block
// or header sync is currently at; and the latest known block which the sync targets.
//
// In addition, during the state download phase of snap synchronisation the number
// of processed and the total number of known states are also returned. Otherwise
// these are zero.
func (d *Downloader) Progress() ethereum.SyncProgress {
	// Lock the current stats and return the progress
	d.syncStatsLock.RLock()
	defer d.syncStatsLock.RUnlock()

	current := uint64(0)
	mode := d.getMode()
	switch {
	case d.blockchain != nil && mode == FullSync:
		current = d.blockchain.CurrentBlock().NumberU64()
	case d.blockchain != nil && mode == SnapSync:
		current = d.blockchain.CurrentFastBlock().NumberU64()
	case d.lightchain != nil:
		current = d.lightchain.CurrentHeader().Number.Uint64()
	default:
		log.Error("Unknown downloader chain/mode combo", "light", d.lightchain != nil, "full", d.blockchain != nil, "mode", mode)
	}
	progress, pending := d.SnapSyncer.Progress()

	return ethereum.SyncProgress{
		StartingBlock:       d.syncStatsChainOrigin,
		CurrentBlock:        current,
		HighestBlock:        d.syncStatsChainHeight,
		SyncedAccounts:      progress.AccountSynced,
		SyncedAccountBytes:  uint64(progress.AccountBytes),
		SyncedBytecodes:     progress.BytecodeSynced,
		SyncedBytecodeBytes: uint64(progress.BytecodeBytes),
		SyncedStorage:       progress.StorageSynced,
		SyncedStorageBytes:  uint64(progress.StorageBytes),
		HealedTrienodes:     progress.TrienodeHealSynced,
		HealedTrienodeBytes: uint64(progress.TrienodeHealBytes),
		HealedBytecodes:     progress.BytecodeHealSynced,
		HealedBytecodeBytes: uint64(progress.BytecodeHealBytes),
		HealingTrienodes:    pending.TrienodeHeal,
		HealingBytecode:     pending.BytecodeHeal,
	}
}

// Synchronising returns whether the downloader is currently retrieving blocks.
func (d *Downloader) Synchronising() bool {
	return atomic.LoadInt32(&d.synchronising) > 0
}

// RegisterPeer injects a new download peer into the set of block source to be
// used for fetching hashes and blocks from.
func (d *Downloader) RegisterPeer(id string, version uint, peer Peer) error {
	var logger log.Logger
	if len(id) < 16 {
		// Tests use short IDs, don't choke on them
		logger = log.New("peer", id)
	} else {
		logger = log.New("peer", id[:8])
	}
	logger.Trace("Registering sync peer")
	if err := d.peers.Register(newPeerConnection(id, version, peer, logger)); err != nil {
		logger.Error("Failed to register sync peer", "err", err)
		return err
	}
	return nil
}

// RegisterLightPeer injects a light client peer, wrapping it so it appears as a regular peer.
func (d *Downloader) RegisterLightPeer(id string, version uint, peer LightPeer) error {
	return d.RegisterPeer(id, version, &lightPeerWrapper{peer})
}

// UnregisterPeer remove a peer from the known list, preventing any action from
// the specified peer. An effort is also made to return any pending fetches into
// the queue.
func (d *Downloader) UnregisterPeer(id string) error {
	// Unregister the peer from the active peer set and revoke any fetch tasks
	var logger log.Logger
	if len(id) < 16 {
		// Tests use short IDs, don't choke on them
		logger = log.New("peer", id)
	} else {
		logger = log.New("peer", id[:8])
	}
	logger.Trace("Unregistering sync peer")
	if err := d.peers.Unregister(id); err != nil {
		logger.Error("Failed to unregister sync peer", "err", err)
		return err
	}
	d.queue.Revoke(id)

	return nil
}

// Synchronise tries to sync up our local block chain with a remote peer, both
// adding various sanity checks as well as wrapping it with various log entries.
func (d *Downloader) Synchronise(id string, head common.Hash, td *big.Int, mode SyncMode) error {
	err := d.synchronise(id, head, td, mode)

	switch err {
	case nil, errBusy, errCanceled:
		return err
	}
	if errors.Is(err, errInvalidChain) || errors.Is(err, errBadPeer) || errors.Is(err, errTimeout) ||
		errors.Is(err, errStallingPeer) || errors.Is(err, errUnsyncedPeer) || errors.Is(err, errEmptyHeaderSet) ||
		errors.Is(err, errPeersUnavailable) || errors.Is(err, errTooOld) || errors.Is(err, errInvalidAncestor) {
		log.Warn("Synchronisation failed, dropping peer", "peer", id, "err", err)
		if d.dropPeer == nil {
			// The dropPeer method is nil when `--copydb` is used for a local copy.
			// Timeouts can occur if e.g. compaction hits at the wrong time, and can be ignored
			log.Warn("Downloader wants to drop peer, but peerdrop-function is not set", "peer", id)
		} else {
			d.dropPeer(id)
		}
		return err
	}
	log.Warn("Synchronisation failed, retrying", "err", err)
	return err
}

// synchronise will select the peer and use it for synchronising. If an empty string is given
// it will use the best peer possible and synchronize if its TD is higher than our own. If any of the
// checks fail an error will be returned. This method is synchronous
func (d *Downloader) synchronise(id string, hash common.Hash, td *big.Int, mode SyncMode) error {
	// Mock out the synchronisation if testing
	if d.synchroniseMock != nil {
		return d.synchroniseMock(id, hash)
	}
	// Make sure only one goroutine is ever allowed past this point at once
	if !atomic.CompareAndSwapInt32(&d.synchronising, 0, 1) {
		return errBusy
	}
	defer atomic.StoreInt32(&d.synchronising, 0)

	// Post a user notification of the sync (only once per session)
	if atomic.CompareAndSwapInt32(&d.notified, 0, 1) {
		log.Info("Block synchronisation started")
	}
	// If snap sync was requested, create the snap scheduler and switch to snap
	// sync mode. Long term we could drop snap sync or merge the two together,
	// but until snap becomes prevalent, we should support both. TODO(karalabe).
	if mode == SnapSync {
		// Snap sync uses the snapshot namespace to store potentially flakey data until
		// sync completely heals and finishes. Pause snapshot maintenance in the mean-
		// time to prevent access.
		if snapshots := d.blockchain.Snapshots(); snapshots != nil { // Only nil in tests
			snapshots.Disable()
		}
	}
	// Reset the queue, peer set and wake channels to clean any internal leftover state
	d.queue.Reset(blockCacheMaxItems, blockCacheInitialItems)
	d.peers.Reset()

	for _, ch := range []chan bool{d.queue.blockWakeCh, d.queue.receiptWakeCh} {
		select {
		case <-ch:
		default:
		}
	}
	for empty := false; !empty; {
		select {
		case <-d.headerProcCh:
		default:
			empty = true
		}
	}
	// Create cancel channel for aborting mid-flight and mark the master peer
	d.cancelLock.Lock()
	d.cancelCh = make(chan struct{})
	d.cancelPeer = id
	d.cancelLock.Unlock()

	defer d.Cancel() // No matter what, we can't leave the cancel channel open

	// Atomically set the requested sync mode
	atomic.StoreUint32(&d.mode, uint32(mode))

	// Retrieve the origin peer and initiate the downloading process
	p := d.peers.Peer(id)
	if p == nil {
		return errUnknownPeer
	}
	return d.syncWithPeer(p, hash, td)
}

func (d *Downloader) getMode() SyncMode {
	return SyncMode(atomic.LoadUint32(&d.mode))
}

// syncWithPeer starts a block synchronization based on the hash chain from the
// specified peer and head hash.
func (d *Downloader) syncWithPeer(p *peerConnection, hash common.Hash, td *big.Int) (err error) {
	d.mux.Post(StartEvent{})
	defer func() {
		// reset on error
		if err != nil {
			d.mux.Post(FailedEvent{err})
		} else {
			latest := d.lightchain.CurrentHeader()
			d.mux.Post(DoneEvent{latest})
		}
	}()
	if p.version < eth.ETH66 {
		return fmt.Errorf("%w: advertized %d < required %d", errTooOld, p.version, eth.ETH66)
	}
	mode := d.getMode()

	log.Debug("Synchronising with the network", "peer", p.id, "eth", p.version, "head", hash, "td", td, "mode", mode)
	defer func(start time.Time) {
		log.Debug("Synchronisation terminated", "elapsed", common.PrettyDuration(time.Since(start)))
	}(time.Now())

	// Look up the sync boundaries: the common ancestor and the target block
	latest, pivot, err := d.fetchHead(p)
	if err != nil {
		return err
	}
	if mode == SnapSync && pivot == nil {
		// If no pivot block was returned, the head is below the min full block
		// threshold (i.e. new chain). In that case we won't really snap sync
		// anyway, but still need a valid pivot block to avoid some code hitting
		// nil panics on an access.
		pivot = d.blockchain.CurrentBlock().Header()
	}
	height := latest.Number.Uint64()

	origin, err := d.findAncestor(p, latest)
	if err != nil {
		return err
	}
	d.syncStatsLock.Lock()
	if d.syncStatsChainHeight <= origin || d.syncStatsChainOrigin > origin {
		d.syncStatsChainOrigin = origin
	}
	d.syncStatsChainHeight = height
	d.syncStatsLock.Unlock()

	// Ensure our origin point is below any snap sync pivot point
	if mode == SnapSync {
		if height <= uint64(fsMinFullBlocks) {
			origin = 0
		} else {
			pivotNumber := pivot.Number.Uint64()
			if pivotNumber <= origin {
				origin = pivotNumber - 1
			}
			// Write out the pivot into the database so a rollback beyond it will
			// reenable snap sync
			rawdb.WriteLastPivotNumber(d.stateDB, pivotNumber)
		}
	}
	d.committed = 1
	if mode == SnapSync && pivot.Number.Uint64() != 0 {
		d.committed = 0
	}
	if mode == SnapSync {
		// Set the ancient data limitation.
		// If we are running snap sync, all block data older than ancientLimit will be
		// written to the ancient store. More recent data will be written to the active
		// database and will wait for the freezer to migrate.
		//
		// If there is a checkpoint available, then calculate the ancientLimit through
		// that. Otherwise calculate the ancient limit through the advertised height
		// of the remote peer.
		//
		// The reason for picking checkpoint first is that a malicious peer can give us
		// a fake (very high) height, forcing the ancient limit to also be very high.
		// The peer would start to feed us valid blocks until head, resulting in all of
		// the blocks might be written into the ancient store. A following mini-reorg
		// could cause issues.
		if d.checkpoint != 0 && d.checkpoint > fullMaxForkAncestry+1 {
			d.ancientLimit = d.checkpoint
		} else if height > fullMaxForkAncestry+1 {
			d.ancientLimit = height - fullMaxForkAncestry - 1
		} else {
			d.ancientLimit = 0
		}
		frozen, _ := d.stateDB.Ancients() // Ignore the error here since light client can also hit here.

		// If a part of blockchain data has already been written into active store,
		// disable the ancient style insertion explicitly.
		if origin >= frozen && frozen != 0 {
			d.ancientLimit = 0
			log.Info("Disabling direct-ancient mode", "origin", origin, "ancient", frozen-1)
		} else if d.ancientLimit > 0 {
			log.Debug("Enabling direct-ancient mode", "ancient", d.ancientLimit)
		}
		// Rewind the ancient store and blockchain if reorg happens.
		if origin+1 < frozen {
			if err := d.lightchain.SetHead(origin); err != nil {
				return err
			}
		}
	}
	// Initiate the sync using a concurrent header and content retrieval algorithm
	d.queue.Prepare(origin+1, mode)
	if d.syncInitHook != nil {
		d.syncInitHook(origin, height)
	}
	fetchers := []func() error{
		func() error { return d.fetchHeaders(p, origin+1, latest.Number.Uint64()) }, // Headers are always retrieved
		func() error { return d.fetchBodies(origin + 1) },                           // Bodies are retrieved during normal and snap sync
		func() error { return d.fetchReceipts(origin + 1) },                         // Receipts are retrieved during snap sync
		func() error { return d.processHeaders(origin+1, td) },
	}
	if mode == SnapSync {
		d.pivotLock.Lock()
		d.pivotHeader = pivot
		d.pivotLock.Unlock()

		fetchers = append(fetchers, func() error { return d.processSnapSyncContent() })
	} else if mode == FullSync {
		fetchers = append(fetchers, d.processFullSyncContent)
	}
	return d.spawnSync(fetchers)
}

// spawnSync runs d.process and all given fetcher functions to completion in
// separate goroutines, returning the first error that appears.
func (d *Downloader) spawnSync(fetchers []func() error) error {
	errc := make(chan error, len(fetchers))
	d.cancelWg.Add(len(fetchers))
	for _, fn := range fetchers {
		fn := fn
		go func() { defer d.cancelWg.Done(); errc <- fn() }()
	}
	// Wait for the first error, then terminate the others.
	var err error
	for i := 0; i < len(fetchers); i++ {
		if i == len(fetchers)-1 {
			// Close the queue when all fetchers have exited.
			// This will cause the block processor to end when
			// it has processed the queue.
			d.queue.Close()
		}
		if err = <-errc; err != nil && err != errCanceled {
			break
		}
	}
	d.queue.Close()
	d.Cancel()
	return err
}

// cancel aborts all of the operations and resets the queue. However, cancel does
// not wait for the running download goroutines to finish. This method should be
// used when cancelling the downloads from inside the downloader.
func (d *Downloader) cancel() {
	// Close the current cancel channel
	d.cancelLock.Lock()
	defer d.cancelLock.Unlock()

	if d.cancelCh != nil {
		select {
		case <-d.cancelCh:
			// Channel was already closed
		default:
			close(d.cancelCh)
		}
	}
}

// Cancel aborts all of the operations and waits for all download goroutines to
// finish before returning.
func (d *Downloader) Cancel() {
	d.cancel()
	d.cancelWg.Wait()
}

// Terminate interrupts the downloader, canceling all pending operations.
// The downloader cannot be reused after calling Terminate.
func (d *Downloader) Terminate() {
	// Close the termination channel (make sure double close is allowed)
	d.quitLock.Lock()
	select {
	case <-d.quitCh:
	default:
		close(d.quitCh)
	}
	d.quitLock.Unlock()

	// Cancel any pending download requests
	d.Cancel()
}

// fetchHead retrieves the head header and prior pivot block (if available) from
// a remote peer.
func (d *Downloader) fetchHead(p *peerConnection) (head *types.Header, pivot *types.Header, err error) {
	p.log.Debug("Retrieving remote chain head")
	mode := d.getMode()

	// Request the advertised remote head block and wait for the response
	latest, _ := p.peer.Head()
	fetch := 1
	if mode == SnapSync {
		fetch = 2 // head + pivot headers
	}
	headers, hashes, err := d.fetchHeadersByHash(p, latest, fetch, fsMinFullBlocks-1, true)
	if err != nil {
		return nil, nil, err
	}
	// Make sure the peer gave us at least one and at most the requested headers
	if len(headers) == 0 || len(headers) > fetch {
		return nil, nil, fmt.Errorf("%w: returned headers %d != requested %d", errBadPeer, len(headers), fetch)
	}
	// The first header needs to be the head, validate against the checkpoint
	// and request. If only 1 header was returned, make sure there's no pivot
	// or there was not one requested.
	head = headers[0]
	if (mode == SnapSync || mode == LightSync) && head.Number.Uint64() < d.checkpoint {
		return nil, nil, fmt.Errorf("%w: remote head %d below checkpoint %d", errUnsyncedPeer, head.Number, d.checkpoint)
	}
	if len(headers) == 1 {
		if mode == SnapSync && head.Number.Uint64() > uint64(fsMinFullBlocks) {
			return nil, nil, fmt.Errorf("%w: no pivot included along head header", errBadPeer)
		}
		p.log.Debug("Remote head identified, no pivot", "number", head.Number, "hash", hashes[0])
		return head, nil, nil
	}
	// At this point we have 2 headers in total and the first is the
	// validated head of the chain. Check the pivot number and return,
	pivot = headers[1]
	if pivot.Number.Uint64() != head.Number.Uint64()-uint64(fsMinFullBlocks) {
		return nil, nil, fmt.Errorf("%w: remote pivot %d != requested %d", errInvalidChain, pivot.Number, head.Number.Uint64()-uint64(fsMinFullBlocks))
	}
	return head, pivot, nil
}

// calculateRequestSpan calculates what headers to request from a peer when trying to determine the
// common ancestor.
// It returns parameters to be used for peer.RequestHeadersByNumber:
//  from - starting block number
//  count - number of headers to request
//  skip - number of headers to skip
// and also returns 'max', the last block which is expected to be returned by the remote peers,
// given the (from,count,skip)
func calculateRequestSpan(remoteHeight, localHeight uint64) (int64, int, int, uint64) {
	var (
		from     int
		count    int
		MaxCount = MaxHeaderFetch / 16
	)
	// requestHead is the highest block that we will ask for. If requestHead is not offset,
	// the highest block that we will get is 16 blocks back from head, which means we
	// will fetch 14 or 15 blocks unnecessarily in the case the height difference
	// between us and the peer is 1-2 blocks, which is most common
	requestHead := int(remoteHeight) - 1
	if requestHead < 0 {
		requestHead = 0
	}
	// requestBottom is the lowest block we want included in the query
	// Ideally, we want to include the one just below our own head
	requestBottom := int(localHeight - 1)
	if requestBottom < 0 {
		requestBottom = 0
	}
	totalSpan := requestHead - requestBottom
	span := 1 + totalSpan/MaxCount
	if span < 2 {
		span = 2
	}
	if span > 16 {
		span = 16
	}

	count = 1 + totalSpan/span
	if count > MaxCount {
		count = MaxCount
	}
	if count < 2 {
		count = 2
	}
	from = requestHead - (count-1)*span
	if from < 0 {
		from = 0
	}
	max := from + (count-1)*span
	return int64(from), count, span - 1, uint64(max)
}

// findAncestor tries to locate the common ancestor link of the local chain and
// a remote peers blockchain. In the general case when our node was in sync and
// on the correct chain, checking the top N links should already get us a match.
// In the rare scenario when we ended up on a long reorganisation (i.e. none of
// the head links match), we do a binary search to find the common ancestor.
func (d *Downloader) findAncestor(p *peerConnection, remoteHeader *types.Header) (uint64, error) {
	// Figure out the valid ancestor range to prevent rewrite attacks
	var (
		floor        = int64(-1)
		localHeight  uint64
		remoteHeight = remoteHeader.Number.Uint64()
	)
	mode := d.getMode()
	switch mode {
	case FullSync:
		localHeight = d.blockchain.CurrentBlock().NumberU64()
	case SnapSync:
		localHeight = d.blockchain.CurrentFastBlock().NumberU64()
	default:
		localHeight = d.lightchain.CurrentHeader().Number.Uint64()
	}
	p.log.Debug("Looking for common ancestor", "local", localHeight, "remote", remoteHeight)

	// Recap floor value for binary search
	maxForkAncestry := fullMaxForkAncestry
	if d.getMode() == LightSync {
		maxForkAncestry = lightMaxForkAncestry
	}
	if localHeight >= maxForkAncestry {
		// We're above the max reorg threshold, find the earliest fork point
		floor = int64(localHeight - maxForkAncestry)
	}
	// If we're doing a light sync, ensure the floor doesn't go below the CHT, as
	// all headers before that point will be missing.
	if mode == LightSync {
		// If we don't know the current CHT position, find it
		if d.genesis == 0 {
			header := d.lightchain.CurrentHeader()
			for header != nil {
				d.genesis = header.Number.Uint64()
				if floor >= int64(d.genesis)-1 {
					break
				}
				header = d.lightchain.GetHeaderByHash(header.ParentHash)
			}
		}
		// We already know the "genesis" block number, cap floor to that
		if floor < int64(d.genesis)-1 {
			floor = int64(d.genesis) - 1
		}
	}

	ancestor, err := d.findAncestorSpanSearch(p, mode, remoteHeight, localHeight, floor)
	if err == nil {
		return ancestor, nil
	}
	// The returned error was not nil.
	// If the error returned does not reflect that a common ancestor was not found, return it.
	// If the error reflects that a common ancestor was not found, continue to binary search,
	// where the error value will be reassigned.
	if !errors.Is(err, errNoAncestorFound) {
		return 0, err
	}

	ancestor, err = d.findAncestorBinarySearch(p, mode, remoteHeight, floor)
	if err != nil {
		return 0, err
	}
	return ancestor, nil
}

func (d *Downloader) findAncestorSpanSearch(p *peerConnection, mode SyncMode, remoteHeight, localHeight uint64, floor int64) (uint64, error) {
	from, count, skip, max := calculateRequestSpan(remoteHeight, localHeight)

	p.log.Trace("Span searching for common ancestor", "count", count, "from", from, "skip", skip)
	headers, hashes, err := d.fetchHeadersByNumber(p, uint64(from), count, skip, false)
	if err != nil {
		return 0, err
	}
	// Wait for the remote response to the head fetch
	number, hash := uint64(0), common.Hash{}

	// Make sure the peer actually gave something valid
	if len(headers) == 0 {
		p.log.Warn("Empty head header set")
		return 0, errEmptyHeaderSet
	}
	// Make sure the peer's reply conforms to the request
	for i, header := range headers {
		expectNumber := from + int64(i)*int64(skip+1)
		if number := header.Number.Int64(); number != expectNumber {
			p.log.Warn("Head headers broke chain ordering", "index", i, "requested", expectNumber, "received", number)
			return 0, fmt.Errorf("%w: %v", errInvalidChain, errors.New("head headers broke chain ordering"))
		}
	}
	// Check if a common ancestor was found
	for i := len(headers) - 1; i >= 0; i-- {
		// Skip any headers that underflow/overflow our requested set
		if headers[i].Number.Int64() < from || headers[i].Number.Uint64() > max {
			continue
		}
		// Otherwise check if we already know the header or not
		h := hashes[i]
		n := headers[i].Number.Uint64()

		var known bool
		switch mode {
		case FullSync:
			known = d.blockchain.HasBlock(h, n)
		case SnapSync:
			known = d.blockchain.HasFastBlock(h, n)
		default:
			known = d.lightchain.HasHeader(h, n)
		}
		if known {
			number, hash = n, h
			break
		}
	}
	// If the head fetch already found an ancestor, return
	if hash != (common.Hash{}) {
		if int64(number) <= floor {
			p.log.Warn("Ancestor below allowance", "number", number, "hash", hash, "allowance", floor)
			return 0, errInvalidAncestor
		}
		p.log.Debug("Found common ancestor", "number", number, "hash", hash)
		return number, nil
	}
	return 0, errNoAncestorFound
}

func (d *Downloader) findAncestorBinarySearch(p *peerConnection, mode SyncMode, remoteHeight uint64, floor int64) (uint64, error) {
	hash := common.Hash{}

	// Ancestor not found, we need to binary search over our chain
	start, end := uint64(0), remoteHeight
	if floor > 0 {
		start = uint64(floor)
	}
	p.log.Trace("Binary searching for common ancestor", "start", start, "end", end)

	for start+1 < end {
		// Split our chain interval in two, and request the hash to cross check
		check := (start + end) / 2

<<<<<<< HEAD
		headers, hashes, err := d.fetchHeadersByNumber(p, check, 1, 0, false)
		if err != nil {
			return 0, err
		}
		// Make sure the peer actually gave something valid
		if len(headers) != 1 {
			p.log.Warn("Multiple headers for single request", "headers", len(headers))
			return 0, fmt.Errorf("%w: multiple headers (%d) for single request", errBadPeer, len(headers))
		}
		// Modify the search interval based on the response
		h := hashes[0]
		n := headers[0].Number.Uint64()

		var known bool
		switch mode {
		case FullSync:
			known = d.blockchain.HasBlock(h, n)
		case SnapSync:
			known = d.blockchain.HasFastBlock(h, n)
		default:
			known = d.lightchain.HasHeader(h, n)
		}
		if !known {
			end = check
			continue
=======
		ttl := d.requestTTL()
		timeout := time.After(ttl)

		go p.peer.RequestHeadersByNumber(check, 1, 0, false)

		// Wait until a reply arrives to this request
		for arrived := false; !arrived; {
			select {
			case <-d.cancelCh:
				return 0, errCanceled

			case packet := <-d.headerCh:
				// Discard anything not from the origin peer
				if packet.PeerId() != p.id {
					log.Debug("Received headers from incorrect peer", "peer", packet.PeerId())
					break
				}
				// Make sure the peer actually gave something valid
				headers := packet.(*headerPack).headers
				if len(headers) != 1 {
					p.log.Warn("Multiple headers for single request", "headers", len(headers))
					return 0, fmt.Errorf("%w: multiple headers (%d) for single request", errBadPeer, len(headers))
				}
				arrived = true

				// Modify the search interval based on the response
				h := headers[0].Hash()
				n := headers[0].Number.Uint64()

				var known bool
				switch mode {
				case FullSync:
					known = d.blockchain.HasBlock(h, n)
				case FastSync:
					known = d.blockchain.HasFastBlock(h, n)
				default:
					known = d.lightchain.HasHeader(h, n)
				}
				if !known {
					end = check
					break
				}
				header := d.lightchain.GetHeaderByHash(h) // Independent of sync mode, header surely exists
				if header == nil {
					p.log.Error("header not found", "hash", h, "request", check)
					return 0, fmt.Errorf("%w: header no found (%s)", errBadPeer, h)
				}
				if header.Number.Uint64() != check {
					p.log.Warn("Received non requested header", "number", header.Number, "hash", header.Hash(), "request", check)
					return 0, fmt.Errorf("%w: non-requested header (%d)", errBadPeer, header.Number)
				}
				start = check
				hash = h

			case <-timeout:
				p.log.Debug("Waiting for search header timed out", "elapsed", ttl)
				return 0, errTimeout

			case <-d.bodyCh:
			case <-d.receiptCh:
				// Out of bounds delivery, ignore
			}
>>>>>>> 3a419246
		}
		header := d.lightchain.GetHeaderByHash(h) // Independent of sync mode, header surely exists
		if header.Number.Uint64() != check {
			p.log.Warn("Received non requested header", "number", header.Number, "hash", header.Hash(), "request", check)
			return 0, fmt.Errorf("%w: non-requested header (%d)", errBadPeer, header.Number)
		}
		start = check
		hash = h
	}
	// Ensure valid ancestry and return
	if int64(start) <= floor {
		p.log.Warn("Ancestor below allowance", "number", start, "hash", hash, "allowance", floor)
		return 0, errInvalidAncestor
	}
	p.log.Debug("Found common ancestor", "number", start, "hash", hash)
	return start, nil
}

// fetchHeaders keeps retrieving headers concurrently from the number
// requested, until no more are returned, potentially throttling on the way. To
// facilitate concurrency but still protect against malicious nodes sending bad
// headers, we construct a header chain skeleton using the "origin" peer we are
// syncing with, and fill in the missing headers using anyone else. Headers from
// other peers are only accepted if they map cleanly to the skeleton. If no one
// can fill in the skeleton - not even the origin peer - it's assumed invalid and
// the origin is dropped.
func (d *Downloader) fetchHeaders(p *peerConnection, from uint64, head uint64) error {
	p.log.Debug("Directing header downloads", "origin", from)
	defer p.log.Debug("Header download terminated")

	// Start pulling the header chain skeleton until all is done
	var (
		skeleton = true  // Skeleton assembly phase or finishing up
		pivoting = false // Whether the next request is pivot verification
		ancestor = from
		mode     = d.getMode()
	)
	for {
		// Pull the next batch of headers, it either:
		//   - Pivot check to see if the chain moved too far
		//   - Skeleton retrieval to permit concurrent header fetches
		//   - Full header retrieval if we're near the chain head
		var (
			headers []*types.Header
			hashes  []common.Hash
			err     error
		)
		switch {
		case pivoting:
			d.pivotLock.RLock()
			pivot := d.pivotHeader.Number.Uint64()
			d.pivotLock.RUnlock()

			p.log.Trace("Fetching next pivot header", "number", pivot+uint64(fsMinFullBlocks))
			headers, hashes, err = d.fetchHeadersByNumber(p, pivot+uint64(fsMinFullBlocks), 2, fsMinFullBlocks-9, false) // move +64 when it's 2x64-8 deep

		case skeleton:
			p.log.Trace("Fetching skeleton headers", "count", MaxHeaderFetch, "from", from)
			headers, hashes, err = d.fetchHeadersByNumber(p, from+uint64(MaxHeaderFetch)-1, MaxSkeletonSize, MaxHeaderFetch-1, false)

		default:
			p.log.Trace("Fetching full headers", "count", MaxHeaderFetch, "from", from)
			headers, hashes, err = d.fetchHeadersByNumber(p, from, MaxHeaderFetch, 0, false)
		}
		switch err {
		case nil:
			// Headers retrieved, continue with processing

		case errCanceled:
			// Sync cancelled, no issue, propagate up
			return err

		default:
			// Header retrieval either timed out, or the peer failed in some strange way
			// (e.g. disconnect). Consider the master peer bad and drop
			d.dropPeer(p.id)

			// Finish the sync gracefully instead of dumping the gathered data though
			for _, ch := range []chan bool{d.queue.blockWakeCh, d.queue.receiptWakeCh} {
				select {
				case ch <- false:
				case <-d.cancelCh:
				}
			}
			select {
			case d.headerProcCh <- nil:
			case <-d.cancelCh:
			}
			return fmt.Errorf("%w: header request failed: %v", errBadPeer, err)
		}
		// If the pivot is being checked, move if it became stale and run the real retrieval
		var pivot uint64

		d.pivotLock.RLock()
		if d.pivotHeader != nil {
			pivot = d.pivotHeader.Number.Uint64()
		}
		d.pivotLock.RUnlock()

		if pivoting {
			if len(headers) == 2 {
				if have, want := headers[0].Number.Uint64(), pivot+uint64(fsMinFullBlocks); have != want {
					log.Warn("Peer sent invalid next pivot", "have", have, "want", want)
					return fmt.Errorf("%w: next pivot number %d != requested %d", errInvalidChain, have, want)
				}
				if have, want := headers[1].Number.Uint64(), pivot+2*uint64(fsMinFullBlocks)-8; have != want {
					log.Warn("Peer sent invalid pivot confirmer", "have", have, "want", want)
					return fmt.Errorf("%w: next pivot confirmer number %d != requested %d", errInvalidChain, have, want)
				}
				log.Warn("Pivot seemingly stale, moving", "old", pivot, "new", headers[0].Number)
				pivot = headers[0].Number.Uint64()

				d.pivotLock.Lock()
				d.pivotHeader = headers[0]
				d.pivotLock.Unlock()

				// Write out the pivot into the database so a rollback beyond
				// it will reenable snap sync and update the state root that
				// the state syncer will be downloading.
				rawdb.WriteLastPivotNumber(d.stateDB, pivot)
			}
			// Disable the pivot check and fetch the next batch of headers
			pivoting = false
			continue
		}
		// If the skeleton's finished, pull any remaining head headers directly from the origin
		if skeleton && len(headers) == 0 {
			// A malicious node might withhold advertised headers indefinitely
			if from+uint64(MaxHeaderFetch)-1 <= head {
				p.log.Warn("Peer withheld skeleton headers", "advertised", head, "withheld", from+uint64(MaxHeaderFetch)-1)
				return fmt.Errorf("%w: withheld skeleton headers: advertised %d, withheld #%d", errStallingPeer, head, from+uint64(MaxHeaderFetch)-1)
			}
			p.log.Debug("No skeleton, fetching headers directly")
			skeleton = false
			continue
		}
		// If no more headers are inbound, notify the content fetchers and return
		if len(headers) == 0 {
			// Don't abort header fetches while the pivot is downloading
			if atomic.LoadInt32(&d.committed) == 0 && pivot <= from {
				p.log.Debug("No headers, waiting for pivot commit")
				select {
				case <-time.After(fsHeaderContCheck):
					continue
				case <-d.cancelCh:
					return errCanceled
				}
			}
			// Pivot done (or not in snap sync) and no more headers, terminate the process
			p.log.Debug("No more headers available")
			select {
			case d.headerProcCh <- nil:
				return nil
			case <-d.cancelCh:
				return errCanceled
			}
		}
		// If we received a skeleton batch, resolve internals concurrently
		var progressed bool
		if skeleton {
			filled, hashset, proced, err := d.fillHeaderSkeleton(from, headers)
			if err != nil {
				p.log.Debug("Skeleton chain invalid", "err", err)
				return fmt.Errorf("%w: %v", errInvalidChain, err)
			}
			headers = filled[proced:]
			hashes = hashset[proced:]

			progressed = proced > 0
			from += uint64(proced)
		} else {
			// A malicious node might withhold advertised headers indefinitely
			if n := len(headers); n < MaxHeaderFetch && headers[n-1].Number.Uint64() < head {
				p.log.Warn("Peer withheld headers", "advertised", head, "delivered", headers[n-1].Number.Uint64())
				return fmt.Errorf("%w: withheld headers: advertised %d, delivered %d", errStallingPeer, head, headers[n-1].Number.Uint64())
			}
			// If we're closing in on the chain head, but haven't yet reached it, delay
			// the last few headers so mini reorgs on the head don't cause invalid hash
			// chain errors.
			if n := len(headers); n > 0 {
				// Retrieve the current head we're at
				var head uint64
				if mode == LightSync {
					head = d.lightchain.CurrentHeader().Number.Uint64()
				} else {
					head = d.blockchain.CurrentFastBlock().NumberU64()
					if full := d.blockchain.CurrentBlock().NumberU64(); head < full {
						head = full
					}
				}
				// If the head is below the common ancestor, we're actually deduplicating
				// already existing chain segments, so use the ancestor as the fake head.
				// Otherwise, we might end up delaying header deliveries pointlessly.
				if head < ancestor {
					head = ancestor
				}
				// If the head is way older than this batch, delay the last few headers
				if head+uint64(reorgProtThreshold) < headers[n-1].Number.Uint64() {
					delay := reorgProtHeaderDelay
					if delay > n {
						delay = n
					}
					headers = headers[:n-delay]
					hashes = hashes[:n-delay]
				}
			}
		}
		// If no headers have bene delivered, or all of them have been delayed,
		// sleep a bit and retry. Take care with headers already consumed during
		// skeleton filling
		if len(headers) == 0 && !progressed {
			p.log.Trace("All headers delayed, waiting")
			select {
			case <-time.After(fsHeaderContCheck):
				continue
			case <-d.cancelCh:
				return errCanceled
			}
		}
		// Insert any remaining new headers and fetch the next batch
		if len(headers) > 0 {
			p.log.Trace("Scheduling new headers", "count", len(headers), "from", from)
			select {
			case d.headerProcCh <- &headerTask{
				headers: headers,
				hashes:  hashes,
			}:
			case <-d.cancelCh:
				return errCanceled
			}
			from += uint64(len(headers))
		}
		// If we're still skeleton filling snap sync, check pivot staleness
		// before continuing to the next skeleton filling
		if skeleton && pivot > 0 {
			pivoting = true
		}
	}
}

// fillHeaderSkeleton concurrently retrieves headers from all our available peers
// and maps them to the provided skeleton header chain.
//
// Any partial results from the beginning of the skeleton is (if possible) forwarded
// immediately to the header processor to keep the rest of the pipeline full even
// in the case of header stalls.
//
// The method returns the entire filled skeleton and also the number of headers
// already forwarded for processing.
func (d *Downloader) fillHeaderSkeleton(from uint64, skeleton []*types.Header) ([]*types.Header, []common.Hash, int, error) {
	log.Debug("Filling up skeleton", "from", from)
	d.queue.ScheduleSkeleton(from, skeleton)

	err := d.concurrentFetch((*headerQueue)(d))
	if err != nil {
		log.Debug("Skeleton fill failed", "err", err)
	}
	filled, hashes, proced := d.queue.RetrieveHeaders()
	if err == nil {
		log.Debug("Skeleton fill succeeded", "filled", len(filled), "processed", proced)
	}
	return filled, hashes, proced, err
}

// fetchBodies iteratively downloads the scheduled block bodies, taking any
// available peers, reserving a chunk of blocks for each, waiting for delivery
// and also periodically checking for timeouts.
func (d *Downloader) fetchBodies(from uint64) error {
	log.Debug("Downloading block bodies", "origin", from)
	err := d.concurrentFetch((*bodyQueue)(d))

	log.Debug("Block body download terminated", "err", err)
	return err
}

// fetchReceipts iteratively downloads the scheduled block receipts, taking any
// available peers, reserving a chunk of receipts for each, waiting for delivery
// and also periodically checking for timeouts.
func (d *Downloader) fetchReceipts(from uint64) error {
	log.Debug("Downloading receipts", "origin", from)
	err := d.concurrentFetch((*receiptQueue)(d))

	log.Debug("Receipt download terminated", "err", err)
	return err
}

// processHeaders takes batches of retrieved headers from an input channel and
// keeps processing and scheduling them into the header chain and downloader's
// queue until the stream ends or a failure occurs.
func (d *Downloader) processHeaders(origin uint64, td *big.Int) error {
	// Keep a count of uncertain headers to roll back
	var (
		rollback    uint64 // Zero means no rollback (fine as you can't unroll the genesis)
		rollbackErr error
		mode        = d.getMode()
	)
	defer func() {
		if rollback > 0 {
			lastHeader, lastFastBlock, lastBlock := d.lightchain.CurrentHeader().Number, common.Big0, common.Big0
			if mode != LightSync {
				lastFastBlock = d.blockchain.CurrentFastBlock().Number()
				lastBlock = d.blockchain.CurrentBlock().Number()
			}
			if err := d.lightchain.SetHead(rollback - 1); err != nil { // -1 to target the parent of the first uncertain block
				// We're already unwinding the stack, only print the error to make it more visible
				log.Error("Failed to roll back chain segment", "head", rollback-1, "err", err)
			}
			curFastBlock, curBlock := common.Big0, common.Big0
			if mode != LightSync {
				curFastBlock = d.blockchain.CurrentFastBlock().Number()
				curBlock = d.blockchain.CurrentBlock().Number()
			}
			log.Warn("Rolled back chain segment",
				"header", fmt.Sprintf("%d->%d", lastHeader, d.lightchain.CurrentHeader().Number),
				"snap", fmt.Sprintf("%d->%d", lastFastBlock, curFastBlock),
				"block", fmt.Sprintf("%d->%d", lastBlock, curBlock), "reason", rollbackErr)
		}
	}()
	// Wait for batches of headers to process
	gotHeaders := false

	for {
		select {
		case <-d.cancelCh:
			rollbackErr = errCanceled
			return errCanceled

		case task := <-d.headerProcCh:
			// Terminate header processing if we synced up
			if task == nil || len(task.headers) == 0 {
				// Notify everyone that headers are fully processed
				for _, ch := range []chan bool{d.queue.blockWakeCh, d.queue.receiptWakeCh} {
					select {
					case ch <- false:
					case <-d.cancelCh:
					}
				}
				// If no headers were retrieved at all, the peer violated its TD promise that it had a
				// better chain compared to ours. The only exception is if its promised blocks were
				// already imported by other means (e.g. fetcher):
				//
				// R <remote peer>, L <local node>: Both at block 10
				// R: Mine block 11, and propagate it to L
				// L: Queue block 11 for import
				// L: Notice that R's head and TD increased compared to ours, start sync
				// L: Import of block 11 finishes
				// L: Sync begins, and finds common ancestor at 11
				// L: Request new headers up from 11 (R's TD was higher, it must have something)
				// R: Nothing to give
				if mode != LightSync {
					head := d.blockchain.CurrentBlock()
					if !gotHeaders && td.Cmp(d.blockchain.GetTd(head.Hash(), head.NumberU64())) > 0 {
						return errStallingPeer
					}
				}
				// If snap or light syncing, ensure promised headers are indeed delivered. This is
				// needed to detect scenarios where an attacker feeds a bad pivot and then bails out
				// of delivering the post-pivot blocks that would flag the invalid content.
				//
				// This check cannot be executed "as is" for full imports, since blocks may still be
				// queued for processing when the header download completes. However, as long as the
				// peer gave us something useful, we're already happy/progressed (above check).
				if mode == SnapSync || mode == LightSync {
					head := d.lightchain.CurrentHeader()
					if td.Cmp(d.lightchain.GetTd(head.Hash(), head.Number.Uint64())) > 0 {
						return errStallingPeer
					}
				}
				// Disable any rollback and return
				rollback = 0
				return nil
			}
			// Otherwise split the chunk of headers into batches and process them
			headers, hashes := task.headers, task.hashes

			gotHeaders = true
			for len(headers) > 0 {
				// Terminate if something failed in between processing chunks
				select {
				case <-d.cancelCh:
					rollbackErr = errCanceled
					return errCanceled
				default:
				}
				// Select the next chunk of headers to import
				limit := maxHeadersProcess
				if limit > len(headers) {
					limit = len(headers)
				}
				chunkHeaders := headers[:limit]
				chunkHashes := hashes[:limit]

				// In case of header only syncing, validate the chunk immediately
				if mode == SnapSync || mode == LightSync {
					// If we're importing pure headers, verify based on their recentness
					var pivot uint64

					d.pivotLock.RLock()
					if d.pivotHeader != nil {
						pivot = d.pivotHeader.Number.Uint64()
					}
					d.pivotLock.RUnlock()

					frequency := fsHeaderCheckFrequency
					if chunkHeaders[len(chunkHeaders)-1].Number.Uint64()+uint64(fsHeaderForceVerify) > pivot {
						frequency = 1
					}
					if n, err := d.lightchain.InsertHeaderChain(chunkHeaders, frequency); err != nil {
						rollbackErr = err

						// If some headers were inserted, track them as uncertain
						if (mode == SnapSync || frequency > 1) && n > 0 && rollback == 0 {
							rollback = chunkHeaders[0].Number.Uint64()
						}
						log.Warn("Invalid header encountered", "number", chunkHeaders[n].Number, "hash", chunkHashes[n], "parent", chunkHeaders[n].ParentHash, "err", err)
						return fmt.Errorf("%w: %v", errInvalidChain, err)
					}
					// All verifications passed, track all headers within the alloted limits
					if mode == SnapSync {
						head := chunkHeaders[len(chunkHeaders)-1].Number.Uint64()
						if head-rollback > uint64(fsHeaderSafetyNet) {
							rollback = head - uint64(fsHeaderSafetyNet)
						} else {
							rollback = 1
						}
					}
				}
				// Unless we're doing light chains, schedule the headers for associated content retrieval
				if mode == FullSync || mode == SnapSync {
					// If we've reached the allowed number of pending headers, stall a bit
					for d.queue.PendingBodies() >= maxQueuedHeaders || d.queue.PendingReceipts() >= maxQueuedHeaders {
						select {
						case <-d.cancelCh:
							rollbackErr = errCanceled
							return errCanceled
						case <-time.After(time.Second):
						}
					}
					// Otherwise insert the headers for content retrieval
					inserts := d.queue.Schedule(chunkHeaders, chunkHashes, origin)
					if len(inserts) != len(chunkHeaders) {
						rollbackErr = fmt.Errorf("stale headers: len inserts %v len(chunk) %v", len(inserts), len(chunkHeaders))
						return fmt.Errorf("%w: stale headers", errBadPeer)
					}
				}
				headers = headers[limit:]
				hashes = hashes[limit:]
				origin += uint64(limit)
			}
			// Update the highest block number we know if a higher one is found.
			d.syncStatsLock.Lock()
			if d.syncStatsChainHeight < origin {
				d.syncStatsChainHeight = origin - 1
			}
			d.syncStatsLock.Unlock()

			// Signal the content downloaders of the availablility of new tasks
			for _, ch := range []chan bool{d.queue.blockWakeCh, d.queue.receiptWakeCh} {
				select {
				case ch <- true:
				default:
				}
			}
		}
	}
}

// processFullSyncContent takes fetch results from the queue and imports them into the chain.
func (d *Downloader) processFullSyncContent() error {
	for {
		results := d.queue.Results(true)
		if len(results) == 0 {
			return nil
		}
		stop := make(chan struct{})
		if d.chainInsertHook != nil {
			d.chainInsertHook(results, stop)
		}
		if err := d.importBlockResults(results); err != nil {
			close(stop)
			return err
		}
		close(stop)
	}
}

func (d *Downloader) importBlockResults(results []*fetchResult) error {
	// Check for any early termination requests
	if len(results) == 0 {
		return nil
	}
	select {
	case <-d.quitCh:
		return errCancelContentProcessing
	default:
	}
	// Retrieve the a batch of results to import
	first, last := results[0].Header, results[len(results)-1].Header
	log.Debug("Inserting downloaded chain", "items", len(results),
		"firstnum", first.Number, "firsthash", first.Hash(),
		"lastnum", last.Number, "lasthash", last.Hash(),
	)
	blocks := make([]*types.Block, len(results))
	for i, result := range results {
		blocks[i] = types.NewBlockWithHeader(result.Header).WithBody(result.Transactions, result.Uncles)
	}
	// Downloaded blocks are always regarded as trusted after the
	// transition. Because the downloaded chain is guided by the
	// consensus-layer.
	if index, err := d.blockchain.InsertChain(blocks); err != nil {
		if index < len(results) {
			log.Debug("Downloaded item processing failed", "number", results[index].Header.Number, "hash", results[index].Header.Hash(), "err", err)
		} else {
			// The InsertChain method in blockchain.go will sometimes return an out-of-bounds index,
			// when it needs to preprocess blocks to import a sidechain.
			// The importer will put together a new list of blocks to import, which is a superset
			// of the blocks delivered from the downloader, and the indexing will be off.
			log.Debug("Downloaded item processing failed on sidechain import", "index", index, "err", err)
		}
		return fmt.Errorf("%w: %v", errInvalidChain, err)
	}
	return nil
}

// processSnapSyncContent takes fetch results from the queue and writes them to the
// database. It also controls the synchronisation of state nodes of the pivot block.
func (d *Downloader) processSnapSyncContent() error {
	// Start syncing state of the reported head block. This should get us most of
	// the state of the pivot block.
	d.pivotLock.RLock()
	sync := d.syncState(d.pivotHeader.Root)
	d.pivotLock.RUnlock()

	defer func() {
		// The `sync` object is replaced every time the pivot moves. We need to
		// defer close the very last active one, hence the lazy evaluation vs.
		// calling defer sync.Cancel() !!!
		sync.Cancel()
	}()

	closeOnErr := func(s *stateSync) {
		if err := s.Wait(); err != nil && err != errCancelStateFetch && err != errCanceled && err != snap.ErrCancelled {
			d.queue.Close() // wake up Results
		}
	}
	go closeOnErr(sync)

	// To cater for moving pivot points, track the pivot block and subsequently
	// accumulated download results separately.
	var (
		oldPivot *fetchResult   // Locked in pivot block, might change eventually
		oldTail  []*fetchResult // Downloaded content after the pivot
	)
	for {
		// Wait for the next batch of downloaded data to be available, and if the pivot
		// block became stale, move the goalpost
		results := d.queue.Results(oldPivot == nil) // Block if we're not monitoring pivot staleness
		if len(results) == 0 {
			// If pivot sync is done, stop
			if oldPivot == nil {
				return sync.Cancel()
			}
			// If sync failed, stop
			select {
			case <-d.cancelCh:
				sync.Cancel()
				return errCanceled
			default:
			}
		}
		if d.chainInsertHook != nil {
			d.chainInsertHook(results, nil)
		}
		// If we haven't downloaded the pivot block yet, check pivot staleness
		// notifications from the header downloader
		d.pivotLock.RLock()
		pivot := d.pivotHeader
		d.pivotLock.RUnlock()

		if oldPivot == nil {
			if pivot.Root != sync.root {
				sync.Cancel()
				sync = d.syncState(pivot.Root)

				go closeOnErr(sync)
			}
		} else {
			results = append(append([]*fetchResult{oldPivot}, oldTail...), results...)
		}
		// Split around the pivot block and process the two sides via snap/full sync
		if atomic.LoadInt32(&d.committed) == 0 {
			latest := results[len(results)-1].Header
			// If the height is above the pivot block by 2 sets, it means the pivot
			// become stale in the network and it was garbage collected, move to a
			// new pivot.
			//
			// Note, we have `reorgProtHeaderDelay` number of blocks withheld, Those
			// need to be taken into account, otherwise we're detecting the pivot move
			// late and will drop peers due to unavailable state!!!
			if height := latest.Number.Uint64(); height >= pivot.Number.Uint64()+2*uint64(fsMinFullBlocks)-uint64(reorgProtHeaderDelay) {
				log.Warn("Pivot became stale, moving", "old", pivot.Number.Uint64(), "new", height-uint64(fsMinFullBlocks)+uint64(reorgProtHeaderDelay))
				pivot = results[len(results)-1-fsMinFullBlocks+reorgProtHeaderDelay].Header // must exist as lower old pivot is uncommitted

				d.pivotLock.Lock()
				d.pivotHeader = pivot
				d.pivotLock.Unlock()

				// Write out the pivot into the database so a rollback beyond it will
				// reenable snap sync
				rawdb.WriteLastPivotNumber(d.stateDB, pivot.Number.Uint64())
			}
		}
		P, beforeP, afterP := splitAroundPivot(pivot.Number.Uint64(), results)
		if err := d.commitSnapSyncData(beforeP, sync); err != nil {
			return err
		}
		if P != nil {
			// If new pivot block found, cancel old state retrieval and restart
			if oldPivot != P {
				sync.Cancel()
				sync = d.syncState(P.Header.Root)

				go closeOnErr(sync)
				oldPivot = P
			}
			// Wait for completion, occasionally checking for pivot staleness
			select {
			case <-sync.done:
				if sync.err != nil {
					return sync.err
				}
				if err := d.commitPivotBlock(P); err != nil {
					return err
				}
				oldPivot = nil

			case <-time.After(time.Second):
				oldTail = afterP
				continue
			}
		}
		// Fast sync done, pivot commit done, full import
		if err := d.importBlockResults(afterP); err != nil {
			return err
		}
	}
}

func splitAroundPivot(pivot uint64, results []*fetchResult) (p *fetchResult, before, after []*fetchResult) {
	if len(results) == 0 {
		return nil, nil, nil
	}
	if lastNum := results[len(results)-1].Header.Number.Uint64(); lastNum < pivot {
		// the pivot is somewhere in the future
		return nil, results, nil
	}
	// This can also be optimized, but only happens very seldom
	for _, result := range results {
		num := result.Header.Number.Uint64()
		switch {
		case num < pivot:
			before = append(before, result)
		case num == pivot:
			p = result
		default:
			after = append(after, result)
		}
	}
	return p, before, after
}

func (d *Downloader) commitSnapSyncData(results []*fetchResult, stateSync *stateSync) error {
	// Check for any early termination requests
	if len(results) == 0 {
		return nil
	}
	select {
	case <-d.quitCh:
		return errCancelContentProcessing
	case <-stateSync.done:
		if err := stateSync.Wait(); err != nil {
			return err
		}
	default:
	}
	// Retrieve the a batch of results to import
	first, last := results[0].Header, results[len(results)-1].Header
	log.Debug("Inserting snap-sync blocks", "items", len(results),
		"firstnum", first.Number, "firsthash", first.Hash(),
		"lastnumn", last.Number, "lasthash", last.Hash(),
	)
	blocks := make([]*types.Block, len(results))
	receipts := make([]types.Receipts, len(results))
	for i, result := range results {
		blocks[i] = types.NewBlockWithHeader(result.Header).WithBody(result.Transactions, result.Uncles)
		receipts[i] = result.Receipts
	}
	if index, err := d.blockchain.InsertReceiptChain(blocks, receipts, d.ancientLimit); err != nil {
		log.Debug("Downloaded item processing failed", "number", results[index].Header.Number, "hash", results[index].Header.Hash(), "err", err)
		return fmt.Errorf("%w: %v", errInvalidChain, err)
	}
	return nil
}

func (d *Downloader) commitPivotBlock(result *fetchResult) error {
	block := types.NewBlockWithHeader(result.Header).WithBody(result.Transactions, result.Uncles)
	log.Debug("Committing snap sync pivot as new head", "number", block.Number(), "hash", block.Hash())

	// Commit the pivot block as the new head, will require full sync from here on
	if _, err := d.blockchain.InsertReceiptChain([]*types.Block{block}, []types.Receipts{result.Receipts}, d.ancientLimit); err != nil {
		return err
	}
	if err := d.blockchain.SnapSyncCommitHead(block.Hash()); err != nil {
		return err
	}
	atomic.StoreInt32(&d.committed, 1)
	return nil
}

// DeliverSnapPacket is invoked from a peer's message handler when it transmits a
// data packet for the local node to consume.
func (d *Downloader) DeliverSnapPacket(peer *snap.Peer, packet snap.Packet) error {
	switch packet := packet.(type) {
	case *snap.AccountRangePacket:
		hashes, accounts, err := packet.Unpack()
		if err != nil {
			return err
		}
		return d.SnapSyncer.OnAccounts(peer, packet.ID, hashes, accounts, packet.Proof)

	case *snap.StorageRangesPacket:
		hashset, slotset := packet.Unpack()
		return d.SnapSyncer.OnStorage(peer, packet.ID, hashset, slotset, packet.Proof)

	case *snap.ByteCodesPacket:
		return d.SnapSyncer.OnByteCodes(peer, packet.ID, packet.Codes)

	case *snap.TrieNodesPacket:
		return d.SnapSyncer.OnTrieNodes(peer, packet.ID, packet.Nodes)

	default:
		return fmt.Errorf("unexpected snap packet type: %T", packet)
	}
}<|MERGE_RESOLUTION|>--- conflicted
+++ resolved
@@ -43,8 +43,6 @@
 	MaxHeaderFetch  = 192 // Amount of block headers to be fetched per retrieval request
 	MaxSkeletonSize = 128 // Number of header fetches to need for a skeleton assembly
 	MaxReceiptFetch = 256 // Amount of transaction receipts to allow fetching per request
-<<<<<<< HEAD
-=======
 	MaxStateFetch   = 384 // Amount of node state values to allow fetching per request
 
 	rttMinEstimate   = 2 * time.Second  // Minimum round-trip time to target for download requests
@@ -59,7 +57,6 @@
 	qosTuningPeers   = 5    // Number of peers to tune based on (best peers)
 	qosConfidenceCap = 10   // Number of peers above which not to modify RTT confidence
 	qosTuningImpact  = 0.25 // Impact that a new tuning target has on the previous value
->>>>>>> 3a419246
 
 	maxQueuedHeaders            = 32 * 1024                         // [eth/62] Maximum number of headers to queue for import (DOS protection)
 	maxHeadersProcess           = 2048                              // Number of header download results to import at once into the chain
@@ -263,11 +260,7 @@
 }
 
 // New creates a new downloader to fetch hashes and blocks from remote peers.
-<<<<<<< HEAD
-func New(checkpoint uint64, stateDb ethdb.Database, mux *event.TypeMux, chain BlockChain, lightchain LightChain, dropPeer peerDropFn) *Downloader {
-=======
-func New(checkpoint uint64, stateDb ethdb.Database, stateBloom *trie.SyncBloom, mux *event.TypeMux, chain BlockChain, lightchain LightChain, dropPeer peerDropFn, options ...DownloadOption) *Downloader {
->>>>>>> 3a419246
+func New(checkpoint uint64, stateDb ethdb.Database, mux *event.TypeMux, chain BlockChain, lightchain LightChain, dropPeer peerDropFn, options ...DownloadOption) *Downloader {
 	if lightchain == nil {
 		lightchain = chain
 	}
@@ -285,15 +278,11 @@
 		SnapSyncer:     snap.NewSyncer(stateDb),
 		stateSyncStart: make(chan *stateSync),
 	}
-<<<<<<< HEAD
-=======
 	for _, option := range options {
 		if dl != nil {
 			dl = option(dl)
 		}
 	}
-	go dl.qosTuner()
->>>>>>> 3a419246
 	go dl.stateFetcher()
 	return dl
 }
@@ -924,7 +913,6 @@
 		// Split our chain interval in two, and request the hash to cross check
 		check := (start + end) / 2
 
-<<<<<<< HEAD
 		headers, hashes, err := d.fetchHeadersByNumber(p, check, 1, 0, false)
 		if err != nil {
 			return 0, err
@@ -950,72 +938,12 @@
 		if !known {
 			end = check
 			continue
-=======
-		ttl := d.requestTTL()
-		timeout := time.After(ttl)
-
-		go p.peer.RequestHeadersByNumber(check, 1, 0, false)
-
-		// Wait until a reply arrives to this request
-		for arrived := false; !arrived; {
-			select {
-			case <-d.cancelCh:
-				return 0, errCanceled
-
-			case packet := <-d.headerCh:
-				// Discard anything not from the origin peer
-				if packet.PeerId() != p.id {
-					log.Debug("Received headers from incorrect peer", "peer", packet.PeerId())
-					break
-				}
-				// Make sure the peer actually gave something valid
-				headers := packet.(*headerPack).headers
-				if len(headers) != 1 {
-					p.log.Warn("Multiple headers for single request", "headers", len(headers))
-					return 0, fmt.Errorf("%w: multiple headers (%d) for single request", errBadPeer, len(headers))
-				}
-				arrived = true
-
-				// Modify the search interval based on the response
-				h := headers[0].Hash()
-				n := headers[0].Number.Uint64()
-
-				var known bool
-				switch mode {
-				case FullSync:
-					known = d.blockchain.HasBlock(h, n)
-				case FastSync:
-					known = d.blockchain.HasFastBlock(h, n)
-				default:
-					known = d.lightchain.HasHeader(h, n)
-				}
-				if !known {
-					end = check
-					break
-				}
-				header := d.lightchain.GetHeaderByHash(h) // Independent of sync mode, header surely exists
-				if header == nil {
-					p.log.Error("header not found", "hash", h, "request", check)
-					return 0, fmt.Errorf("%w: header no found (%s)", errBadPeer, h)
-				}
-				if header.Number.Uint64() != check {
-					p.log.Warn("Received non requested header", "number", header.Number, "hash", header.Hash(), "request", check)
-					return 0, fmt.Errorf("%w: non-requested header (%d)", errBadPeer, header.Number)
-				}
-				start = check
-				hash = h
-
-			case <-timeout:
-				p.log.Debug("Waiting for search header timed out", "elapsed", ttl)
-				return 0, errTimeout
-
-			case <-d.bodyCh:
-			case <-d.receiptCh:
-				// Out of bounds delivery, ignore
-			}
->>>>>>> 3a419246
 		}
 		header := d.lightchain.GetHeaderByHash(h) // Independent of sync mode, header surely exists
+		if header == nil {
+			p.log.Error("header not found", "hash", h, "request", check)
+			return 0, fmt.Errorf("%w: header no found (%s)", errBadPeer, h)
+		}
 		if header.Number.Uint64() != check {
 			p.log.Warn("Received non requested header", "number", header.Number, "hash", header.Hash(), "request", check)
 			return 0, fmt.Errorf("%w: non-requested header (%d)", errBadPeer, header.Number)
