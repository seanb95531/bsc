// Copyright 2015 The go-ethereum Authors
// This file is part of the go-ethereum library.
//
// The go-ethereum library is free software: you can redistribute it and/or modify
// it under the terms of the GNU Lesser General Public License as published by
// the Free Software Foundation, either version 3 of the License, or
// (at your option) any later version.
//
// The go-ethereum library is distributed in the hope that it will be useful,
// but WITHOUT ANY WARRANTY; without even the implied warranty of
// MERCHANTABILITY or FITNESS FOR A PARTICULAR PURPOSE. See the
// GNU Lesser General Public License for more details.
//
// You should have received a copy of the GNU Lesser General Public License
// along with the go-ethereum library. If not, see <http://www.gnu.org/licenses/>.

package eth

import (
	"errors"
	"math"
	"math/big"
	"sync"
	"sync/atomic"
	"time"

	"github.com/ethereum/go-ethereum/common"
	"github.com/ethereum/go-ethereum/consensus"
	"github.com/ethereum/go-ethereum/consensus/beacon"
	"github.com/ethereum/go-ethereum/core"
	"github.com/ethereum/go-ethereum/core/forkid"
	"github.com/ethereum/go-ethereum/core/types"
	"github.com/ethereum/go-ethereum/eth/downloader"
	"github.com/ethereum/go-ethereum/eth/fetcher"
	"github.com/ethereum/go-ethereum/eth/protocols/diff"
	"github.com/ethereum/go-ethereum/eth/protocols/eth"
	"github.com/ethereum/go-ethereum/eth/protocols/snap"
	"github.com/ethereum/go-ethereum/ethdb"
	"github.com/ethereum/go-ethereum/event"
	"github.com/ethereum/go-ethereum/log"
	"github.com/ethereum/go-ethereum/p2p"
	"github.com/ethereum/go-ethereum/params"
<<<<<<< HEAD
=======
	"github.com/ethereum/go-ethereum/rlp"
	"github.com/ethereum/go-ethereum/trie"
>>>>>>> 3a419246
)

const (
	// txChanSize is the size of channel listening to NewTxsEvent.
	// The number is referenced from the size of tx pool.
	txChanSize = 4096
)

var (
	syncChallengeTimeout = 15 * time.Second // Time allowance for a node to reply to the sync progress challenge
)

// txPool defines the methods needed from a transaction pool implementation to
// support all the operations needed by the Ethereum chain protocols.
type txPool interface {
	// Has returns an indicator whether txpool has a transaction
	// cached with the given hash.
	Has(hash common.Hash) bool

	// Get retrieves the transaction from local txpool with given
	// tx hash.
	Get(hash common.Hash) *types.Transaction

	// AddRemotes should add the given transactions to the pool.
	AddRemotes([]*types.Transaction) []error

	// Pending should return pending transactions.
	// The slice should be modifiable by the caller.
	Pending(enforceTips bool) map[common.Address]types.Transactions

	// SubscribeNewTxsEvent should return an event subscription of
	// NewTxsEvent and send events to the given channel.
	SubscribeNewTxsEvent(chan<- core.NewTxsEvent) event.Subscription

	// SubscribeReannoTxsEvent should return an event subscription of
	// ReannoTxsEvent and send events to the given channel.
	SubscribeReannoTxsEvent(chan<- core.ReannoTxsEvent) event.Subscription
}

// handlerConfig is the collection of initialization parameters to create a full
// node network handler.
type handlerConfig struct {
<<<<<<< HEAD
	Database        ethdb.Database            // Database for direct sync insertions
	Chain           *core.BlockChain          // Blockchain to serve data from
	TxPool          txPool                    // Transaction pool to propagate from
	Merger          *consensus.Merger         // The manager for eth1/2 transition
	Network         uint64                    // Network identifier to adfvertise
	Sync            downloader.SyncMode       // Whether to snap or full sync
	BloomCache      uint64                    // Megabytes to alloc for snap sync bloom
	EventMux        *event.TypeMux            // Legacy event mux, deprecate for `feed`
	Checkpoint      *params.TrustedCheckpoint // Hard coded checkpoint for sync challenges
	Whitelist       map[uint64]common.Hash    // Hard coded whitelist for sync challenged
	DirectBroadcast bool
=======
	Database               ethdb.Database            // Database for direct sync insertions
	Chain                  *core.BlockChain          // Blockchain to serve data from
	TxPool                 txPool                    // Transaction pool to propagate from
	Network                uint64                    // Network identifier to adfvertise
	Sync                   downloader.SyncMode       // Whether to fast or full sync
	DiffSync               bool                      // Whether to diff sync
	BloomCache             uint64                    // Megabytes to alloc for fast sync bloom
	EventMux               *event.TypeMux            // Legacy event mux, deprecate for `feed`
	Checkpoint             *params.TrustedCheckpoint // Hard coded checkpoint for sync challenges
	Whitelist              map[uint64]common.Hash    // Hard coded whitelist for sync challenged
	DirectBroadcast        bool
	DisablePeerTxBroadcast bool
>>>>>>> 3a419246
}

type handler struct {
	networkID              uint64
	forkFilter             forkid.Filter // Fork ID filter, constant across the lifetime of the node
	disablePeerTxBroadcast bool

	snapSync        uint32 // Flag whether snap sync is enabled (gets disabled if we already have blocks)
	acceptTxs       uint32 // Flag whether we're considered synchronised (enables transaction processing)
	directBroadcast bool
	diffSync        bool // Flag whether diff sync should operate on top of the diff protocol

	checkpointNumber uint64      // Block number for the sync progress validator to cross reference
	checkpointHash   common.Hash // Block hash for the sync progress validator to cross reference

	database ethdb.Database
	txpool   txPool
	chain    *core.BlockChain
	maxPeers int

	downloader   *downloader.Downloader
	blockFetcher *fetcher.BlockFetcher
	txFetcher    *fetcher.TxFetcher
	peers        *peerSet
	merger       *consensus.Merger

	eventMux      *event.TypeMux
	txsCh         chan core.NewTxsEvent
	txsSub        event.Subscription
	reannoTxsCh   chan core.ReannoTxsEvent
	reannoTxsSub  event.Subscription
	minedBlockSub *event.TypeMuxSubscription

	whitelist map[uint64]common.Hash

	// channels for fetcher, syncer, txsyncLoop
	quitSync chan struct{}

	chainSync *chainSyncer
	wg        sync.WaitGroup
	peerWG    sync.WaitGroup
}

// newHandler returns a handler for all Ethereum chain management protocol.
func newHandler(config *handlerConfig) (*handler, error) {
	// Create the protocol manager with the base fields
	if config.EventMux == nil {
		config.EventMux = new(event.TypeMux) // Nicety initialization for tests
	}
	h := &handler{
<<<<<<< HEAD
		networkID:       config.Network,
		forkFilter:      forkid.NewFilter(config.Chain),
		eventMux:        config.EventMux,
		database:        config.Database,
		txpool:          config.TxPool,
		chain:           config.Chain,
		peers:           newPeerSet(),
		merger:          config.Merger,
		whitelist:       config.Whitelist,
		directBroadcast: config.DirectBroadcast,
		quitSync:        make(chan struct{}),
=======
		networkID:              config.Network,
		forkFilter:             forkid.NewFilter(config.Chain),
		disablePeerTxBroadcast: config.DisablePeerTxBroadcast,
		eventMux:               config.EventMux,
		database:               config.Database,
		txpool:                 config.TxPool,
		chain:                  config.Chain,
		peers:                  newPeerSet(),
		whitelist:              config.Whitelist,
		directBroadcast:        config.DirectBroadcast,
		diffSync:               config.DiffSync,
		txsyncCh:               make(chan *txsync),
		quitSync:               make(chan struct{}),
>>>>>>> 3a419246
	}
	if config.Sync == downloader.FullSync {
		// The database seems empty as the current block is the genesis. Yet the snap
		// block is ahead, so snap sync was enabled for this node at a certain point.
		// The scenarios where this can happen is
		// * if the user manually (or via a bad block) rolled back a snap sync node
		//   below the sync point.
		// * the last snap sync is not finished while user specifies a full sync this
		//   time. But we don't have any recent state for full sync.
		// In these cases however it's safe to reenable snap sync.
		fullBlock, fastBlock := h.chain.CurrentBlock(), h.chain.CurrentFastBlock()
		if fullBlock.NumberU64() == 0 && fastBlock.NumberU64() > 0 {
			h.snapSync = uint32(1)
			log.Warn("Switch sync mode from full sync to snap sync")
		}
	} else {
		if h.chain.CurrentBlock().NumberU64() > 0 {
			// Print warning log if database is not empty to run snap sync.
			log.Warn("Switch sync mode from snap sync to full sync")
		} else {
			// If snap sync was requested and our database is empty, grant it
			h.snapSync = uint32(1)
		}
	}
	// If we have trusted checkpoints, enforce them on the chain
	if config.Checkpoint != nil {
		h.checkpointNumber = (config.Checkpoint.SectionIndex+1)*params.CHTFrequency - 1
		h.checkpointHash = config.Checkpoint.SectionHead
	}
	// Construct the downloader (long sync) and its backing state bloom if snap
	// sync is requested. The downloader is responsible for deallocating the state
	// bloom when it's done.
<<<<<<< HEAD
	h.downloader = downloader.New(h.checkpointNumber, config.Database, h.eventMux, h.chain, nil, h.removePeer)
=======
	// Note: we don't enable it if snap-sync is performed, since it's very heavy
	// and the heal-portion of the snap sync is much lighter than fast. What we particularly
	// want to avoid, is a 90%-finished (but restarted) snap-sync to begin
	// indexing the entire trie
	if atomic.LoadUint32(&h.fastSync) == 1 && atomic.LoadUint32(&h.snapSync) == 0 {
		h.stateBloom = trie.NewSyncBloom(config.BloomCache, config.Database)
	}
	var downloadOptions []downloader.DownloadOption
	if h.diffSync {
		downloadOptions = append(downloadOptions, downloader.EnableDiffFetchOp(h.peers))
	}
	h.downloader = downloader.New(h.checkpointNumber, config.Database, h.stateBloom, h.eventMux, h.chain, nil, h.removePeer, downloadOptions...)
>>>>>>> 3a419246

	// Construct the fetcher (short sync)
	validator := func(header *types.Header) error {
		// All the block fetcher activities should be disabled
		// after the transition. Print the warning log.
		if h.merger.PoSFinalized() {
			log.Warn("Unexpected validation activity", "hash", header.Hash(), "number", header.Number)
			return errors.New("unexpected behavior after transition")
		}
		// Reject all the PoS style headers in the first place. No matter
		// the chain has finished the transition or not, the PoS headers
		// should only come from the trusted consensus layer instead of
		// p2p network.
		if beacon, ok := h.chain.Engine().(*beacon.Beacon); ok {
			if beacon.IsPoSHeader(header) {
				return errors.New("unexpected post-merge header")
			}
		}
		return h.chain.Engine().VerifyHeader(h.chain, header, true)
	}
	heighter := func() uint64 {
		return h.chain.CurrentBlock().NumberU64()
	}
	inserter := func(blocks types.Blocks) (int, error) {
		// All the block fetcher activities should be disabled
		// after the transition. Print the warning log.
		if h.merger.PoSFinalized() {
			var ctx []interface{}
			ctx = append(ctx, "blocks", len(blocks))
			if len(blocks) > 0 {
				ctx = append(ctx, "firsthash", blocks[0].Hash())
				ctx = append(ctx, "firstnumber", blocks[0].Number())
				ctx = append(ctx, "lasthash", blocks[len(blocks)-1].Hash())
				ctx = append(ctx, "lastnumber", blocks[len(blocks)-1].Number())
			}
			log.Warn("Unexpected insertion activity", ctx...)
			return 0, errors.New("unexpected behavior after transition")
		}
		// If sync hasn't reached the checkpoint yet, deny importing weird blocks.
		//
		// Ideally we would also compare the head block's timestamp and similarly reject
		// the propagated block if the head is too old. Unfortunately there is a corner
		// case when starting new networks, where the genesis might be ancient (0 unix)
		// which would prevent full nodes from accepting it.
		if h.chain.CurrentBlock().NumberU64() < h.checkpointNumber {
			log.Warn("Unsynced yet, discarded propagated block", "number", blocks[0].Number(), "hash", blocks[0].Hash())
			return 0, nil
		}
		// If snap sync is running, deny importing weird blocks. This is a problematic
		// clause when starting up a new network, because snap-syncing miners might not
		// accept each others' blocks until a restart. Unfortunately we haven't figured
		// out a way yet where nodes can decide unilaterally whether the network is new
		// or not. This should be fixed if we figure out a solution.
		if atomic.LoadUint32(&h.snapSync) == 1 {
			log.Warn("Fast syncing, discarded propagated block", "number", blocks[0].Number(), "hash", blocks[0].Hash())
			return 0, nil
		}
		if h.merger.TDDReached() {
			// The blocks from the p2p network is regarded as untrusted
			// after the transition. In theory block gossip should be disabled
			// entirely whenever the transition is started. But in order to
			// handle the transition boundary reorg in the consensus-layer,
			// the legacy blocks are still accepted, but only for the terminal
			// pow blocks. Spec: https://github.com/ethereum/EIPs/blob/master/EIPS/eip-3675.md#halt-the-importing-of-pow-blocks
			for i, block := range blocks {
				ptd := h.chain.GetTd(block.ParentHash(), block.NumberU64()-1)
				if ptd == nil {
					return 0, nil
				}
				td := new(big.Int).Add(ptd, block.Difficulty())
				if !h.chain.Config().IsTerminalPoWBlock(ptd, td) {
					log.Info("Filtered out non-termimal pow block", "number", block.NumberU64(), "hash", block.Hash())
					return 0, nil
				}
				if err := h.chain.InsertBlockWithoutSetHead(block); err != nil {
					return i, err
				}
			}
			return 0, nil
		}
		n, err := h.chain.InsertChain(blocks)
		if err == nil {
			atomic.StoreUint32(&h.acceptTxs, 1) // Mark initial sync done on any fetcher import
		}
		return n, err
	}
	h.blockFetcher = fetcher.NewBlockFetcher(false, nil, h.chain.GetBlockByHash, validator, h.BroadcastBlock, heighter, nil, inserter, h.removePeer)

	fetchTx := func(peer string, hashes []common.Hash) error {
		p := h.peers.peer(peer)
		if p == nil {
			return errors.New("unknown peer")
		}
		return p.RequestTxs(hashes)
	}
	h.txFetcher = fetcher.NewTxFetcher(h.txpool.Has, h.txpool.AddRemotes, fetchTx)
	h.chainSync = newChainSyncer(h)
	return h, nil
}

// runEthPeer registers an eth peer into the joint eth/snap peerset, adds it to
// various subsistems and starts handling messages.
func (h *handler) runEthPeer(peer *eth.Peer, handler eth.Handler) error {
	// If the peer has a `snap` extension, wait for it to connect so we can have
	// a uniform initialization/teardown mechanism
	snap, err := h.peers.waitSnapExtension(peer)
	if err != nil {
		peer.Log().Error("Snapshot extension barrier failed", "err", err)
		return err
	}
	diff, err := h.peers.waitDiffExtension(peer)
	if err != nil {
		peer.Log().Error("Diff extension barrier failed", "err", err)
		return err
	}
	// TODO(karalabe): Not sure why this is needed
	if !h.chainSync.handlePeerEvent(peer) {
		return p2p.DiscQuitting
	}
	h.peerWG.Add(1)
	defer h.peerWG.Done()

	// Execute the Ethereum handshake
	var (
		genesis = h.chain.Genesis()
		head    = h.chain.CurrentHeader()
		hash    = head.Hash()
		number  = head.Number.Uint64()
		td      = h.chain.GetTd(hash, number)
	)
	forkID := forkid.NewID(h.chain.Config(), h.chain.Genesis().Hash(), h.chain.CurrentHeader().Number.Uint64())
	if err := peer.Handshake(h.networkID, td, hash, genesis.Hash(), forkID, h.forkFilter, &eth.UpgradeStatusExtension{DisablePeerTxBroadcast: h.disablePeerTxBroadcast}); err != nil {
		peer.Log().Debug("Ethereum handshake failed", "err", err)
		return err
	}
	reject := false // reserved peer slots
	if atomic.LoadUint32(&h.snapSync) == 1 {
		if snap == nil {
			// If we are running snap-sync, we want to reserve roughly half the peer
			// slots for peers supporting the snap protocol.
			// The logic here is; we only allow up to 5 more non-snap peers than snap-peers.
			if all, snp := h.peers.len(), h.peers.snapLen(); all-snp > snp+5 {
				reject = true
			}
		}
	}
	// Ignore maxPeers if this is a trusted peer
	if !peer.Peer.Info().Network.Trusted {
		if reject || h.peers.len() >= h.maxPeers {
			return p2p.DiscTooManyPeers
		}
	}
	peer.Log().Debug("Ethereum peer connected", "name", peer.Name())

	// Register the peer locally
	if err := h.peers.registerPeer(peer, snap, diff); err != nil {
		peer.Log().Error("Ethereum peer registration failed", "err", err)
		return err
	}
	defer h.unregisterPeer(peer.ID())

	p := h.peers.peer(peer.ID())
	if p == nil {
		return errors.New("peer dropped during handling")
	}
	// Register the peer in the downloader. If the downloader considers it banned, we disconnect
	if err := h.downloader.RegisterPeer(peer.ID(), peer.Version(), peer); err != nil {
		peer.Log().Error("Failed to register peer in eth syncer", "err", err)
		return err
	}
	if snap != nil {
		if err := h.downloader.SnapSyncer.Register(snap); err != nil {
			peer.Log().Error("Failed to register peer in snap syncer", "err", err)
			return err
		}
	}
	h.chainSync.handlePeerEvent(peer)

	// Propagate existing transactions. new transactions appearing
	// after this will be sent via broadcasts.
	h.syncTransactions(peer)

	// Create a notification channel for pending requests if the peer goes down
	dead := make(chan struct{})
	defer close(dead)

	// If we have a trusted CHT, reject all peers below that (avoid fast sync eclipse)
	if h.checkpointHash != (common.Hash{}) {
		// Request the peer's checkpoint header for chain height/weight validation
		resCh := make(chan *eth.Response)
		if _, err := peer.RequestHeadersByNumber(h.checkpointNumber, 1, 0, false, resCh); err != nil {
			return err
		}
		// Start a timer to disconnect if the peer doesn't reply in time
		go func() {
			timeout := time.NewTimer(syncChallengeTimeout)
			defer timeout.Stop()

			select {
			case res := <-resCh:
				headers := ([]*types.Header)(*res.Res.(*eth.BlockHeadersPacket))
				if len(headers) == 0 {
					// If we're doing a snap sync, we must enforce the checkpoint
					// block to avoid eclipse attacks. Unsynced nodes are welcome
					// to connect after we're done joining the network.
					if atomic.LoadUint32(&h.snapSync) == 1 {
						peer.Log().Warn("Dropping unsynced node during sync", "addr", peer.RemoteAddr(), "type", peer.Name())
						res.Done <- errors.New("unsynced node cannot serve sync")
						return
					}
					res.Done <- nil
					return
				}
				// Validate the header and either drop the peer or continue
				if len(headers) > 1 {
					res.Done <- errors.New("too many headers in checkpoint response")
					return
				}
				if headers[0].Hash() != h.checkpointHash {
					res.Done <- errors.New("checkpoint hash mismatch")
					return
				}
				res.Done <- nil

			case <-timeout.C:
				peer.Log().Warn("Checkpoint challenge timed out, dropping", "addr", peer.RemoteAddr(), "type", peer.Name())
				h.removePeer(peer.ID())

			case <-dead:
				// Peer handler terminated, abort all goroutines
			}
		}()
	}
	// If we have any explicit whitelist block hashes, request them
	for number, hash := range h.whitelist {
		resCh := make(chan *eth.Response)
		if _, err := peer.RequestHeadersByNumber(number, 1, 0, false, resCh); err != nil {
			return err
		}
		go func(number uint64, hash common.Hash) {
			timeout := time.NewTimer(syncChallengeTimeout)
			defer timeout.Stop()

			select {
			case res := <-resCh:
				headers := ([]*types.Header)(*res.Res.(*eth.BlockHeadersPacket))
				if len(headers) == 0 {
					// Whitelisted blocks are allowed to be missing if the remote
					// node is not yet synced
					res.Done <- nil
					return
				}
				// Validate the header and either drop the peer or continue
				if len(headers) > 1 {
					res.Done <- errors.New("too many headers in whitelist response")
					return
				}
				if headers[0].Number.Uint64() != number || headers[0].Hash() != hash {
					peer.Log().Info("Whitelist mismatch, dropping peer", "number", number, "hash", headers[0].Hash(), "want", hash)
					res.Done <- errors.New("whitelist block mismatch")
					return
				}
				peer.Log().Debug("Whitelist block verified", "number", number, "hash", hash)
				res.Done <- nil
			case <-timeout.C:
				peer.Log().Warn("Whitelist challenge timed out, dropping", "addr", peer.RemoteAddr(), "type", peer.Name())
				h.removePeer(peer.ID())
			}
		}(number, hash)
	}
	// Handle incoming messages until the connection is torn down
	return handler(peer)
}

// runSnapExtension registers a `snap` peer into the joint eth/snap peerset and
// starts handling inbound messages. As `snap` is only a satellite protocol to
// `eth`, all subsystem registrations and lifecycle management will be done by
// the main `eth` handler to prevent strange races.
func (h *handler) runSnapExtension(peer *snap.Peer, handler snap.Handler) error {
	h.peerWG.Add(1)
	defer h.peerWG.Done()

	if err := h.peers.registerSnapExtension(peer); err != nil {
		peer.Log().Error("Snapshot extension registration failed", "err", err)
		return err
	}
	return handler(peer)
}

<<<<<<< HEAD
// removePeer requests disconnection of a peer.
=======
// runDiffExtension registers a `diff` peer into the joint eth/diff peerset and
// starts handling inbound messages. As `diff` is only a satellite protocol to
// `eth`, all subsystem registrations and lifecycle management will be done by
// the main `eth` handler to prevent strange races.
func (h *handler) runDiffExtension(peer *diff.Peer, handler diff.Handler) error {
	h.peerWG.Add(1)
	defer h.peerWG.Done()

	if err := h.peers.registerDiffExtension(peer); err != nil {
		peer.Log().Error("Diff extension registration failed", "err", err)
		return err
	}
	return handler(peer)
}

// removePeer unregisters a peer from the downloader and fetchers, removes it from
// the set of tracked peers and closes the network connection to it.
>>>>>>> 3a419246
func (h *handler) removePeer(id string) {
	peer := h.peers.peer(id)
	if peer != nil {
		peer.Peer.Disconnect(p2p.DiscUselessPeer)
	}
}

// unregisterPeer removes a peer from the downloader, fetchers and main peer set.
func (h *handler) unregisterPeer(id string) {
	// Create a custom logger to avoid printing the entire id
	var logger log.Logger
	if len(id) < 16 {
		// Tests use short IDs, don't choke on them
		logger = log.New("peer", id)
	} else {
		logger = log.New("peer", id[:8])
	}
	// Abort if the peer does not exist
	peer := h.peers.peer(id)
	if peer == nil {
		logger.Error("Ethereum peer removal failed", "err", errPeerNotRegistered)
		return
	}
	// Remove the `eth` peer if it exists
	logger.Debug("Removing Ethereum peer", "snap", peer.snapExt != nil)

	// Remove the `snap` extension if it exists
	if peer.snapExt != nil {
		h.downloader.SnapSyncer.Unregister(id)
	}
	h.downloader.UnregisterPeer(id)
	h.txFetcher.Drop(id)

	if err := h.peers.unregisterPeer(id); err != nil {
		logger.Error("Ethereum peer removal failed", "err", err)
	}
}

func (h *handler) Start(maxPeers int) {
	h.maxPeers = maxPeers

	// broadcast transactions
	h.wg.Add(1)
	h.txsCh = make(chan core.NewTxsEvent, txChanSize)
	h.txsSub = h.txpool.SubscribeNewTxsEvent(h.txsCh)
	go h.txBroadcastLoop()

	// announce local pending transactions again
	h.wg.Add(1)
	h.reannoTxsCh = make(chan core.ReannoTxsEvent, txChanSize)
	h.reannoTxsSub = h.txpool.SubscribeReannoTxsEvent(h.reannoTxsCh)
	go h.txReannounceLoop()

	// broadcast mined blocks
	h.wg.Add(1)
	h.minedBlockSub = h.eventMux.Subscribe(core.NewMinedBlockEvent{})
	go h.minedBroadcastLoop()

	// start sync handlers
	h.wg.Add(1)
	go h.chainSync.loop()
}

func (h *handler) Stop() {
	h.txsSub.Unsubscribe()        // quits txBroadcastLoop
	h.reannoTxsSub.Unsubscribe()  // quits txReannounceLoop
	h.minedBlockSub.Unsubscribe() // quits blockBroadcastLoop

	// Quit chainSync and txsync64.
	// After this is done, no new peers will be accepted.
	close(h.quitSync)
	h.wg.Wait()

	// Disconnect existing sessions.
	// This also closes the gate for any new registrations on the peer set.
	// sessions which are already established but not added to h.peers yet
	// will exit when they try to register.
	h.peers.close()
	h.peerWG.Wait()

	log.Info("Ethereum protocol stopped")
}

// BroadcastBlock will either propagate a block to a subset of its peers, or
// will only announce its availability (depending what's requested).
func (h *handler) BroadcastBlock(block *types.Block, propagate bool) {
	// Disable the block propagation if the chain has already entered the PoS
	// stage. The block propagation is delegated to the consensus layer.
	if h.merger.PoSFinalized() {
		return
	}
	// Disable the block propagation if it's the post-merge block.
	if beacon, ok := h.chain.Engine().(*beacon.Beacon); ok {
		if beacon.IsPoSHeader(block.Header()) {
			return
		}
	}
	hash := block.Hash()
	peers := h.peers.peersWithoutBlock(hash)

	// If propagation is requested, send to a subset of the peer
	if propagate {
		// Calculate the TD of the block (it's not imported yet, so block.Td is not valid)
		var td *big.Int
		if parent := h.chain.GetBlock(block.ParentHash(), block.NumberU64()-1); parent != nil {
			td = new(big.Int).Add(block.Difficulty(), h.chain.GetTd(block.ParentHash(), block.NumberU64()-1))
		} else {
			log.Error("Propagating dangling block", "number", block.Number(), "hash", hash)
			return
		}
		// Send the block to a subset of our peers
		var transfer []*ethPeer
		if h.directBroadcast {
			transfer = peers[:]
		} else {
			transfer = peers[:int(math.Sqrt(float64(len(peers))))]
		}
		diff := h.chain.GetDiffLayerRLP(block.Hash())
		for _, peer := range transfer {
			if len(diff) != 0 && peer.diffExt != nil {
				// difflayer should send before block
				peer.diffExt.SendDiffLayers([]rlp.RawValue{diff})
			}
			peer.AsyncSendNewBlock(block, td)
		}

		log.Trace("Propagated block", "hash", hash, "recipients", len(transfer), "duration", common.PrettyDuration(time.Since(block.ReceivedAt)))
		return
	}
	// Otherwise if the block is indeed in out own chain, announce it
	if h.chain.HasBlock(hash, block.NumberU64()) {
		for _, peer := range peers {
			peer.AsyncSendNewBlockHash(block)
		}
		log.Trace("Announced block", "hash", hash, "recipients", len(peers), "duration", common.PrettyDuration(time.Since(block.ReceivedAt)))
	}
}

// BroadcastTransactions will propagate a batch of transactions
// - To a square root of all peers
// - And, separately, as announcements to all peers which are not known to
// already have the given transaction.
func (h *handler) BroadcastTransactions(txs types.Transactions) {
	var (
		annoCount   int // Count of announcements made
		annoPeers   int
		directCount int // Count of the txs sent directly to peers
		directPeers int // Count of the peers that were sent transactions directly

		txset = make(map[*ethPeer][]common.Hash) // Set peer->hash to transfer directly
		annos = make(map[*ethPeer][]common.Hash) // Set peer->hash to announce

	)
	// Broadcast transactions to a batch of peers not knowing about it
	for _, tx := range txs {
		peers := h.peers.peersWithoutTransaction(tx.Hash())
		// Send the tx unconditionally to a subset of our peers
		numDirect := int(math.Sqrt(float64(len(peers))))
		for _, peer := range peers[:numDirect] {
			txset[peer] = append(txset[peer], tx.Hash())
		}
		// For the remaining peers, send announcement only
		for _, peer := range peers[numDirect:] {
			annos[peer] = append(annos[peer], tx.Hash())
		}
	}
	for peer, hashes := range txset {
		directPeers++
		directCount += len(hashes)
		peer.AsyncSendTransactions(hashes)
	}
	for peer, hashes := range annos {
		annoPeers++
		annoCount += len(hashes)
		peer.AsyncSendPooledTransactionHashes(hashes)
	}
	log.Debug("Transaction broadcast", "txs", len(txs),
		"announce packs", annoPeers, "announced hashes", annoCount,
		"tx packs", directPeers, "broadcast txs", directCount)
}

// ReannounceTransactions will announce a batch of local pending transactions
// to a square root of all peers.
func (h *handler) ReannounceTransactions(txs types.Transactions) {
	hashes := make([]common.Hash, 0, txs.Len())
	for _, tx := range txs {
		hashes = append(hashes, tx.Hash())
	}

	// Announce transactions hash to a batch of peers
	peersCount := uint(math.Sqrt(float64(h.peers.len())))
	peers := h.peers.headPeers(peersCount)
	for _, peer := range peers {
		peer.AsyncSendPooledTransactionHashes(hashes)
	}
	log.Debug("Transaction reannounce", "txs", len(txs),
		"announce packs", peersCount, "announced hashes", peersCount*uint(len(hashes)))
}

// minedBroadcastLoop sends mined blocks to connected peers.
func (h *handler) minedBroadcastLoop() {
	defer h.wg.Done()

	for obj := range h.minedBlockSub.Chan() {
		if ev, ok := obj.Data.(core.NewMinedBlockEvent); ok {
			h.BroadcastBlock(ev.Block, true)  // First propagate block to peers
			h.BroadcastBlock(ev.Block, false) // Only then announce to the rest
		}
	}
}

// txBroadcastLoop announces new transactions to connected peers.
func (h *handler) txBroadcastLoop() {
	defer h.wg.Done()
	for {
		select {
		case event := <-h.txsCh:
			h.BroadcastTransactions(event.Txs)
		case <-h.txsSub.Err():
			return
		}
	}
}

// txReannounceLoop announces local pending transactions to connected peers again.
func (h *handler) txReannounceLoop() {
	defer h.wg.Done()
	for {
		select {
		case event := <-h.reannoTxsCh:
			h.ReannounceTransactions(event.Txs)
		case <-h.reannoTxsSub.Err():
			return
		}
	}
}<|MERGE_RESOLUTION|>--- conflicted
+++ resolved
@@ -40,11 +40,7 @@
 	"github.com/ethereum/go-ethereum/log"
 	"github.com/ethereum/go-ethereum/p2p"
 	"github.com/ethereum/go-ethereum/params"
-<<<<<<< HEAD
-=======
 	"github.com/ethereum/go-ethereum/rlp"
-	"github.com/ethereum/go-ethereum/trie"
->>>>>>> 3a419246
 )
 
 const (
@@ -87,32 +83,19 @@
 // handlerConfig is the collection of initialization parameters to create a full
 // node network handler.
 type handlerConfig struct {
-<<<<<<< HEAD
-	Database        ethdb.Database            // Database for direct sync insertions
-	Chain           *core.BlockChain          // Blockchain to serve data from
-	TxPool          txPool                    // Transaction pool to propagate from
-	Merger          *consensus.Merger         // The manager for eth1/2 transition
-	Network         uint64                    // Network identifier to adfvertise
-	Sync            downloader.SyncMode       // Whether to snap or full sync
-	BloomCache      uint64                    // Megabytes to alloc for snap sync bloom
-	EventMux        *event.TypeMux            // Legacy event mux, deprecate for `feed`
-	Checkpoint      *params.TrustedCheckpoint // Hard coded checkpoint for sync challenges
-	Whitelist       map[uint64]common.Hash    // Hard coded whitelist for sync challenged
-	DirectBroadcast bool
-=======
 	Database               ethdb.Database            // Database for direct sync insertions
 	Chain                  *core.BlockChain          // Blockchain to serve data from
 	TxPool                 txPool                    // Transaction pool to propagate from
+	Merger                 *consensus.Merger         // The manager for eth1/2 transition
 	Network                uint64                    // Network identifier to adfvertise
-	Sync                   downloader.SyncMode       // Whether to fast or full sync
+	Sync                   downloader.SyncMode       // Whether to snap or full sync
 	DiffSync               bool                      // Whether to diff sync
-	BloomCache             uint64                    // Megabytes to alloc for fast sync bloom
+	BloomCache             uint64                    // Megabytes to alloc for snap sync bloom
 	EventMux               *event.TypeMux            // Legacy event mux, deprecate for `feed`
 	Checkpoint             *params.TrustedCheckpoint // Hard coded checkpoint for sync challenges
 	Whitelist              map[uint64]common.Hash    // Hard coded whitelist for sync challenged
 	DirectBroadcast        bool
 	DisablePeerTxBroadcast bool
->>>>>>> 3a419246
 }
 
 type handler struct {
@@ -163,19 +146,6 @@
 		config.EventMux = new(event.TypeMux) // Nicety initialization for tests
 	}
 	h := &handler{
-<<<<<<< HEAD
-		networkID:       config.Network,
-		forkFilter:      forkid.NewFilter(config.Chain),
-		eventMux:        config.EventMux,
-		database:        config.Database,
-		txpool:          config.TxPool,
-		chain:           config.Chain,
-		peers:           newPeerSet(),
-		merger:          config.Merger,
-		whitelist:       config.Whitelist,
-		directBroadcast: config.DirectBroadcast,
-		quitSync:        make(chan struct{}),
-=======
 		networkID:              config.Network,
 		forkFilter:             forkid.NewFilter(config.Chain),
 		disablePeerTxBroadcast: config.DisablePeerTxBroadcast,
@@ -184,12 +154,11 @@
 		txpool:                 config.TxPool,
 		chain:                  config.Chain,
 		peers:                  newPeerSet(),
+		merger:                 config.Merger,
 		whitelist:              config.Whitelist,
 		directBroadcast:        config.DirectBroadcast,
 		diffSync:               config.DiffSync,
-		txsyncCh:               make(chan *txsync),
 		quitSync:               make(chan struct{}),
->>>>>>> 3a419246
 	}
 	if config.Sync == downloader.FullSync {
 		// The database seems empty as the current block is the genesis. Yet the snap
@@ -222,22 +191,11 @@
 	// Construct the downloader (long sync) and its backing state bloom if snap
 	// sync is requested. The downloader is responsible for deallocating the state
 	// bloom when it's done.
-<<<<<<< HEAD
-	h.downloader = downloader.New(h.checkpointNumber, config.Database, h.eventMux, h.chain, nil, h.removePeer)
-=======
-	// Note: we don't enable it if snap-sync is performed, since it's very heavy
-	// and the heal-portion of the snap sync is much lighter than fast. What we particularly
-	// want to avoid, is a 90%-finished (but restarted) snap-sync to begin
-	// indexing the entire trie
-	if atomic.LoadUint32(&h.fastSync) == 1 && atomic.LoadUint32(&h.snapSync) == 0 {
-		h.stateBloom = trie.NewSyncBloom(config.BloomCache, config.Database)
-	}
 	var downloadOptions []downloader.DownloadOption
 	if h.diffSync {
 		downloadOptions = append(downloadOptions, downloader.EnableDiffFetchOp(h.peers))
 	}
-	h.downloader = downloader.New(h.checkpointNumber, config.Database, h.stateBloom, h.eventMux, h.chain, nil, h.removePeer, downloadOptions...)
->>>>>>> 3a419246
+	h.downloader = downloader.New(h.checkpointNumber, config.Database, h.eventMux, h.chain, nil, h.removePeer, downloadOptions...)
 
 	// Construct the fetcher (short sync)
 	validator := func(header *types.Header) error {
@@ -527,9 +485,6 @@
 	return handler(peer)
 }
 
-<<<<<<< HEAD
-// removePeer requests disconnection of a peer.
-=======
 // runDiffExtension registers a `diff` peer into the joint eth/diff peerset and
 // starts handling inbound messages. As `diff` is only a satellite protocol to
 // `eth`, all subsystem registrations and lifecycle management will be done by
@@ -545,9 +500,7 @@
 	return handler(peer)
 }
 
-// removePeer unregisters a peer from the downloader and fetchers, removes it from
-// the set of tracked peers and closes the network connection to it.
->>>>>>> 3a419246
+// removePeer requests disconnection of a peer.
 func (h *handler) removePeer(id string) {
 	peer := h.peers.peer(id)
 	if peer != nil {
