--- conflicted
+++ resolved
@@ -39,9 +39,8 @@
 )
 
 type testBackend struct {
-<<<<<<< HEAD
 	db                  ethdb.Database
-	sections            uint64
+	fm                  *filtermaps.FilterMaps
 	txFeed              event.Feed
 	logsFeed            event.Feed
 	rmLogsFeed          event.Feed
@@ -50,16 +49,6 @@
 	voteFeed            event.Feed
 	pendingBlock        *types.Block
 	pendingReceipts     types.Receipts
-=======
-	db              ethdb.Database
-	fm              *filtermaps.FilterMaps
-	txFeed          event.Feed
-	logsFeed        event.Feed
-	rmLogsFeed      event.Feed
-	chainFeed       event.Feed
-	pendingBlock    *types.Block
-	pendingReceipts types.Receipts
->>>>>>> 12b4131f
 }
 
 func (b *testBackend) ChainConfig() *params.ChainConfig {
@@ -166,7 +155,6 @@
 	return b.chainFeed.Subscribe(ch)
 }
 
-<<<<<<< HEAD
 func (b *testBackend) SubscribeFinalizedHeaderEvent(ch chan<- core.FinalizedHeaderEvent) event.Subscription {
 	return b.finalizedHeaderFeed.Subscribe(ch)
 }
@@ -175,13 +163,9 @@
 	return b.voteFeed.Subscribe(ch)
 }
 
-func (b *testBackend) BloomStatus() (uint64, uint64) {
-	return params.BloomBitsBlocks, b.sections
-=======
 func (b *testBackend) CurrentView() *filtermaps.ChainView {
 	head := b.CurrentBlock()
 	return filtermaps.NewChainView(b, head.Number.Uint64(), head.Hash())
->>>>>>> 12b4131f
 }
 
 func (b *testBackend) NewMatcherBackend() filtermaps.MatcherBackend {
@@ -206,20 +190,11 @@
 	b.fm = nil
 }
 
-<<<<<<< HEAD
-func newTestFilterSystem(t testing.TB, db ethdb.Database, cfg Config) (*testBackend, *FilterSystem) {
-=======
-func (b *testBackend) setPending(block *types.Block, receipts types.Receipts) {
-	b.pendingBlock = block
-	b.pendingReceipts = receipts
-}
-
 func (b *testBackend) HistoryPruningCutoff() uint64 {
 	return 0
 }
 
 func newTestFilterSystem(db ethdb.Database, cfg Config) (*testBackend, *FilterSystem) {
->>>>>>> 12b4131f
 	backend := &testBackend{db: db}
 	sys := NewFilterSystem(backend, cfg)
 	return backend, sys
@@ -235,13 +210,8 @@
 
 	var (
 		db           = rawdb.NewMemoryDatabase()
-<<<<<<< HEAD
-		backend, sys = newTestFilterSystem(t, db, Config{})
+		backend, sys = newTestFilterSystem(db, Config{})
 		api          = NewFilterAPI(sys, false)
-=======
-		backend, sys = newTestFilterSystem(db, Config{})
-		api          = NewFilterAPI(sys)
->>>>>>> 12b4131f
 		genesis      = &core.Genesis{
 			Config:  params.TestChainConfig,
 			BaseFee: big.NewInt(params.InitialBaseFee),
@@ -295,13 +265,8 @@
 
 	var (
 		db           = rawdb.NewMemoryDatabase()
-<<<<<<< HEAD
-		backend, sys = newTestFilterSystem(t, db, Config{})
+		backend, sys = newTestFilterSystem(db, Config{})
 		api          = NewFilterAPI(sys, false)
-=======
-		backend, sys = newTestFilterSystem(db, Config{})
-		api          = NewFilterAPI(sys)
->>>>>>> 12b4131f
 
 		transactions = []*types.Transaction{
 			types.NewTransaction(0, common.HexToAddress("0xb794f5ea0ba39494ce83a213fffba74279579268"), new(big.Int), 0, new(big.Int), nil),
@@ -356,13 +321,8 @@
 
 	var (
 		db           = rawdb.NewMemoryDatabase()
-<<<<<<< HEAD
-		backend, sys = newTestFilterSystem(t, db, Config{})
+		backend, sys = newTestFilterSystem(db, Config{})
 		api          = NewFilterAPI(sys, false)
-=======
-		backend, sys = newTestFilterSystem(db, Config{})
-		api          = NewFilterAPI(sys)
->>>>>>> 12b4131f
 
 		transactions = []*types.Transaction{
 			types.NewTransaction(0, common.HexToAddress("0xb794f5ea0ba39494ce83a213fffba74279579268"), new(big.Int), 0, new(big.Int), nil),
@@ -417,13 +377,8 @@
 func TestLogFilterCreation(t *testing.T) {
 	var (
 		db     = rawdb.NewMemoryDatabase()
-<<<<<<< HEAD
-		_, sys = newTestFilterSystem(t, db, Config{})
+		_, sys = newTestFilterSystem(db, Config{})
 		api    = NewFilterAPI(sys, false)
-=======
-		_, sys = newTestFilterSystem(db, Config{})
-		api    = NewFilterAPI(sys)
->>>>>>> 12b4131f
 
 		testCases = []struct {
 			crit    FilterCriteria
@@ -469,13 +424,8 @@
 
 	var (
 		db     = rawdb.NewMemoryDatabase()
-<<<<<<< HEAD
-		_, sys = newTestFilterSystem(t, db, Config{})
+		_, sys = newTestFilterSystem(db, Config{})
 		api    = NewFilterAPI(sys, false)
-=======
-		_, sys = newTestFilterSystem(db, Config{})
-		api    = NewFilterAPI(sys)
->>>>>>> 12b4131f
 	)
 
 	// different situations where log filter creation should fail.
@@ -501,13 +451,8 @@
 
 	var (
 		db        = rawdb.NewMemoryDatabase()
-<<<<<<< HEAD
-		_, sys    = newTestFilterSystem(t, db, Config{})
+		_, sys    = newTestFilterSystem(db, Config{})
 		api       = NewFilterAPI(sys, false)
-=======
-		_, sys    = newTestFilterSystem(db, Config{})
-		api       = NewFilterAPI(sys)
->>>>>>> 12b4131f
 		blockHash = common.HexToHash("0x1111111111111111111111111111111111111111111111111111111111111111")
 	)
 
@@ -533,13 +478,8 @@
 
 	var (
 		db     = rawdb.NewMemoryDatabase()
-<<<<<<< HEAD
-		_, sys = newTestFilterSystem(t, db, Config{})
+		_, sys = newTestFilterSystem(db, Config{})
 		api    = NewFilterAPI(sys, false)
-=======
-		_, sys = newTestFilterSystem(db, Config{})
-		api    = NewFilterAPI(sys)
->>>>>>> 12b4131f
 	)
 
 	if _, err := api.GetLogs(context.Background(), FilterCriteria{FromBlock: big.NewInt(2), ToBlock: big.NewInt(1)}); err != errInvalidBlockRange {
@@ -553,13 +493,8 @@
 
 	var (
 		db           = rawdb.NewMemoryDatabase()
-<<<<<<< HEAD
-		backend, sys = newTestFilterSystem(t, db, Config{})
+		backend, sys = newTestFilterSystem(db, Config{})
 		api          = NewFilterAPI(sys, false)
-=======
-		backend, sys = newTestFilterSystem(db, Config{})
-		api          = NewFilterAPI(sys)
->>>>>>> 12b4131f
 
 		firstAddr      = common.HexToAddress("0x1111111111111111111111111111111111111111")
 		secondAddr     = common.HexToAddress("0x2222222222222222222222222222222222222222")
@@ -663,13 +598,8 @@
 
 	var (
 		db           = rawdb.NewMemoryDatabase()
-<<<<<<< HEAD
-		backend, sys = newTestFilterSystem(t, db, Config{Timeout: timeout})
+		backend, sys = newTestFilterSystem(db, Config{Timeout: timeout})
 		api          = NewFilterAPI(sys, false)
-=======
-		backend, sys = newTestFilterSystem(db, Config{Timeout: timeout})
-		api          = NewFilterAPI(sys)
->>>>>>> 12b4131f
 		done         = make(chan struct{})
 	)
 
