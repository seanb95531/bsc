// Copyright 2021 The go-ethereum Authors
// This file is part of the go-ethereum library.
//
// The go-ethereum library is free software: you can redistribute it and/or modify
// it under the terms of the GNU Lesser General Public License as published by
// the Free Software Foundation, either version 3 of the License, or
// (at your option) any later version.
//
// The go-ethereum library is distributed in the hope that it will be useful,
// but WITHOUT ANY WARRANTY; without even the implied warranty of
// MERCHANTABILITY or FITNESS FOR A PARTICULAR PURPOSE. See the
// GNU Lesser General Public License for more details.
//
// You should have received a copy of the GNU Lesser General Public License
// along with the go-ethereum library. If not, see <http://www.gnu.org/licenses/>.

package gasprice

import (
	"context"
	"encoding/binary"
	"errors"
	"fmt"
	"math"
	"math/big"
	"slices"
	"sync/atomic"

	"github.com/ethereum/go-ethereum/common"
	"github.com/ethereum/go-ethereum/consensus/misc/eip1559"
	"github.com/ethereum/go-ethereum/consensus/misc/eip4844"
	"github.com/ethereum/go-ethereum/core/types"
	"github.com/ethereum/go-ethereum/log"
	"github.com/ethereum/go-ethereum/rpc"
)

var (
	errInvalidPercentile = errors.New("invalid reward percentile")
	errRequestBeyondHead = errors.New("request beyond head block")
)

const (
	// maxBlockFetchers is the max number of goroutines to spin up to pull blocks
	// for the fee history calculation (mostly relevant for LES).
	maxBlockFetchers = 4
	// maxQueryLimit is the max number of requested percentiles.
	maxQueryLimit = 100
)

// blockFees represents a single block for processing
type blockFees struct {
	// set by the caller
	blockNumber uint64
	header      *types.Header
	block       *types.Block // only set if reward percentiles are requested
	receipts    types.Receipts
	// filled by processBlock
	results processedFees
	err     error
}

type cacheKey struct {
	number      uint64
	percentiles string
}

// processedFees contains the results of a processed block.
type processedFees struct {
	reward                       []*big.Int
	baseFee, nextBaseFee         *big.Int
	gasUsedRatio                 float64
	blobGasUsedRatio             float64
	blobBaseFee, nextBlobBaseFee *big.Int
}

// txGasAndReward is sorted in ascending order based on reward
type txGasAndReward struct {
	gasUsed uint64
	reward  *big.Int
}

// processBlock takes a blockFees structure with the blockNumber, the header and optionally
// the block field filled in, retrieves the block from the backend if not present yet and
// fills in the rest of the fields.
func (oracle *Oracle) processBlock(bf *blockFees, percentiles []float64) {
	config := oracle.backend.ChainConfig()

	// Fill in base fee and next base fee.
	if bf.results.baseFee = bf.header.BaseFee; bf.results.baseFee == nil {
		bf.results.baseFee = new(big.Int)
	}
	if config.IsLondon(big.NewInt(int64(bf.blockNumber + 1))) {
		bf.results.nextBaseFee = eip1559.CalcBaseFee(config, bf.header)
	} else {
		bf.results.nextBaseFee = new(big.Int)
	}
	// Fill in blob base fee and next blob base fee.
	if excessBlobGas := bf.header.ExcessBlobGas; excessBlobGas != nil {
		bf.results.blobBaseFee = eip4844.CalcBlobFee(config, bf.header)
		excess := eip4844.CalcExcessBlobGas(config, bf.header, bf.header.Time)
		next := &types.Header{Number: bf.header.Number, Time: bf.header.Time, ExcessBlobGas: &excess}
		bf.results.nextBlobBaseFee = eip4844.CalcBlobFee(config, next)
	} else {
		bf.results.blobBaseFee = new(big.Int)
		bf.results.nextBlobBaseFee = new(big.Int)
	}
	// Compute gas used ratio for normal and blob gas.
	bf.results.gasUsedRatio = float64(bf.header.GasUsed) / float64(bf.header.GasLimit)
	if blobGasUsed := bf.header.BlobGasUsed; blobGasUsed != nil {
		maxBlobGas := eip4844.MaxBlobGasPerBlock(config, bf.header.Time)
<<<<<<< HEAD
		bf.results.blobGasUsedRatio = float64(*blobGasUsed) / float64(maxBlobGas)
=======
		if maxBlobGas != 0 {
			bf.results.blobGasUsedRatio = float64(*blobGasUsed) / float64(maxBlobGas)
		}
>>>>>>> 12b4131f
	}

	if len(percentiles) == 0 {
		// rewards were not requested, return null
		return
	}
	if bf.block == nil || (bf.receipts == nil && len(bf.block.Transactions()) != 0) {
		log.Error("Block or receipts are missing while reward percentiles are requested")
		return
	}

	bf.results.reward = make([]*big.Int, len(percentiles))
	if len(bf.block.Transactions()) == 0 {
		// return an all zero row if there are no transactions to gather data from
		for i := range bf.results.reward {
			bf.results.reward[i] = new(big.Int)
		}
		return
	}

	sorter := make([]txGasAndReward, len(bf.block.Transactions()))
	for i, tx := range bf.block.Transactions() {
		reward, _ := tx.EffectiveGasTip(bf.block.BaseFee())
		sorter[i] = txGasAndReward{gasUsed: bf.receipts[i].GasUsed, reward: reward}
	}
	slices.SortStableFunc(sorter, func(a, b txGasAndReward) int {
		return a.reward.Cmp(b.reward)
	})

	var txIndex int
	sumGasUsed := sorter[0].gasUsed

	for i, p := range percentiles {
		thresholdGasUsed := uint64(float64(bf.block.GasUsed()) * p / 100)
		for sumGasUsed < thresholdGasUsed && txIndex < len(bf.block.Transactions())-1 {
			txIndex++
			sumGasUsed += sorter[txIndex].gasUsed
		}
		bf.results.reward[i] = sorter[txIndex].reward
	}
}

// resolveBlockRange resolves the specified block range to absolute block numbers while also
// enforcing backend specific limitations. The pending block and corresponding receipts are
// also returned if requested and available.
// Note: an error is only returned if retrieving the head header has failed. If there are no
// retrievable blocks in the specified range then zero block count is returned with no error.
func (oracle *Oracle) resolveBlockRange(ctx context.Context, reqEnd rpc.BlockNumber, blocks uint64) (*types.Block, []*types.Receipt, uint64, uint64, error) {
	var (
		headBlock       *types.Header
		pendingBlock    *types.Block
		pendingReceipts types.Receipts
		err             error
	)

	// Get the chain's current head.
	if headBlock, err = oracle.backend.HeaderByNumber(ctx, rpc.LatestBlockNumber); err != nil {
		return nil, nil, 0, 0, err
	}
	head := rpc.BlockNumber(headBlock.Number.Uint64())

	// Fail if request block is beyond the chain's current head.
	if head < reqEnd {
		return nil, nil, 0, 0, fmt.Errorf("%w: requested %d, head %d", errRequestBeyondHead, reqEnd, head)
	}

	// Resolve block tag.
	if reqEnd < 0 {
		var (
			resolved *types.Header
			err      error
		)
		switch reqEnd {
		case rpc.PendingBlockNumber:
			if pendingBlock, pendingReceipts, _ = oracle.backend.Pending(); pendingBlock != nil {
				resolved = pendingBlock.Header()
			} else {
				// Pending block not supported by backend, process only until latest block.
				resolved = headBlock

				// Update total blocks to return to account for this.
				blocks--
			}
		case rpc.LatestBlockNumber:
			// Retrieved above.
			resolved = headBlock
		case rpc.SafeBlockNumber:
			resolved, err = oracle.backend.HeaderByNumber(ctx, rpc.SafeBlockNumber)
		case rpc.FinalizedBlockNumber:
			resolved, err = oracle.backend.HeaderByNumber(ctx, rpc.FinalizedBlockNumber)
		case rpc.EarliestBlockNumber:
			resolved, err = oracle.backend.HeaderByNumber(ctx, rpc.EarliestBlockNumber)
		}
		if resolved == nil || err != nil {
			return nil, nil, 0, 0, err
		}
		// Absolute number resolved.
		reqEnd = rpc.BlockNumber(resolved.Number.Uint64())
	}

	// If there are no blocks to return, short circuit.
	if blocks == 0 {
		return nil, nil, 0, 0, nil
	}
	// Ensure not trying to retrieve before genesis.
	if uint64(reqEnd+1) < blocks {
		blocks = uint64(reqEnd + 1)
	}
	return pendingBlock, pendingReceipts, uint64(reqEnd), blocks, nil
}

// FeeHistory returns data relevant for fee estimation based on the specified range of blocks.
// The range can be specified either with absolute block numbers or ending with the latest
// or pending block. Backends may or may not support gathering data from the pending block
// or blocks older than a certain age (specified in maxHistory). The first block of the
// actually processed range is returned to avoid ambiguity when parts of the requested range
// are not available or when the head has changed during processing this request.
// Five arrays are returned based on the processed blocks:
//   - reward: the requested percentiles of effective priority fees per gas of transactions in each
//     block, sorted in ascending order and weighted by gas used.
//   - baseFee: base fee per gas in the given block
//   - gasUsedRatio: gasUsed/gasLimit in the given block
//   - blobBaseFee: the blob base fee per gas in the given block
//   - blobGasUsedRatio: blobGasUsed/blobGasLimit in the given block
//
// Note: baseFee and blobBaseFee both include the next block after the newest of the returned range,
// because this value can be derived from the newest block.
func (oracle *Oracle) FeeHistory(ctx context.Context, blocks uint64, unresolvedLastBlock rpc.BlockNumber, rewardPercentiles []float64) (*big.Int, [][]*big.Int, []*big.Int, []float64, []*big.Int, []float64, error) {
	if blocks < 1 {
		return common.Big0, nil, nil, nil, nil, nil, nil // returning with no data and no error means there are no retrievable blocks
	}
	maxFeeHistory := oracle.maxHeaderHistory
	if len(rewardPercentiles) != 0 {
		maxFeeHistory = oracle.maxBlockHistory
	}
	if len(rewardPercentiles) > maxQueryLimit {
		return common.Big0, nil, nil, nil, nil, nil, fmt.Errorf("%w: over the query limit %d", errInvalidPercentile, maxQueryLimit)
	}
	if blocks > maxFeeHistory {
		log.Warn("Sanitizing fee history length", "requested", blocks, "truncated", maxFeeHistory)
		blocks = maxFeeHistory
	}
	for i, p := range rewardPercentiles {
		if p < 0 || p > 100 {
			return common.Big0, nil, nil, nil, nil, nil, fmt.Errorf("%w: %f", errInvalidPercentile, p)
		}
		if i > 0 && p <= rewardPercentiles[i-1] {
			return common.Big0, nil, nil, nil, nil, nil, fmt.Errorf("%w: #%d:%f >= #%d:%f", errInvalidPercentile, i-1, rewardPercentiles[i-1], i, p)
		}
	}
	var (
		pendingBlock    *types.Block
		pendingReceipts []*types.Receipt
		err             error
	)
	pendingBlock, pendingReceipts, lastBlock, blocks, err := oracle.resolveBlockRange(ctx, unresolvedLastBlock, blocks)
	if err != nil || blocks == 0 {
		return common.Big0, nil, nil, nil, nil, nil, err
	}
	oldestBlock := lastBlock + 1 - blocks

	var next atomic.Uint64
	next.Store(oldestBlock)
	results := make(chan *blockFees, blocks)

	percentileKey := make([]byte, 8*len(rewardPercentiles))
	for i, p := range rewardPercentiles {
		binary.LittleEndian.PutUint64(percentileKey[i*8:(i+1)*8], math.Float64bits(p))
	}
	for i := 0; i < maxBlockFetchers && i < int(blocks); i++ {
		go func() {
			for {
				// Retrieve the next block number to fetch with this goroutine
				blockNumber := next.Add(1) - 1
				if blockNumber > lastBlock {
					return
				}

				fees := &blockFees{blockNumber: blockNumber}
				if pendingBlock != nil && blockNumber >= pendingBlock.NumberU64() {
					fees.block, fees.receipts = pendingBlock, pendingReceipts
					fees.header = fees.block.Header()
					oracle.processBlock(fees, rewardPercentiles)
					results <- fees
				} else {
					cacheKey := cacheKey{number: blockNumber, percentiles: string(percentileKey)}

					if p, ok := oracle.historyCache.Get(cacheKey); ok {
						fees.results = p
						results <- fees
					} else {
						if len(rewardPercentiles) != 0 {
							fees.block, fees.err = oracle.backend.BlockByNumber(ctx, rpc.BlockNumber(blockNumber))
							if fees.block != nil && fees.err == nil {
								fees.receipts, fees.err = oracle.backend.GetReceipts(ctx, fees.block.Hash())
								fees.header = fees.block.Header()
							}
						} else {
							fees.header, fees.err = oracle.backend.HeaderByNumber(ctx, rpc.BlockNumber(blockNumber))
						}
						if fees.header != nil && fees.err == nil {
							oracle.processBlock(fees, rewardPercentiles)
							if fees.err == nil {
								oracle.historyCache.Add(cacheKey, fees.results)
							}
						}
						// send to results even if empty to guarantee that blocks items are sent in total
						results <- fees
					}
				}
			}
		}()
	}
	var (
		reward           = make([][]*big.Int, blocks)
		baseFee          = make([]*big.Int, blocks+1)
		gasUsedRatio     = make([]float64, blocks)
		blobGasUsedRatio = make([]float64, blocks)
		blobBaseFee      = make([]*big.Int, blocks+1)
		firstMissing     = blocks
	)
	for ; blocks > 0; blocks-- {
		fees := <-results
		if fees.err != nil {
			return common.Big0, nil, nil, nil, nil, nil, fees.err
		}
		i := fees.blockNumber - oldestBlock
		if fees.results.baseFee != nil {
			reward[i], baseFee[i], baseFee[i+1], gasUsedRatio[i] = fees.results.reward, fees.results.baseFee, fees.results.nextBaseFee, fees.results.gasUsedRatio
			blobGasUsedRatio[i], blobBaseFee[i], blobBaseFee[i+1] = fees.results.blobGasUsedRatio, fees.results.blobBaseFee, fees.results.nextBlobBaseFee
		} else {
			// getting no block and no error means we are requesting into the future (might happen because of a reorg)
			if i < firstMissing {
				firstMissing = i
			}
		}
	}
	if firstMissing == 0 {
		return common.Big0, nil, nil, nil, nil, nil, nil
	}
	if len(rewardPercentiles) != 0 {
		reward = reward[:firstMissing]
	} else {
		reward = nil
	}
	baseFee, gasUsedRatio = baseFee[:firstMissing+1], gasUsedRatio[:firstMissing]
	blobBaseFee, blobGasUsedRatio = blobBaseFee[:firstMissing+1], blobGasUsedRatio[:firstMissing]
	return new(big.Int).SetUint64(oldestBlock), reward, baseFee, gasUsedRatio, blobBaseFee, blobGasUsedRatio, nil
}<|MERGE_RESOLUTION|>--- conflicted
+++ resolved
@@ -108,13 +108,9 @@
 	bf.results.gasUsedRatio = float64(bf.header.GasUsed) / float64(bf.header.GasLimit)
 	if blobGasUsed := bf.header.BlobGasUsed; blobGasUsed != nil {
 		maxBlobGas := eip4844.MaxBlobGasPerBlock(config, bf.header.Time)
-<<<<<<< HEAD
-		bf.results.blobGasUsedRatio = float64(*blobGasUsed) / float64(maxBlobGas)
-=======
 		if maxBlobGas != 0 {
 			bf.results.blobGasUsedRatio = float64(*blobGasUsed) / float64(maxBlobGas)
 		}
->>>>>>> 12b4131f
 	}
 
 	if len(percentiles) == 0 {
