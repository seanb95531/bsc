--- conflicted
+++ resolved
@@ -135,9 +135,8 @@
 	}()
 
 	return &Oracle{
-<<<<<<< HEAD
 		backend:           backend,
-		lastPrice:         params.Default,
+		lastPrice:         startPrice,
 		maxPrice:          maxPrice,
 		ignorePrice:       ignorePrice,
 		checkBlocks:       blocks,
@@ -146,18 +145,7 @@
 		maxBlockHistory:   maxBlockHistory,
 		historyCache:      cache,
 		sampleTxThreshold: params.OracleThreshold,
-		defaultPrice:      params.Default,
-=======
-		backend:          backend,
-		lastPrice:        startPrice,
-		maxPrice:         maxPrice,
-		ignorePrice:      ignorePrice,
-		checkBlocks:      blocks,
-		percentile:       percent,
-		maxHeaderHistory: maxHeaderHistory,
-		maxBlockHistory:  maxBlockHistory,
-		historyCache:     cache,
->>>>>>> f3c696fa
+		defaultPrice:      startPrice,
 	}
 }
 
