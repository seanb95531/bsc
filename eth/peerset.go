--- conflicted
+++ resolved
@@ -19,6 +19,7 @@
 import (
 	"errors"
 	"fmt"
+	"math/big"
 	"sync"
 	"time"
 
@@ -131,7 +132,6 @@
 	return nil
 }
 
-<<<<<<< HEAD
 // registerTrustExtension unblocks an already connected `eth` peer waiting for its
 // `trust` extension, or if no such peer exists, tracks the extension for the time
 // being until the `eth` main protocol starts looking for it.
@@ -196,10 +196,7 @@
 	return nil
 }
 
-// waitExtensions blocks until all satellite protocols are connected and tracked
-=======
 // waitSnapExtension blocks until all satellite protocols are connected and tracked
->>>>>>> f3c696fa
 // by the peerset.
 func (ps *peerSet) waitSnapExtension(peer *eth.Peer) (*snap.Peer, error) {
 	// If the peer does not support a compatible `snap`, don't wait
@@ -436,7 +433,6 @@
 	return ps.peers[id]
 }
 
-<<<<<<< HEAD
 // headPeers retrieves a specified number list of peers.
 func (ps *peerSet) headPeers(num uint) []*ethPeer {
 	ps.lock.RLock()
@@ -471,8 +467,6 @@
 	return list
 }
 
-=======
->>>>>>> f3c696fa
 // peersWithoutTransaction retrieves a list of peers that do not have a given
 // transaction in their set of known hashes.
 func (ps *peerSet) peersWithoutTransaction(hash common.Hash) []*ethPeer {
@@ -521,7 +515,6 @@
 	return ps.snapPeers
 }
 
-<<<<<<< HEAD
 // peerWithHighestTD retrieves the known peer with the currently highest total
 // difficulty, but below the given PoS switchover threshold.
 func (ps *peerSet) peerWithHighestTD() *eth.Peer {
@@ -543,8 +536,6 @@
 	return bestPeer
 }
 
-=======
->>>>>>> f3c696fa
 // close disconnects all peers.
 func (ps *peerSet) close() {
 	ps.lock.Lock()
