// Copyright 2020 The go-ethereum Authors
// This file is part of the go-ethereum library.
//
// The go-ethereum library is free software: you can redistribute it and/or modify
// it under the terms of the GNU Lesser General Public License as published by
// the Free Software Foundation, either version 3 of the License, or
// (at your option) any later version.
//
// The go-ethereum library is distributed in the hope that it will be useful,
// but WITHOUT ANY WARRANTY; without even the implied warranty of
// MERCHANTABILITY or FITNESS FOR A PARTICULAR PURPOSE. See the
// GNU Lesser General Public License for more details.
//
// You should have received a copy of the GNU Lesser General Public License
// along with the go-ethereum library. If not, see <http://www.gnu.org/licenses/>.

package catalyst

import (
	"fmt"
	"math/big"
	"testing"
	"time"

	"github.com/ethereum/go-ethereum/common"
	"github.com/ethereum/go-ethereum/consensus/ethash"
	"github.com/ethereum/go-ethereum/core"
	"github.com/ethereum/go-ethereum/core/beacon"
	"github.com/ethereum/go-ethereum/core/rawdb"
	"github.com/ethereum/go-ethereum/core/types"
	"github.com/ethereum/go-ethereum/crypto"
	"github.com/ethereum/go-ethereum/eth"
	"github.com/ethereum/go-ethereum/eth/ethconfig"
	"github.com/ethereum/go-ethereum/node"
	"github.com/ethereum/go-ethereum/params"
)

var (
	// testKey is a private key to use for funding a tester account.
	testKey, _ = crypto.HexToECDSA("b71c71a67e1177ad4e901695e1b4b9ee17ae16c6668d313eac2f96dbcda3f291")

	// testAddr is the Ethereum address of the tester account.
	testAddr = crypto.PubkeyToAddress(testKey.PublicKey)

	testBalance = big.NewInt(2e18)
)

func generatePreMergeChain(n int) (*core.Genesis, []*types.Block) {
	db := rawdb.NewMemoryDatabase()
	config := params.AllEthashProtocolChanges
	genesis := &core.Genesis{
		Config:    config,
		Alloc:     core.GenesisAlloc{testAddr: {Balance: testBalance}},
		ExtraData: []byte("test genesis"),
		Timestamp: 9000,
		BaseFee:   big.NewInt(params.InitialBaseFee),
	}
	testNonce := uint64(0)
	generate := func(i int, g *core.BlockGen) {
		g.OffsetTime(5)
		g.SetExtra([]byte("test"))
<<<<<<< HEAD
		tx, _ := types.SignTx(types.NewTransaction(testNonce, common.HexToAddress("0x9a9070028361F7AAbeB3f2F2Dc07F82C4a98A02a"), big.NewInt(1), params.TxGas, big.NewInt(params.InitialBaseFee*2), nil), types.LatestSigner(config), testKey)
		g.AddTx(tx)
		testNonce++
=======
	}
	gblock := genesis.ToBlock(db)
	engine := ethash.NewFaker()
	blocks, _ := core.GenerateChain(config, gblock, engine, db, 10, generate)
	blocks = append([]*types.Block{gblock}, blocks...)
	return genesis, blocks
}

func generateTestChainWithFork(n int, fork int) (*core.Genesis, []*types.Block, []*types.Block) {
	if fork >= n {
		fork = n - 1
	}
	db := rawdb.NewMemoryDatabase()
	config := &params.ChainConfig{
		ChainID:             big.NewInt(1337),
		HomesteadBlock:      big.NewInt(0),
		EIP150Block:         big.NewInt(0),
		EIP155Block:         big.NewInt(0),
		EIP158Block:         big.NewInt(0),
		ByzantiumBlock:      big.NewInt(0),
		ConstantinopleBlock: big.NewInt(0),
		PetersburgBlock:     big.NewInt(0),
		IstanbulBlock:       big.NewInt(0),
		MuirGlacierBlock:    big.NewInt(0),
		BerlinBlock:         big.NewInt(0),
		CatalystBlock:       big.NewInt(0),
		RamanujanBlock:      big.NewInt(0),
		NielsBlock:          big.NewInt(0),
		MirrorSyncBlock:     big.NewInt(0),

		Ethash: new(params.EthashConfig),
	}
	genesis := &core.Genesis{
		Config:    config,
		Alloc:     core.GenesisAlloc{testAddr: {Balance: testBalance}},
		ExtraData: []byte("test genesis"),
		Timestamp: 9000,
	}
	generate := func(i int, g *core.BlockGen) {
		g.OffsetTime(5)
		g.SetExtra([]byte("test"))
	}
	generateFork := func(i int, g *core.BlockGen) {
		g.OffsetTime(5)
		g.SetExtra([]byte("testF"))
>>>>>>> 69ce7f1e
	}
	gblock := genesis.ToBlock(db)
	engine := ethash.NewFaker()
	blocks, _ := core.GenerateChain(config, gblock, engine, db, n, generate)
	totalDifficulty := big.NewInt(0)
	for _, b := range blocks {
		totalDifficulty.Add(totalDifficulty, b.Difficulty())
	}
	config.TerminalTotalDifficulty = totalDifficulty
	return genesis, blocks
}

func TestEth2AssembleBlock(t *testing.T) {
	genesis, blocks := generatePreMergeChain(10)
	n, ethservice := startEthService(t, genesis, blocks)
	defer n.Close()

	api := NewConsensusAPI(ethservice)
	signer := types.NewEIP155Signer(ethservice.BlockChain().Config().ChainID)
	tx, err := types.SignTx(types.NewTransaction(uint64(10), blocks[9].Coinbase(), big.NewInt(1000), params.TxGas, big.NewInt(params.InitialBaseFee), nil), signer, testKey)
	if err != nil {
		t.Fatalf("error signing transaction, err=%v", err)
	}
	ethservice.TxPool().AddLocal(tx)
	blockParams := beacon.PayloadAttributesV1{
		Timestamp: blocks[9].Time() + 5,
	}
	execData, err := api.assembleBlock(blocks[9].Hash(), &blockParams)
	if err != nil {
		t.Fatalf("error producing block, err=%v", err)
	}
	if len(execData.Transactions) != 1 {
		t.Fatalf("invalid number of transactions %d != 1", len(execData.Transactions))
	}
}

func TestEth2AssembleBlockWithAnotherBlocksTxs(t *testing.T) {
	genesis, blocks := generatePreMergeChain(10)
	n, ethservice := startEthService(t, genesis, blocks[:9])
	defer n.Close()

	api := NewConsensusAPI(ethservice)

	// Put the 10th block's tx in the pool and produce a new block
	api.insertTransactions(blocks[9].Transactions())
	blockParams := beacon.PayloadAttributesV1{
		Timestamp: blocks[8].Time() + 5,
	}
	execData, err := api.assembleBlock(blocks[8].Hash(), &blockParams)
	if err != nil {
		t.Fatalf("error producing block, err=%v", err)
	}
	if len(execData.Transactions) != blocks[9].Transactions().Len() {
		t.Fatalf("invalid number of transactions %d != 1", len(execData.Transactions))
	}
}

func TestSetHeadBeforeTotalDifficulty(t *testing.T) {
	genesis, blocks := generatePreMergeChain(10)
	n, ethservice := startEthService(t, genesis, blocks)
	defer n.Close()

	api := NewConsensusAPI(ethservice)
	fcState := beacon.ForkchoiceStateV1{
		HeadBlockHash:      blocks[5].Hash(),
		SafeBlockHash:      common.Hash{},
		FinalizedBlockHash: common.Hash{},
	}
	if _, err := api.ForkchoiceUpdatedV1(fcState, nil); err == nil {
		t.Errorf("fork choice updated before total terminal difficulty should fail")
	}
}

func TestEth2PrepareAndGetPayload(t *testing.T) {
	genesis, blocks := generatePreMergeChain(10)
	// We need to properly set the terminal total difficulty
	genesis.Config.TerminalTotalDifficulty.Sub(genesis.Config.TerminalTotalDifficulty, blocks[9].Difficulty())
	n, ethservice := startEthService(t, genesis, blocks[:9])
	defer n.Close()

	api := NewConsensusAPI(ethservice)

	// Put the 10th block's tx in the pool and produce a new block
	api.insertTransactions(blocks[9].Transactions())
	blockParams := beacon.PayloadAttributesV1{
		Timestamp: blocks[8].Time() + 5,
	}
	fcState := beacon.ForkchoiceStateV1{
		HeadBlockHash:      blocks[8].Hash(),
		SafeBlockHash:      common.Hash{},
		FinalizedBlockHash: common.Hash{},
	}
	_, err := api.ForkchoiceUpdatedV1(fcState, &blockParams)
	if err != nil {
		t.Fatalf("error preparing payload, err=%v", err)
	}
	payloadID := computePayloadId(fcState.HeadBlockHash, &blockParams)
	execData, err := api.GetPayloadV1(payloadID)
	if err != nil {
		t.Fatalf("error getting payload, err=%v", err)
	}
	if len(execData.Transactions) != blocks[9].Transactions().Len() {
		t.Fatalf("invalid number of transactions %d != 1", len(execData.Transactions))
	}
	// Test invalid payloadID
	var invPayload beacon.PayloadID
	copy(invPayload[:], payloadID[:])
	invPayload[0] = ^invPayload[0]
	_, err = api.GetPayloadV1(invPayload)
	if err == nil {
		t.Fatal("expected error retrieving invalid payload")
	}
}

func checkLogEvents(t *testing.T, logsCh <-chan []*types.Log, rmLogsCh <-chan core.RemovedLogsEvent, wantNew, wantRemoved int) {
	t.Helper()

	if len(logsCh) != wantNew {
		t.Fatalf("wrong number of log events: got %d, want %d", len(logsCh), wantNew)
	}
	if len(rmLogsCh) != wantRemoved {
		t.Fatalf("wrong number of removed log events: got %d, want %d", len(rmLogsCh), wantRemoved)
	}
	// Drain events.
	for i := 0; i < len(logsCh); i++ {
		<-logsCh
	}
	for i := 0; i < len(rmLogsCh); i++ {
		<-rmLogsCh
	}
}

func TestInvalidPayloadTimestamp(t *testing.T) {
	genesis, preMergeBlocks := generatePreMergeChain(10)
	n, ethservice := startEthService(t, genesis, preMergeBlocks)
	ethservice.Merger().ReachTTD()
	defer n.Close()
	var (
		api    = NewConsensusAPI(ethservice)
		parent = ethservice.BlockChain().CurrentBlock()
	)
	tests := []struct {
		time      uint64
		shouldErr bool
	}{
		{0, true},
		{parent.Time(), true},
		{parent.Time() - 1, true},
		{parent.Time() + 1, false},
		{uint64(time.Now().Unix()) + uint64(time.Minute), false},
	}

	for i, test := range tests {
		t.Run(fmt.Sprintf("Timestamp test: %v", i), func(t *testing.T) {
			params := beacon.PayloadAttributesV1{
				Timestamp:             test.time,
				Random:                crypto.Keccak256Hash([]byte{byte(123)}),
				SuggestedFeeRecipient: parent.Coinbase(),
			}
			fcState := beacon.ForkchoiceStateV1{
				HeadBlockHash:      parent.Hash(),
				SafeBlockHash:      common.Hash{},
				FinalizedBlockHash: common.Hash{},
			}
			_, err := api.ForkchoiceUpdatedV1(fcState, &params)
			if test.shouldErr && err == nil {
				t.Fatalf("expected error preparing payload with invalid timestamp, err=%v", err)
			} else if !test.shouldErr && err != nil {
				t.Fatalf("error preparing payload with valid timestamp, err=%v", err)
			}
		})
	}
}

func TestEth2NewBlock(t *testing.T) {
	genesis, preMergeBlocks := generatePreMergeChain(10)
	n, ethservice := startEthService(t, genesis, preMergeBlocks)
	ethservice.Merger().ReachTTD()
	defer n.Close()

	var (
		api    = NewConsensusAPI(ethservice)
		parent = preMergeBlocks[len(preMergeBlocks)-1]

		// This EVM code generates a log when the contract is created.
		logCode = common.Hex2Bytes("60606040525b7f24ec1d3ff24c2f6ff210738839dbc339cd45a5294d85c79361016243157aae7b60405180905060405180910390a15b600a8060416000396000f360606040526008565b00")
	)
	// The event channels.
	newLogCh := make(chan []*types.Log, 10)
	rmLogsCh := make(chan core.RemovedLogsEvent, 10)
	ethservice.BlockChain().SubscribeLogsEvent(newLogCh)
	ethservice.BlockChain().SubscribeRemovedLogsEvent(rmLogsCh)

	for i := 0; i < 10; i++ {
		statedb, _ := ethservice.BlockChain().StateAt(parent.Root())
		nonce := statedb.GetNonce(testAddr)
		tx, _ := types.SignTx(types.NewContractCreation(nonce, new(big.Int), 1000000, big.NewInt(2*params.InitialBaseFee), logCode), types.LatestSigner(ethservice.BlockChain().Config()), testKey)
		ethservice.TxPool().AddLocal(tx)

		execData, err := api.assembleBlock(parent.Hash(), &beacon.PayloadAttributesV1{
			Timestamp: parent.Time() + 5,
		})
		if err != nil {
			t.Fatalf("Failed to create the executable data %v", err)
		}
		block, err := beacon.ExecutableDataToBlock(*execData)
		if err != nil {
			t.Fatalf("Failed to convert executable data to block %v", err)
		}
		newResp, err := api.ExecutePayloadV1(*execData)
		if err != nil || newResp.Status != "VALID" {
			t.Fatalf("Failed to insert block: %v", err)
		}
		if ethservice.BlockChain().CurrentBlock().NumberU64() != block.NumberU64()-1 {
			t.Fatalf("Chain head shouldn't be updated")
		}
		checkLogEvents(t, newLogCh, rmLogsCh, 0, 0)
		fcState := beacon.ForkchoiceStateV1{
			HeadBlockHash:      block.Hash(),
			SafeBlockHash:      block.Hash(),
			FinalizedBlockHash: block.Hash(),
		}
		if _, err := api.ForkchoiceUpdatedV1(fcState, nil); err != nil {
			t.Fatalf("Failed to insert block: %v", err)
		}
		if ethservice.BlockChain().CurrentBlock().NumberU64() != block.NumberU64() {
			t.Fatalf("Chain head should be updated")
		}
		checkLogEvents(t, newLogCh, rmLogsCh, 1, 0)

		parent = block
	}

	// Introduce fork chain
	var (
		head = ethservice.BlockChain().CurrentBlock().NumberU64()
	)
	parent = preMergeBlocks[len(preMergeBlocks)-1]
	for i := 0; i < 10; i++ {
		execData, err := api.assembleBlock(parent.Hash(), &beacon.PayloadAttributesV1{
			Timestamp: parent.Time() + 6,
		})
		if err != nil {
			t.Fatalf("Failed to create the executable data %v", err)
		}
		block, err := beacon.ExecutableDataToBlock(*execData)
		if err != nil {
			t.Fatalf("Failed to convert executable data to block %v", err)
		}
		newResp, err := api.ExecutePayloadV1(*execData)
		if err != nil || newResp.Status != "VALID" {
			t.Fatalf("Failed to insert block: %v", err)
		}
		if ethservice.BlockChain().CurrentBlock().NumberU64() != head {
			t.Fatalf("Chain head shouldn't be updated")
		}

		fcState := beacon.ForkchoiceStateV1{
			HeadBlockHash:      block.Hash(),
			SafeBlockHash:      block.Hash(),
			FinalizedBlockHash: block.Hash(),
		}
		if _, err := api.ForkchoiceUpdatedV1(fcState, nil); err != nil {
			t.Fatalf("Failed to insert block: %v", err)
		}
		if ethservice.BlockChain().CurrentBlock().NumberU64() != block.NumberU64() {
			t.Fatalf("Chain head should be updated")
		}
		parent, head = block, block.NumberU64()
	}
}

func TestEth2DeepReorg(t *testing.T) {
	// TODO (MariusVanDerWijden) TestEth2DeepReorg is currently broken, because it tries to reorg
	// before the totalTerminalDifficulty threshold
	/*
		genesis, preMergeBlocks := generatePreMergeChain(core.TriesInMemory * 2)
		n, ethservice := startEthService(t, genesis, preMergeBlocks)
		defer n.Close()

		var (
			api    = NewConsensusAPI(ethservice, nil)
			parent = preMergeBlocks[len(preMergeBlocks)-core.TriesInMemory-1]
			head   = ethservice.BlockChain().CurrentBlock().NumberU64()
		)
		if ethservice.BlockChain().HasBlockAndState(parent.Hash(), parent.NumberU64()) {
			t.Errorf("Block %d not pruned", parent.NumberU64())
		}
		for i := 0; i < 10; i++ {
			execData, err := api.assembleBlock(AssembleBlockParams{
				ParentHash: parent.Hash(),
				Timestamp:  parent.Time() + 5,
			})
			if err != nil {
				t.Fatalf("Failed to create the executable data %v", err)
			}
			block, err := ExecutableDataToBlock(ethservice.BlockChain().Config(), parent.Header(), *execData)
			if err != nil {
				t.Fatalf("Failed to convert executable data to block %v", err)
			}
			newResp, err := api.ExecutePayload(*execData)
			if err != nil || newResp.Status != "VALID" {
				t.Fatalf("Failed to insert block: %v", err)
			}
			if ethservice.BlockChain().CurrentBlock().NumberU64() != head {
				t.Fatalf("Chain head shouldn't be updated")
			}
			if err := api.setHead(block.Hash()); err != nil {
				t.Fatalf("Failed to set head: %v", err)
			}
			if ethservice.BlockChain().CurrentBlock().NumberU64() != block.NumberU64() {
				t.Fatalf("Chain head should be updated")
			}
			parent, head = block, block.NumberU64()
		}
	*/
}

// startEthService creates a full node instance for testing.
func startEthService(t *testing.T, genesis *core.Genesis, blocks []*types.Block) (*node.Node, *eth.Ethereum) {
	t.Helper()

	n, err := node.New(&node.Config{})
	if err != nil {
		t.Fatal("can't create node:", err)
	}

	ethcfg := &ethconfig.Config{Genesis: genesis, Ethash: ethash.Config{PowMode: ethash.ModeFake}, TrieTimeout: time.Minute, TrieDirtyCache: 256, TrieCleanCache: 256}
	ethservice, err := eth.New(n, ethcfg)
	if err != nil {
		t.Fatal("can't create eth service:", err)
	}
	if err := n.Start(); err != nil {
		t.Fatal("can't start node:", err)
	}
	if _, err := ethservice.BlockChain().InsertChain(blocks); err != nil {
		n.Close()
		t.Fatal("can't import test blocks:", err)
	}
	ethservice.SetEtherbase(testAddr)
	ethservice.SetSynced()

	return n, ethservice
}

func TestFullAPI(t *testing.T) {
	genesis, preMergeBlocks := generatePreMergeChain(10)
	n, ethservice := startEthService(t, genesis, preMergeBlocks)
	ethservice.Merger().ReachTTD()
	defer n.Close()
	var (
		api    = NewConsensusAPI(ethservice)
		parent = ethservice.BlockChain().CurrentBlock()
		// This EVM code generates a log when the contract is created.
		logCode = common.Hex2Bytes("60606040525b7f24ec1d3ff24c2f6ff210738839dbc339cd45a5294d85c79361016243157aae7b60405180905060405180910390a15b600a8060416000396000f360606040526008565b00")
	)
	for i := 0; i < 10; i++ {
		statedb, _ := ethservice.BlockChain().StateAt(parent.Root())
		nonce := statedb.GetNonce(testAddr)
		tx, _ := types.SignTx(types.NewContractCreation(nonce, new(big.Int), 1000000, big.NewInt(2*params.InitialBaseFee), logCode), types.LatestSigner(ethservice.BlockChain().Config()), testKey)
		ethservice.TxPool().AddLocal(tx)

		params := beacon.PayloadAttributesV1{
			Timestamp:             parent.Time() + 1,
			Random:                crypto.Keccak256Hash([]byte{byte(i)}),
			SuggestedFeeRecipient: parent.Coinbase(),
		}
		fcState := beacon.ForkchoiceStateV1{
			HeadBlockHash:      parent.Hash(),
			SafeBlockHash:      common.Hash{},
			FinalizedBlockHash: common.Hash{},
		}
		resp, err := api.ForkchoiceUpdatedV1(fcState, &params)
		if err != nil {
			t.Fatalf("error preparing payload, err=%v", err)
		}
		if resp.Status != beacon.SUCCESS.Status {
			t.Fatalf("error preparing payload, invalid status: %v", resp.Status)
		}
		payloadID := computePayloadId(parent.Hash(), &params)
		payload, err := api.GetPayloadV1(payloadID)
		if err != nil {
			t.Fatalf("can't get payload: %v", err)
		}
		execResp, err := api.ExecutePayloadV1(*payload)
		if err != nil {
			t.Fatalf("can't execute payload: %v", err)
		}
		if execResp.Status != beacon.VALID.Status {
			t.Fatalf("invalid status: %v", execResp.Status)
		}
		fcState = beacon.ForkchoiceStateV1{
			HeadBlockHash:      payload.BlockHash,
			SafeBlockHash:      payload.ParentHash,
			FinalizedBlockHash: payload.ParentHash,
		}
		if _, err := api.ForkchoiceUpdatedV1(fcState, nil); err != nil {
			t.Fatalf("Failed to insert block: %v", err)
		}
		if ethservice.BlockChain().CurrentBlock().NumberU64() != payload.Number {
			t.Fatalf("Chain head should be updated")
		}
		parent = ethservice.BlockChain().CurrentBlock()
	}
}<|MERGE_RESOLUTION|>--- conflicted
+++ resolved
@@ -59,16 +59,18 @@
 	generate := func(i int, g *core.BlockGen) {
 		g.OffsetTime(5)
 		g.SetExtra([]byte("test"))
-<<<<<<< HEAD
 		tx, _ := types.SignTx(types.NewTransaction(testNonce, common.HexToAddress("0x9a9070028361F7AAbeB3f2F2Dc07F82C4a98A02a"), big.NewInt(1), params.TxGas, big.NewInt(params.InitialBaseFee*2), nil), types.LatestSigner(config), testKey)
 		g.AddTx(tx)
 		testNonce++
-=======
 	}
 	gblock := genesis.ToBlock(db)
 	engine := ethash.NewFaker()
-	blocks, _ := core.GenerateChain(config, gblock, engine, db, 10, generate)
-	blocks = append([]*types.Block{gblock}, blocks...)
+	blocks, _ := core.GenerateChain(config, gblock, engine, db, n, generate)
+	totalDifficulty := big.NewInt(0)
+	for _, b := range blocks {
+		totalDifficulty.Add(totalDifficulty, b.Difficulty())
+	}
+	config.TerminalTotalDifficulty = totalDifficulty
 	return genesis, blocks
 }
 
@@ -109,17 +111,13 @@
 	generateFork := func(i int, g *core.BlockGen) {
 		g.OffsetTime(5)
 		g.SetExtra([]byte("testF"))
->>>>>>> 69ce7f1e
 	}
 	gblock := genesis.ToBlock(db)
 	engine := ethash.NewFaker()
 	blocks, _ := core.GenerateChain(config, gblock, engine, db, n, generate)
-	totalDifficulty := big.NewInt(0)
-	for _, b := range blocks {
-		totalDifficulty.Add(totalDifficulty, b.Difficulty())
-	}
-	config.TerminalTotalDifficulty = totalDifficulty
-	return genesis, blocks
+	blocks = append([]*types.Block{gblock}, blocks...)
+	forkedBlocks, _ := core.GenerateChain(config, blocks[fork], engine, db, n-fork, generateFork)
+	return genesis, blocks, forkedBlocks
 }
 
 func TestEth2AssembleBlock(t *testing.T) {
