--- conflicted
+++ resolved
@@ -97,11 +97,7 @@
 // Generate an elliptic curve public / private keypair. If params is nil,
 // the recommended default parameters for the key will be chosen.
 func GenerateKey(rand io.Reader, curve elliptic.Curve, params *ECIESParams) (prv *PrivateKey, err error) {
-<<<<<<< HEAD
-	pb, x, y, err := elliptic.GenerateKey(curve, rand) //nolint:all //TODO
-=======
 	sk, err := ecdsa.GenerateKey(curve, rand)
->>>>>>> f3c696fa
 	if err != nil {
 		return
 	}
@@ -261,14 +257,6 @@
 
 	d := messageTag(params.Hash, Km, em, s2)
 
-<<<<<<< HEAD
-	Rb := elliptic.Marshal(pub.Curve, R.PublicKey.X, R.PublicKey.Y) //nolint:all //TODO
-	ct = make([]byte, len(Rb)+len(em)+len(d))
-	copy(ct, Rb)
-	copy(ct[len(Rb):], em)
-	copy(ct[len(Rb)+len(em):], d)
-	return ct, nil
-=======
 	if curve, ok := pub.Curve.(crypto.EllipticCurve); ok {
 		Rb := curve.Marshal(R.PublicKey.X, R.PublicKey.Y)
 		ct = make([]byte, len(Rb)+len(em)+len(d))
@@ -278,7 +266,6 @@
 		return ct, nil
 	}
 	return nil, ErrInvalidCurve
->>>>>>> f3c696fa
 }
 
 // Decrypt decrypts an ECIES ciphertext.
@@ -315,13 +302,6 @@
 
 	R := new(PublicKey)
 	R.Curve = prv.PublicKey.Curve
-<<<<<<< HEAD
-	R.X, R.Y = elliptic.Unmarshal(R.Curve, c[:rLen]) //nolint:all //TODO
-	if R.X == nil {
-		return nil, ErrInvalidPublicKey
-	}
-=======
->>>>>>> f3c696fa
 
 	if curve, ok := R.Curve.(crypto.EllipticCurve); ok {
 		R.X, R.Y = curve.Unmarshal(c[:rLen])
